package repository

import (
	"context"
	"encoding/json"
	"errors"
	"fmt"
	"io/ioutil"
	"net/url"
	"os"
	"os/exec"
	"path"
	"path/filepath"
	"regexp"
	"strings"
	"time"

	"github.com/Masterminds/semver"
	"github.com/TomOnTime/utfutil"
	"github.com/argoproj/gitops-engine/pkg/utils/io"
	"github.com/argoproj/gitops-engine/pkg/utils/kube"
	textutils "github.com/argoproj/gitops-engine/pkg/utils/text"
	"github.com/argoproj/pkg/sync"
	jsonpatch "github.com/evanphx/json-patch"
	"github.com/ghodss/yaml"
	"github.com/google/go-jsonnet"
	log "github.com/sirupsen/logrus"
	"golang.org/x/sync/semaphore"
	"google.golang.org/grpc/codes"
	"google.golang.org/grpc/status"
	metav1 "k8s.io/apimachinery/pkg/apis/meta/v1"
	"k8s.io/apimachinery/pkg/apis/meta/v1/unstructured"
	"k8s.io/apimachinery/pkg/runtime"

	"github.com/argoproj/argo-cd/common"
	"github.com/argoproj/argo-cd/pkg/apis/application/v1alpha1"
	"github.com/argoproj/argo-cd/reposerver/apiclient"
	"github.com/argoproj/argo-cd/reposerver/cache"
	reposervercache "github.com/argoproj/argo-cd/reposerver/cache"
	"github.com/argoproj/argo-cd/reposerver/metrics"
	"github.com/argoproj/argo-cd/util/app/discovery"
	argopath "github.com/argoproj/argo-cd/util/app/path"
	executil "github.com/argoproj/argo-cd/util/exec"
	"github.com/argoproj/argo-cd/util/git"
	"github.com/argoproj/argo-cd/util/gpg"
	"github.com/argoproj/argo-cd/util/helm"
	"github.com/argoproj/argo-cd/util/ksonnet"
	argokube "github.com/argoproj/argo-cd/util/kube"
	"github.com/argoproj/argo-cd/util/kustomize"
	"github.com/argoproj/argo-cd/util/security"
	"github.com/argoproj/argo-cd/util/text"
)

const (
	cachedManifestGenerationPrefix = "Manifest generation error (cached)"
)

// Service implements ManifestService interface
type Service struct {
	repoLock                  sync.KeyLock
	cache                     *reposervercache.Cache
	parallelismLimitSemaphore *semaphore.Weighted
	metricsServer             *metrics.MetricsServer
	newGitClient              func(rawRepoURL string, creds git.Creds, insecure bool, enableLfs bool) (git.Client, error)
	newHelmClient             func(repoURL string, creds helm.Creds) helm.Client
	initConstants             RepoServerInitConstants
	// now is usually just time.Now, but may be replaced by unit tests for testing purposes
	now func() time.Time
}

type RepoServerInitConstants struct {
	ParallelismLimit                             int64
	PauseGenerationAfterFailedGenerationAttempts int
	PauseGenerationOnFailureForMinutes           int
	PauseGenerationOnFailureForRequests          int
}

// NewService returns a new instance of the Manifest service
func NewService(metricsServer *metrics.MetricsServer, cache *reposervercache.Cache, initConstants RepoServerInitConstants) *Service {
	var parallelismLimitSemaphore *semaphore.Weighted
	if initConstants.ParallelismLimit > 0 {
		parallelismLimitSemaphore = semaphore.NewWeighted(initConstants.ParallelismLimit)
	}
	repoLock := sync.NewKeyLock()
	return &Service{
		parallelismLimitSemaphore: parallelismLimitSemaphore,
		repoLock:                  repoLock,
		cache:                     cache,
		metricsServer:             metricsServer,
		newGitClient:              git.NewClient,
		newHelmClient: func(repoURL string, creds helm.Creds) helm.Client {
			return helm.NewClientWithLock(repoURL, creds, repoLock)
		},
		initConstants: initConstants,
		now:           time.Now,
	}
}

// ListApps lists the contents of a GitHub repo
func (s *Service) ListApps(ctx context.Context, q *apiclient.ListAppsRequest) (*apiclient.AppList, error) {
	gitClient, commitSHA, err := s.newClientResolveRevision(q.Repo, q.Revision)
	if err != nil {
		return nil, err
	}
	if apps, err := s.cache.ListApps(q.Repo.Repo, commitSHA); err == nil {
		log.Infof("cache hit: %s/%s", q.Repo.Repo, q.Revision)
		return &apiclient.AppList{Apps: apps}, nil
	}

	s.metricsServer.IncPendingRepoRequest(q.Repo.Repo)
	defer s.metricsServer.DecPendingRepoRequest(q.Repo.Repo)

	s.repoLock.Lock(gitClient.Root())
	defer s.repoLock.Unlock(gitClient.Root())

	_, err = checkoutRevision(gitClient, commitSHA, log.WithField("repo", q.Repo.Repo))
	if err != nil {
		return nil, err
	}
	apps, err := discovery.Discover(gitClient.Root())
	if err != nil {
		return nil, err
	}
	err = s.cache.SetApps(q.Repo.Repo, commitSHA, apps)
	if err != nil {
		log.Warnf("cache set error %s/%s: %v", q.Repo.Repo, commitSHA, err)
	}
	res := apiclient.AppList{Apps: apps}
	return &res, nil
}

type operationSettings struct {
	sem     *semaphore.Weighted
	noCache bool
}

// runRepoOperation downloads either git folder or helm chart and executes specified operation
// - Returns a value from the cache if present (by calling getCached(...)); if no value is present, the
// provide operation(...) is called. The specific return type of this function is determined by the
// calling function, via the provided  getCached(...) and operation(...) function.
func (s *Service) runRepoOperation(
	ctx context.Context,
	revision string,
	repo *v1alpha1.Repository,
	source *v1alpha1.ApplicationSource,
	verifyCommit bool,
	getCached func(revision string, firstInvocation bool) (bool, interface{}, error),
	operation func(appPath, repoRoot, revision, verifyResult string) (interface{}, error),
	settings operationSettings) (interface{}, error) {

	var gitClient git.Client
	var helmClient helm.Client
	var err error
	var signature string
	revision = textutils.FirstNonEmpty(revision, source.TargetRevision)
	if source.IsHelm() {
		helmClient, revision, err = s.newHelmClientResolveRevision(repo, revision, source.Chart)
		if err != nil {
			return nil, err
		}
	} else {
		gitClient, revision, err = s.newClientResolveRevision(repo, revision)
		if err != nil {
			return nil, err
		}
	}

	if !settings.noCache {
		result, obj, err := getCached(revision, true)
		if result {
			return obj, err
		}
	}

	s.metricsServer.IncPendingRepoRequest(repo.Repo)
	defer s.metricsServer.DecPendingRepoRequest(repo.Repo)

	if settings.sem != nil {
		err = settings.sem.Acquire(ctx, 1)
		if err != nil {
			return nil, err
		}
		defer settings.sem.Release(1)
	}

	if source.IsHelm() {
		version, err := semver.NewVersion(revision)
		if err != nil {
			return nil, err
		}
		if settings.noCache {
			err = helmClient.CleanChartCache(source.Chart, version)
			if err != nil {
				return nil, err
			}
		}
		chartPath, closer, err := helmClient.ExtractChart(source.Chart, version)
		if err != nil {
			return nil, err
		}
		defer io.Close(closer)
		return operation(chartPath, chartPath, revision, "")
	} else {
		s.repoLock.Lock(gitClient.Root())
		defer s.repoLock.Unlock(gitClient.Root())
		// double-check locking
		if !settings.noCache {
			result, obj, err := getCached(revision, false)
			if result {
				return obj, err
			}
		}
		_, err = checkoutRevision(gitClient, revision, log.WithField("repo", repo.Repo))
		if err != nil {
			return nil, err
		}
		if verifyCommit {
			signature, err = gitClient.VerifyCommitSignature(revision)
			if err != nil {
				return nil, err
			}
		}
		appPath, err := argopath.Path(gitClient.Root(), source.Path)
		if err != nil {
			return nil, err
		}
		return operation(appPath, gitClient.Root(), revision, signature)
	}
}

func (s *Service) GenerateManifest(ctx context.Context, q *apiclient.ManifestRequest) (*apiclient.ManifestResponse, error) {
	resultUncast, err := s.runRepoOperation(ctx, q.Revision, q.Repo, q.ApplicationSource, q.VerifySignature,
		func(revision string, firstInvocation bool) (bool, interface{}, error) {
			return s.getManifestCacheEntry(revision, q, firstInvocation)
		}, func(appPath, repoRoot, revision, verifyResult string) (interface{}, error) {
			return s.runManifestGen(appPath, repoRoot, revision, verifyResult, q)
		}, operationSettings{sem: s.parallelismLimitSemaphore, noCache: q.NoCache})

	result, ok := resultUncast.(*apiclient.ManifestResponse)
	if result != nil && !ok {
		return nil, errors.New("unexpected result type")
	}
<<<<<<< HEAD
	err := s.runRepoOperation(ctx, q.Revision, q.Repo, q.ApplicationSource, q.VerifySignature, getCached, func(appPath, repoRoot, revision, verifyResult string) error {
		var err error

		gitClient, _ := s.newClient(q.Repo)
		revisionSHA, _ := gitClient.CommitSHA()

		res, err = GenerateManifests(appPath, repoRoot, revisionSHA, q, false)
		if err != nil {
			return err
=======

	return result, err
}

// runManifestGenwill be called by runRepoOperation if:
// - the cache does not contain a value for this key
// - or, the cache does contain a value for this key, but it is an expired manifest generation entry
// - or, NoCache is true
// Returns a ManifestResponse, or an error, but not both
func (s *Service) runManifestGen(appPath, repoRoot, revision, verifyResult string, q *apiclient.ManifestRequest) (interface{}, error) {
	manifestGenResult, err := GenerateManifests(appPath, repoRoot, revision, q, false)
	if err != nil {

		// If manifest generation error caching is enabled
		if s.initConstants.PauseGenerationAfterFailedGenerationAttempts > 0 {

			// Retrieve a new copy (if available) of the cached response: this ensures we are updating the latest copy of the cache,
			// rather than a copy of the cache that occurred before (a potentially lengthy) manifest generation.
			innerRes := &cache.CachedManifestResponse{}
			cacheErr := s.cache.GetManifests(revision, q.ApplicationSource, q.Namespace, q.AppLabelKey, q.AppLabelValue, innerRes)
			if cacheErr != nil && cacheErr != reposervercache.ErrCacheMiss {
				log.Warnf("manifest cache set error %s: %v", q.ApplicationSource.String(), cacheErr)
				return nil, cacheErr
			}

			// If this is the first error we have seen, store the time (we only use the first failure, as this
			// value is used for PauseGenerationOnFailureForMinutes)
			if innerRes.FirstFailureTimestamp == 0 {
				innerRes.FirstFailureTimestamp = s.now().Unix()
			}

			// Update the cache to include failure information
			innerRes.NumberOfConsecutiveFailures++
			innerRes.MostRecentError = err.Error()
			cacheErr = s.cache.SetManifests(revision, q.ApplicationSource, q.Namespace, q.AppLabelKey, q.AppLabelValue, innerRes)
			if cacheErr != nil {
				log.Warnf("manifest cache set error %s: %v", q.ApplicationSource.String(), cacheErr)
				return nil, cacheErr
			}

>>>>>>> 52f4ed20
		}
		return nil, err
	}
	// Otherwise, no error occurred, so ensure the manifest generation error data in the cache entry is reset before we cache the value
	manifestGenCacheEntry := cache.CachedManifestResponse{
		ManifestResponse:                manifestGenResult,
		NumberOfCachedResponsesReturned: 0,
		NumberOfConsecutiveFailures:     0,
		FirstFailureTimestamp:           0,
		MostRecentError:                 "",
	}
	manifestGenResult.Revision = revision
	manifestGenResult.VerifyResult = verifyResult
	err = s.cache.SetManifests(revision, q.ApplicationSource, q.Namespace, q.AppLabelKey, q.AppLabelValue, &manifestGenCacheEntry)
	if err != nil {
		log.Warnf("manifest cache set error %s/%s: %v", q.ApplicationSource.String(), revision, err)
	}
	return manifestGenCacheEntry.ManifestResponse, nil
}

// getManifestCacheEntry returns false if the 'generate manifests' operation should be run by runRepoOperation, eg:
// - If the cache result is empty for the requested key
// - If the cache is not empty, but the cached value is a manifest generation error AND we have not yet met the failure threshold (eg res.NumberOfConsecutiveFailures > 0 && res.NumberOfConsecutiveFailures <  s.initConstants.PauseGenerationAfterFailedGenerationAttempts)
// - If the cache is not empty, but the cache value is an error AND that generation error has expired
// and returns true otherwise.
// If true is returned, either the second or third parameter (but not both) will contain a value from the cache (a ManifestResponse, or error, respectively)
func (s *Service) getManifestCacheEntry(revision string, q *apiclient.ManifestRequest, firstInvocation bool) (bool, interface{}, error) {
	res := cache.CachedManifestResponse{}
	err := s.cache.GetManifests(revision, q.ApplicationSource, q.Namespace, q.AppLabelKey, q.AppLabelValue, &res)
	if err == nil {

		// The cache contains an existing value

		// If caching of manifest generation errors is enabled, and res is a cached manifest generation error...
		if s.initConstants.PauseGenerationAfterFailedGenerationAttempts > 0 && res.FirstFailureTimestamp > 0 {

			// If we are already in the 'manifest generation caching' state, due to too many consecutive failures...
			if res.NumberOfConsecutiveFailures >= s.initConstants.PauseGenerationAfterFailedGenerationAttempts {

				// Check if enough time has passed to try generation again (eg to exit the 'manifest generation caching' state)
				if s.initConstants.PauseGenerationOnFailureForMinutes > 0 {

					elapsedTimeInMinutes := int((s.now().Unix() - res.FirstFailureTimestamp) / 60)

					// After X minutes, reset the cache and retry the operation (eg perhaps the error is ephemeral and has passed)
					if elapsedTimeInMinutes >= s.initConstants.PauseGenerationOnFailureForMinutes {
						// We can now try again, so reset the cache state and run the operation below
						err = s.cache.DeleteManifests(revision, q.ApplicationSource, q.Namespace, q.AppLabelKey, q.AppLabelValue)
						if err != nil {
							log.Warnf("manifest cache set error %s/%s: %v", q.ApplicationSource.String(), revision, err)
						}
						log.Infof("manifest error cache hit and reset: %s/%s", q.ApplicationSource.String(), revision)
						return false, nil, nil
					}
				}

				// Check if enough cached responses have been returned to try generation again (eg to exit the 'manifest generation caching' state)
				if s.initConstants.PauseGenerationOnFailureForRequests > 0 && res.NumberOfCachedResponsesReturned > 0 {

					if res.NumberOfCachedResponsesReturned >= s.initConstants.PauseGenerationOnFailureForRequests {
						// We can now try again, so reset the error cache state and run the operation below
						err = s.cache.DeleteManifests(revision, q.ApplicationSource, q.Namespace, q.AppLabelKey, q.AppLabelValue)
						if err != nil {
							log.Warnf("manifest cache set error %s/%s: %v", q.ApplicationSource.String(), revision, err)
						}
						log.Infof("manifest error cache hit and reset: %s/%s", q.ApplicationSource.String(), revision)
						return false, nil, nil
					}
				}

				// Otherwise, manifest generation is still paused
				log.Infof("manifest error cache hit: %s/%s", q.ApplicationSource.String(), revision)

				cachedErrorResponse := fmt.Errorf(cachedManifestGenerationPrefix+": %s", res.MostRecentError)

				if firstInvocation {
					// Increment the number of returned cached responses and push that new value to the cache
					// (if we have not already done so previously in this function)
					res.NumberOfCachedResponsesReturned++
					err = s.cache.SetManifests(revision, q.ApplicationSource, q.Namespace, q.AppLabelKey, q.AppLabelValue, &res)
					if err != nil {
						log.Warnf("manifest cache set error %s/%s: %v", q.ApplicationSource.String(), revision, err)
					}
				}

				return true, nil, cachedErrorResponse

			}

			// Otherwise we are not yet in the manifest generation error state, and not enough consecutive errors have
			// yet occurred to put us in that state.
			log.Infof("manifest error cache miss: %s/%s", q.ApplicationSource.String(), revision)
			return false, res.ManifestResponse, nil
		}

		log.Infof("manifest cache hit: %s/%s", q.ApplicationSource.String(), revision)
		return true, res.ManifestResponse, nil
	}

	if err != reposervercache.ErrCacheMiss {
		log.Warnf("manifest cache error %s: %v", q.ApplicationSource.String(), err)
	} else {
		log.Infof("manifest cache miss: %s/%s", q.ApplicationSource.String(), revision)
	}

	return false, nil, nil
}

func getHelmRepos(repositories []*v1alpha1.Repository) []helm.HelmRepository {
	repos := make([]helm.HelmRepository, 0)
	for _, repo := range repositories {
		repos = append(repos, helm.HelmRepository{Name: repo.Name, Repo: repo.Repo, Creds: repo.GetHelmCreds()})
	}
	return repos
}

func helmTemplate(appPath string, repoRoot string, env *v1alpha1.Env, q *apiclient.ManifestRequest, isLocal bool) ([]*unstructured.Unstructured, error) {
	templateOpts := &helm.TemplateOpts{
		Name:        q.AppLabelValue,
		Namespace:   q.Namespace,
		KubeVersion: text.SemVer(q.KubeVersion),
		APIVersions: q.ApiVersions,
		Set:         map[string]string{},
		SetString:   map[string]string{},
		SetFile:     map[string]string{},
	}

	appHelm := q.ApplicationSource.Helm
	var version string
	if appHelm != nil {
		if appHelm.Version != "" {
			version = appHelm.Version
		}
		if appHelm.ReleaseName != "" {
			templateOpts.Name = appHelm.ReleaseName
		}

		for _, val := range appHelm.ValueFiles {
			// If val is not a URL, run it against the directory enforcer. If it is a URL, use it without checking
			if _, err := url.ParseRequestURI(val); err != nil {

				// Ensure that the repo root provided is absolute
				absRepoPath, err := filepath.Abs(repoRoot)
				if err != nil {
					return nil, err
				}

				// If the path to the file is relative, join it with the current working directory (appPath)
				path := val
				if !filepath.IsAbs(path) {
					absWorkDir, err := filepath.Abs(appPath)
					if err != nil {
						return nil, err
					}
					path = filepath.Join(absWorkDir, path)
				}

				_, err = security.EnforceToCurrentRoot(absRepoPath, path)
				if err != nil {
					return nil, err
				}
			}
			templateOpts.Values = append(templateOpts.Values, val)
		}

		if appHelm.Values != "" {
			file, err := ioutil.TempFile("", "values-*.yaml")
			if err != nil {
				return nil, err
			}
			p := file.Name()
			defer func() { _ = os.RemoveAll(p) }()
			err = ioutil.WriteFile(p, []byte(appHelm.Values), 0644)
			if err != nil {
				return nil, err
			}
			templateOpts.Values = append(templateOpts.Values, p)
		}

		for _, p := range appHelm.Parameters {
			if p.ForceString {
				templateOpts.SetString[p.Name] = p.Value
			} else {
				templateOpts.Set[p.Name] = p.Value
			}
		}
		for _, p := range appHelm.FileParameters {
			templateOpts.SetFile[p.Name] = p.Path
		}
	}
	if templateOpts.Name == "" {
		templateOpts.Name = q.AppLabelValue
	}
	for i, j := range templateOpts.Set {
		templateOpts.Set[i] = env.Envsubst(j)
	}
	for i, j := range templateOpts.SetString {
		templateOpts.SetString[i] = env.Envsubst(j)
	}
	for i, j := range templateOpts.SetFile {
		templateOpts.SetFile[i] = env.Envsubst(j)
	}
	h, err := helm.NewHelmApp(appPath, getHelmRepos(q.Repos), isLocal, version)

	if err != nil {
		return nil, err
	}
	defer h.Dispose()
	err = h.Init()
	if err != nil {
		return nil, err
	}
	out, err := h.Template(templateOpts)
	if err != nil {
		if !helm.IsMissingDependencyErr(err) {
			return nil, err
		}
		err = h.DependencyBuild()
		if err != nil {
			return nil, err
		}
		out, err = h.Template(templateOpts)
		if err != nil {
			return nil, err
		}
	}
	return kube.SplitYAML([]byte(out))
}

// GenerateManifests generates manifests from a path
func GenerateManifests(appPath, repoRoot, revision string, q *apiclient.ManifestRequest, isLocal bool) (*apiclient.ManifestResponse, error) {
	var targetObjs []*unstructured.Unstructured
	var dest *v1alpha1.ApplicationDestination

	appSourceType, err := GetAppSourceType(q.ApplicationSource, appPath)
	if err != nil {
		return nil, err
	}
	repoURL := ""
	if q.Repo != nil {
		repoURL = q.Repo.Repo
	}
	env := newEnv(q, revision)

	switch appSourceType {
	case v1alpha1.ApplicationSourceTypeKsonnet:
		targetObjs, dest, err = ksShow(q.AppLabelKey, appPath, q.ApplicationSource.Ksonnet)
	case v1alpha1.ApplicationSourceTypeHelm:
		targetObjs, err = helmTemplate(appPath, repoRoot, env, q, isLocal)
	case v1alpha1.ApplicationSourceTypeKustomize:
		kustomizeBinary := ""
		if q.KustomizeOptions != nil {
			kustomizeBinary = q.KustomizeOptions.BinaryPath
		}
		k := kustomize.NewKustomizeApp(appPath, q.Repo.GetGitCreds(), repoURL, kustomizeBinary)
		targetObjs, _, err = k.Build(q.ApplicationSource.Kustomize, q.KustomizeOptions)
	case v1alpha1.ApplicationSourceTypePlugin:
		targetObjs, err = runConfigManagementPlugin(appPath, env, q, q.Repo.GetGitCreds())
	case v1alpha1.ApplicationSourceTypeDirectory:
		var directory *v1alpha1.ApplicationSourceDirectory
		if directory = q.ApplicationSource.Directory; directory == nil {
			directory = &v1alpha1.ApplicationSourceDirectory{}
		}
		targetObjs, err = findManifests(appPath, repoRoot, env, *directory)
	}
	if err != nil {
		return nil, err
	}

	manifests := make([]string, 0)
	for _, obj := range targetObjs {
		var targets []*unstructured.Unstructured
		if obj.IsList() {
			err = obj.EachListItem(func(object runtime.Object) error {
				unstructuredObj, ok := object.(*unstructured.Unstructured)
				if ok {
					targets = append(targets, unstructuredObj)
					return nil
				}
				return fmt.Errorf("resource list item has unexpected type")
			})
			if err != nil {
				return nil, err
			}
		} else if isNullList(obj) {
			// noop
		} else {
			targets = []*unstructured.Unstructured{obj}
		}

		for _, target := range targets {
			if q.AppLabelKey != "" && q.AppLabelValue != "" && !kube.IsCRD(target) {
				err = argokube.SetAppInstanceLabel(target, q.AppLabelKey, q.AppLabelValue)
				if err != nil {
					return nil, err
				}
			}
			manifestStr, err := json.Marshal(target.Object)
			if err != nil {
				return nil, err
			}
			manifests = append(manifests, string(manifestStr))
		}
	}

	res := apiclient.ManifestResponse{
		Manifests:  manifests,
		SourceType: string(appSourceType),
	}
	if dest != nil {
		res.Namespace = dest.Namespace
		res.Server = dest.Server
	}
	return &res, nil
}

func newEnv(q *apiclient.ManifestRequest, revision string) *v1alpha1.Env {
	return &v1alpha1.Env{
		&v1alpha1.EnvEntry{Name: "ARGOCD_APP_NAME", Value: q.AppLabelValue},
		&v1alpha1.EnvEntry{Name: "ARGOCD_APP_NAMESPACE", Value: q.Namespace},
		&v1alpha1.EnvEntry{Name: "ARGOCD_APP_REVISION", Value: revision},
		&v1alpha1.EnvEntry{Name: "ARGOCD_APP_SOURCE_REPO_URL", Value: q.Repo.Repo},
		&v1alpha1.EnvEntry{Name: "ARGOCD_APP_SOURCE_PATH", Value: q.ApplicationSource.Path},
		&v1alpha1.EnvEntry{Name: "ARGOCD_APP_SOURCE_TARGET_REVISION", Value: q.ApplicationSource.TargetRevision},
	}
}

func mergeSourceParameters(source *v1alpha1.ApplicationSource, path string) error {
	appFilePath := filepath.Join(path, ".argocd-source.yaml")
	info, err := os.Stat(appFilePath)
	if os.IsNotExist(err) {
		return nil
	} else if info != nil && info.IsDir() {
		return nil
	} else if err != nil {
		return err
	}
	patch, err := json.Marshal(source)
	if err != nil {
		return err
	}

	data, err := ioutil.ReadFile(appFilePath)
	if err != nil {
		return err
	}
	data, err = yaml.YAMLToJSON(data)
	if err != nil {
		return err
	}
	data, err = jsonpatch.MergePatch(data, patch)
	if err != nil {
		return err
	}
	var merged v1alpha1.ApplicationSource
	err = json.Unmarshal(data, &merged)
	if err != nil {
		return err
	}
	// make sure only config management tools related properties are used and ignore everything else
	merged.Chart = source.Chart
	merged.Path = source.Path
	merged.RepoURL = source.RepoURL
	merged.TargetRevision = source.TargetRevision

	*source = merged
	return nil
}

// GetAppSourceType returns explicit application source type or examines a directory and determines its application source type
func GetAppSourceType(source *v1alpha1.ApplicationSource, path string) (v1alpha1.ApplicationSourceType, error) {
	err := mergeSourceParameters(source, path)
	if err != nil {
		return "", fmt.Errorf("error while parsing .argocd-app.yaml: %v", err)
	}

	appSourceType, err := source.ExplicitType()
	if err != nil {
		return "", err
	}
	if appSourceType != nil {
		return *appSourceType, nil
	}
	appType, err := discovery.AppType(path)
	if err != nil {
		return "", err
	}
	return v1alpha1.ApplicationSourceType(appType), nil
}

// isNullList checks if the object is a "List" type where items is null instead of an empty list.
// Handles a corner case where obj.IsList() returns false when a manifest is like:
// ---
// apiVersion: v1
// items: null
// kind: ConfigMapList
func isNullList(obj *unstructured.Unstructured) bool {
	if _, ok := obj.Object["spec"]; ok {
		return false
	}
	if _, ok := obj.Object["status"]; ok {
		return false
	}
	field, ok := obj.Object["items"]
	if !ok {
		return false
	}
	return field == nil
}

// ksShow runs `ks show` in an app directory after setting any component parameter overrides
func ksShow(appLabelKey, appPath string, ksonnetOpts *v1alpha1.ApplicationSourceKsonnet) ([]*unstructured.Unstructured, *v1alpha1.ApplicationDestination, error) {
	ksApp, err := ksonnet.NewKsonnetApp(appPath)
	if err != nil {
		return nil, nil, status.Errorf(codes.FailedPrecondition, "unable to load application from %s: %v", appPath, err)
	}
	if ksonnetOpts == nil {
		return nil, nil, status.Errorf(codes.InvalidArgument, "Ksonnet environment not set")
	}
	for _, override := range ksonnetOpts.Parameters {
		err = ksApp.SetComponentParams(ksonnetOpts.Environment, override.Component, override.Name, override.Value)
		if err != nil {
			return nil, nil, err
		}
	}
	dest, err := ksApp.Destination(ksonnetOpts.Environment)
	if err != nil {
		return nil, nil, status.Errorf(codes.InvalidArgument, err.Error())
	}
	targetObjs, err := ksApp.Show(ksonnetOpts.Environment)
	if err == nil && appLabelKey == common.LabelKeyLegacyApplicationName {
		// Address https://github.com/ksonnet/ksonnet/issues/707
		for _, d := range targetObjs {
			kube.UnsetLabel(d, "ksonnet.io/component")
		}
	}
	if err != nil {
		return nil, nil, err
	}
	return targetObjs, dest, nil
}

var manifestFile = regexp.MustCompile(`^.*\.(yaml|yml|json|jsonnet)$`)

// findManifests looks at all yaml files in a directory and unmarshals them into a list of unstructured objects
func findManifests(appPath string, repoRoot string, env *v1alpha1.Env, directory v1alpha1.ApplicationSourceDirectory) ([]*unstructured.Unstructured, error) {
	var objs []*unstructured.Unstructured
	err := filepath.Walk(appPath, func(path string, f os.FileInfo, err error) error {
		if err != nil {
			return err
		}
		if f.IsDir() {
			if path != appPath && !directory.Recurse {
				return filepath.SkipDir
			} else {
				return nil
			}
		}

		if !manifestFile.MatchString(f.Name()) {
			return nil
		}
		out, err := utfutil.ReadFile(path, utfutil.UTF8)
		if err != nil {
			return err
		}
		if strings.HasSuffix(f.Name(), ".json") {
			var obj unstructured.Unstructured
			err = json.Unmarshal(out, &obj)
			if err != nil {
				return status.Errorf(codes.FailedPrecondition, "Failed to unmarshal %q: %v", f.Name(), err)
			}
			objs = append(objs, &obj)
		} else if strings.HasSuffix(f.Name(), ".jsonnet") {
			vm, err := makeJsonnetVm(appPath, repoRoot, directory.Jsonnet, env)
			if err != nil {
				return err
			}
			jsonStr, err := vm.EvaluateSnippet(path, string(out))
			if err != nil {
				return status.Errorf(codes.FailedPrecondition, "Failed to evaluate jsonnet %q: %v", f.Name(), err)
			}

			// attempt to unmarshal either array or single object
			var jsonObjs []*unstructured.Unstructured
			err = json.Unmarshal([]byte(jsonStr), &jsonObjs)
			if err == nil {
				objs = append(objs, jsonObjs...)
			} else {
				var jsonObj unstructured.Unstructured
				err = json.Unmarshal([]byte(jsonStr), &jsonObj)
				if err != nil {
					return status.Errorf(codes.FailedPrecondition, "Failed to unmarshal generated json %q: %v", f.Name(), err)
				}
				objs = append(objs, &jsonObj)
			}
		} else {
			yamlObjs, err := kube.SplitYAML(out)
			if err != nil {
				return status.Errorf(codes.FailedPrecondition, "Failed to unmarshal %q: %v", f.Name(), err)
			}
			objs = append(objs, yamlObjs...)
		}
		return nil
	})
	if err != nil {
		return nil, err
	}
	return objs, nil
}

func makeJsonnetVm(appPath string, repoRoot string, sourceJsonnet v1alpha1.ApplicationSourceJsonnet, env *v1alpha1.Env) (*jsonnet.VM, error) {

	vm := jsonnet.MakeVM()
	for i, j := range sourceJsonnet.TLAs {
		sourceJsonnet.TLAs[i].Value = env.Envsubst(j.Value)
	}
	for i, j := range sourceJsonnet.ExtVars {
		sourceJsonnet.ExtVars[i].Value = env.Envsubst(j.Value)
	}
	for _, arg := range sourceJsonnet.TLAs {
		if arg.Code {
			vm.TLACode(arg.Name, arg.Value)
		} else {
			vm.TLAVar(arg.Name, arg.Value)
		}
	}
	for _, extVar := range sourceJsonnet.ExtVars {
		if extVar.Code {
			vm.ExtCode(extVar.Name, extVar.Value)
		} else {
			vm.ExtVar(extVar.Name, extVar.Value)
		}
	}

	// Jsonnet Imports relative to the repository path
	jpaths := []string{appPath}
	for _, p := range sourceJsonnet.Libs {
		jpath := path.Join(repoRoot, p)
		if !strings.HasPrefix(jpath, repoRoot) {
			return nil, status.Errorf(codes.FailedPrecondition, "%s: referenced library points outside the repository", p)
		}
		jpaths = append(jpaths, jpath)
	}

	vm.Importer(&jsonnet.FileImporter{
		JPaths: jpaths,
	})

	return vm, nil
}

func runCommand(command v1alpha1.Command, path string, env []string) (string, error) {
	if len(command.Command) == 0 {
		return "", fmt.Errorf("Command is empty")
	}
	cmd := exec.Command(command.Command[0], append(command.Command[1:], command.Args...)...)
	cmd.Env = env
	cmd.Dir = path
	return executil.Run(cmd)
}

func findPlugin(plugins []*v1alpha1.ConfigManagementPlugin, name string) *v1alpha1.ConfigManagementPlugin {
	for _, plugin := range plugins {
		if plugin.Name == name {
			return plugin
		}
	}
	return nil
}

func runConfigManagementPlugin(appPath string, envVars *v1alpha1.Env, q *apiclient.ManifestRequest, creds git.Creds) ([]*unstructured.Unstructured, error) {
	plugin := findPlugin(q.Plugins, q.ApplicationSource.Plugin.Name)
	if plugin == nil {
		return nil, fmt.Errorf("Config management plugin with name '%s' is not supported.", q.ApplicationSource.Plugin.Name)
	}
	env := append(os.Environ(), envVars.Environ()...)
	if creds != nil {
		closer, environ, err := creds.Environ()
		if err != nil {
			return nil, err
		}
		defer func() { _ = closer.Close() }()
		env = append(env, environ...)
	}
	env = append(env, q.ApplicationSource.Plugin.Env.Environ()...)
	env = append(env, "KUBE_VERSION="+q.KubeVersion)
	env = append(env, "KUBE_API_VERSIONS="+strings.Join(q.ApiVersions, ","))
	if plugin.Init != nil {
		_, err := runCommand(*plugin.Init, appPath, env)
		if err != nil {
			return nil, err
		}
	}
	out, err := runCommand(plugin.Generate, appPath, env)
	if err != nil {
		return nil, err
	}
	return kube.SplitYAML([]byte(out))
}

func (s *Service) GetAppDetails(ctx context.Context, q *apiclient.RepoServerAppDetailsQuery) (*apiclient.RepoAppDetailsResponse, error) {

	getCached := func(revision string, _ bool) (bool, interface{}, error) {
		res := &apiclient.RepoAppDetailsResponse{}
		err := s.cache.GetAppDetails(revision, q.Source, &res)
		if err == nil {
			log.Infof("app details cache hit: %s/%s", revision, q.Source.Path)
			return true, res, nil
		}

		if err != reposervercache.ErrCacheMiss {
			log.Warnf("app details cache error %s: %v", revision, q.Source)
		} else {
			log.Infof("app details cache miss: %s/%s", revision, q.Source)
		}
		return false, nil, nil

	}

	resultUncast, err := s.runRepoOperation(ctx, q.Source.TargetRevision, q.Repo, q.Source, false, getCached, func(appPath, repoRoot, revision, verifyResult string) (interface{}, error) {

		res := &apiclient.RepoAppDetailsResponse{}
		appSourceType, err := GetAppSourceType(q.Source, appPath)
		if err != nil {
			return nil, err
		}

		res.Type = string(appSourceType)

		switch appSourceType {
		case v1alpha1.ApplicationSourceTypeKsonnet:
			var ksonnetAppSpec apiclient.KsonnetAppSpec
			data, err := ioutil.ReadFile(filepath.Join(appPath, "app.yaml"))
			if err != nil {
				return nil, err
			}
			err = yaml.Unmarshal(data, &ksonnetAppSpec)
			if err != nil {
				return nil, err
			}
			ksApp, err := ksonnet.NewKsonnetApp(appPath)
			if err != nil {
				return nil, status.Errorf(codes.FailedPrecondition, "unable to load application from %s: %v", appPath, err)
			}
			env := ""
			if q.Source.Ksonnet != nil {
				env = q.Source.Ksonnet.Environment
			}
			params, err := ksApp.ListParams(env)
			if err != nil {
				return nil, err
			}
			ksonnetAppSpec.Parameters = params
			res.Ksonnet = &ksonnetAppSpec
		case v1alpha1.ApplicationSourceTypeHelm:
			res.Helm = &apiclient.HelmAppSpec{}
			files, err := ioutil.ReadDir(appPath)
			if err != nil {
				return nil, err
			}
			for _, f := range files {
				if f.IsDir() {
					continue
				}
				fName := f.Name()
				if strings.Contains(fName, "values") && (filepath.Ext(fName) == ".yaml" || filepath.Ext(fName) == ".yml") {
					res.Helm.ValueFiles = append(res.Helm.ValueFiles, fName)
				}
			}
			var version string
			if q.Source.Helm != nil {
				if q.Source.Helm.Version != "" {
					version = q.Source.Helm.Version
				}
			}
			h, err := helm.NewHelmApp(appPath, getHelmRepos(q.Repos), false, version)
			if err != nil {
				return nil, err
			}
			defer h.Dispose()
			err = h.Init()
			if err != nil {
				return nil, err
			}
			valuesPath := filepath.Join(appPath, "values.yaml")
			info, err := os.Stat(valuesPath)
			if err == nil && !info.IsDir() {
				bytes, err := ioutil.ReadFile(valuesPath)
				if err != nil {
					return nil, err
				}
				res.Helm.Values = string(bytes)
			}
			params, err := h.GetParameters(valueFiles(q))
			if err != nil {
				return nil, err
			}
			for k, v := range params {
				res.Helm.Parameters = append(res.Helm.Parameters, &v1alpha1.HelmParameter{
					Name:  k,
					Value: v,
				})
			}
			for _, v := range fileParameters(q) {
				res.Helm.FileParameters = append(res.Helm.FileParameters, &v1alpha1.HelmFileParameter{
					Name: v.Name,
					Path: v.Path, //filepath.Join(appPath, v.Path),
				})
			}
		case v1alpha1.ApplicationSourceTypeKustomize:
			res.Kustomize = &apiclient.KustomizeAppSpec{}
			kustomizeBinary := ""
			if q.KustomizeOptions != nil {
				kustomizeBinary = q.KustomizeOptions.BinaryPath
			}
			k := kustomize.NewKustomizeApp(appPath, q.Repo.GetGitCreds(), q.Repo.Repo, kustomizeBinary)
			_, images, err := k.Build(q.Source.Kustomize, q.KustomizeOptions)
			if err != nil {
				return nil, err
			}
			res.Kustomize.Images = images
		}
		_ = s.cache.SetAppDetails(revision, q.Source, res)
		return res, nil
	}, operationSettings{})

	result, ok := resultUncast.(*apiclient.RepoAppDetailsResponse)
	if result != nil && !ok {
		return nil, errors.New("unexpected result type")
	}

	return result, err
}

func (s *Service) GetRevisionMetadata(ctx context.Context, q *apiclient.RepoServerRevisionMetadataRequest) (*v1alpha1.RevisionMetadata, error) {
	if !git.IsCommitSHA(q.Revision) {
		return nil, fmt.Errorf("revision %s must be resolved", q.Revision)
	}
	metadata, err := s.cache.GetRevisionMetadata(q.Repo.Repo, q.Revision)
	if err == nil {
		log.Infof("revision metadata cache hit: %s/%s", q.Repo.Repo, q.Revision)
		return metadata, nil
	} else {
		if err != reposervercache.ErrCacheMiss {
			log.Warnf("revision metadata cache error %s/%s: %v", q.Repo.Repo, q.Revision, err)
		} else {
			log.Infof("revision metadata cache miss: %s/%s", q.Repo.Repo, q.Revision)
		}
	}

	gitClient, _, err := s.newClientResolveRevision(q.Repo, q.Revision)
	if err != nil {
		return nil, err
	}

	s.metricsServer.IncPendingRepoRequest(q.Repo.Repo)
	defer s.metricsServer.DecPendingRepoRequest(q.Repo.Repo)

	s.repoLock.Lock(gitClient.Root())
	defer s.repoLock.Unlock(gitClient.Root())

	_, err = checkoutRevision(gitClient, q.Revision, log.WithField("repo", q.Repo.Repo))
	if err != nil {
		return nil, err
	}

	m, err := gitClient.RevisionMetadata(q.Revision)
	if err != nil {
		return nil, err
	}

	// Run gpg verify-commit on the revision
	signatureInfo := ""
	if gpg.IsGPGEnabled() {
		cs, err := gitClient.VerifyCommitSignature(q.Revision)
		if err != nil {
			log.Debugf("Could not verify commit signature: %v", err)
			return nil, err
		}

		if cs != "" {
			vr, err := gpg.ParseGitCommitVerification(cs)
			if err != nil {
				log.Debugf("Could not parse commit verification: %v", err)
				return nil, err
			}
			signatureInfo = fmt.Sprintf("%s signature from %s key %s", vr.Result, vr.Cipher, gpg.KeyID(vr.KeyID))
		} else {
			signatureInfo = "Revision is not signed."
		}
	}

	// discard anything after the first new line and then truncate to 64 chars
	message := text.Trunc(strings.SplitN(m.Message, "\n", 2)[0], 64)
	metadata = &v1alpha1.RevisionMetadata{Author: m.Author, Date: metav1.Time{Time: m.Date}, Tags: m.Tags, Message: message, SignatureInfo: signatureInfo}
	_ = s.cache.SetRevisionMetadata(q.Repo.Repo, q.Revision, metadata)
	return metadata, nil
}

func valueFiles(q *apiclient.RepoServerAppDetailsQuery) []string {
	if q.Source.Helm == nil {
		return nil
	}
	return q.Source.Helm.ValueFiles
}

func fileParameters(q *apiclient.RepoServerAppDetailsQuery) []v1alpha1.HelmFileParameter {
	if q.Source.Helm == nil {
		return nil
	}
	return q.Source.Helm.FileParameters
}

func (s *Service) newClient(repo *v1alpha1.Repository) (git.Client, error) {
	gitClient, err := s.newGitClient(repo.Repo, repo.GetGitCreds(), repo.IsInsecure(), repo.EnableLFS)
	if err != nil {
		return nil, err
	}
	return metrics.WrapGitClient(repo.Repo, s.metricsServer, gitClient), nil
}

// newClientResolveRevision is a helper to perform the common task of instantiating a git client
// and resolving a revision to a commit SHA
func (s *Service) newClientResolveRevision(repo *v1alpha1.Repository, revision string) (git.Client, string, error) {
	gitClient, err := s.newClient(repo)
	if err != nil {
		return nil, "", err
	}
	commitSHA, err := gitClient.LsRemote(revision)
	if err != nil {
		return nil, "", err
	}
	return gitClient, commitSHA, nil
}

func (s *Service) newHelmClientResolveRevision(repo *v1alpha1.Repository, revision string, chart string) (helm.Client, string, error) {
	helmClient := s.newHelmClient(repo.Repo, repo.GetHelmCreds())
	if helm.IsVersion(revision) {
		return helmClient, revision, nil
	}
	constraints, err := semver.NewConstraint(revision)
	if err != nil {
		return nil, "", fmt.Errorf("invalid revision '%s': %v", revision, err)
	}
	index, err := helmClient.GetIndex()
	if err != nil {
		return nil, "", err
	}
	entries, err := index.GetEntries(chart)
	if err != nil {
		return nil, "", err
	}
	version, err := entries.MaxVersion(constraints)
	if err != nil {
		return nil, "", err
	}
	return helmClient, version.String(), nil
}

// checkoutRevision is a convenience function to initialize a repo, fetch, and checkout a revision
// Returns the 40 character commit SHA after the checkout has been performed
// nolint:unparam
func checkoutRevision(gitClient git.Client, commitSHA string, logEntry *log.Entry) (string, error) {
	err := gitClient.Init()
	if err != nil {
		return "", status.Errorf(codes.Internal, "Failed to initialize git repo: %v", err)
	}
	err = gitClient.Fetch()
	if err != nil {
		return "", status.Errorf(codes.Internal, "Failed to fetch git repo: %v", err)
	}
	err = gitClient.Checkout(commitSHA)
	if err != nil {
		return "", status.Errorf(codes.Internal, "Failed to checkout %s: %v", commitSHA, err)
	}
	sha, err := gitClient.CommitSHA()
	if err == nil && git.IsCommitSHA(commitSHA) && sha != commitSHA {
		logEntry.Warnf("'git checkout %s' has switched repo to unexpected commit: %s", commitSHA, sha)
	}
	return sha, err
}

func (s *Service) GetHelmCharts(ctx context.Context, q *apiclient.HelmChartsRequest) (*apiclient.HelmChartsResponse, error) {
	index, err := s.newHelmClient(q.Repo.Repo, q.Repo.GetHelmCreds()).GetIndex()
	if err != nil {
		return nil, err
	}
	res := apiclient.HelmChartsResponse{}
	for chartName, entries := range index.Entries {
		chart := apiclient.HelmChart{
			Name: chartName,
		}
		for _, entry := range entries {
			chart.Versions = append(chart.Versions, entry.Version)
		}
		res.Items = append(res.Items, &chart)
	}
	return &res, nil
}<|MERGE_RESOLUTION|>--- conflicted
+++ resolved
@@ -240,17 +240,6 @@
 	if result != nil && !ok {
 		return nil, errors.New("unexpected result type")
 	}
-<<<<<<< HEAD
-	err := s.runRepoOperation(ctx, q.Revision, q.Repo, q.ApplicationSource, q.VerifySignature, getCached, func(appPath, repoRoot, revision, verifyResult string) error {
-		var err error
-
-		gitClient, _ := s.newClient(q.Repo)
-		revisionSHA, _ := gitClient.CommitSHA()
-
-		res, err = GenerateManifests(appPath, repoRoot, revisionSHA, q, false)
-		if err != nil {
-			return err
-=======
 
 	return result, err
 }
@@ -291,7 +280,6 @@
 				return nil, cacheErr
 			}
 
->>>>>>> 52f4ed20
 		}
 		return nil, err
 	}
