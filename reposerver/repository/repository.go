--- conflicted
+++ resolved
@@ -553,39 +553,9 @@
 // should be updated.
 func resolveReferencedSources(hasMultipleSources bool, source *v1alpha1.ApplicationSourceHelm, refSources map[string]*v1alpha1.RefTarget, newClientResolveRevision gitClientGetter, gitClientOpts git.ClientOpts) (map[string]string, error) {
 	repoRefs := make(map[string]string)
-<<<<<<< HEAD
-	if hasMultipleSources {
-		if source != nil {
-			for _, valueFile := range source.ValueFiles {
-				if strings.HasPrefix(valueFile, "$") {
-					refVar := strings.Split(valueFile, "/")[0]
-
-					refSourceMapping, ok := refSources[refVar]
-					if !ok {
-						if len(refSources) == 0 {
-							return nil, fmt.Errorf("source referenced %q, but no source has a 'ref' field defined", refVar)
-						}
-						refKeys := make([]string, 0)
-						for refKey := range refSources {
-							refKeys = append(refKeys, refKey)
-						}
-						return nil, fmt.Errorf("source referenced %q, which is not one of the available sources (%s)", refVar, strings.Join(refKeys, ", "))
-					}
-					if refSourceMapping.Chart != "" {
-						return nil, fmt.Errorf("source has a 'chart' field defined, but Helm charts are not yet not supported for 'ref' sources")
-					}
-					normalizedRepoURL := git.NormalizeGitURL(refSourceMapping.Repo.Repo)
-					_, ok = repoRefs[normalizedRepoURL]
-					if !ok {
-						_, referencedCommitSHA, err := newClientResolveRevision(&refSourceMapping.Repo, refSourceMapping.TargetRevision)
-						if err != nil {
-							return nil, fmt.Errorf("failed to get git client for repo %s", refSourceMapping.Repo.Repo)
-						}
-=======
 	if !hasMultipleSources || source == nil {
 		return repoRefs, nil
 	}
->>>>>>> 6eba5be8
 
 	for _, valueFile := range source.ValueFiles {
 		if strings.HasPrefix(valueFile, "$") {
@@ -1130,6 +1100,11 @@
 	return os.WriteFile(markerFile, []byte("marker"), 0644)
 }
 
+func isSourcePermitted(url string, repos []string) bool {
+	p := v1alpha1.AppProject{Spec: v1alpha1.AppProjectSpec{SourceRepos: repos}}
+	return p.IsSourcePermitted(v1alpha1.ApplicationSource{RepoURL: url})
+}
+
 func helmTemplate(appPath string, repoRoot string, env *v1alpha1.Env, q *apiclient.ManifestRequest, isLocal bool, gitRepoPaths io.TempPaths) ([]manifest, error) {
 	concurrencyAllowed := isConcurrencyAllowed(appPath)
 	if !concurrencyAllowed {
@@ -1224,14 +1199,9 @@
 
 	helmRepos, err := getHelmRepos(appPath, q.Repos, q.HelmRepoCreds)
 	if err != nil {
-<<<<<<< HEAD
-		return nil, err
-	}
-=======
 		return nil, fmt.Errorf("error getting helm repos: %w", err)
 	}
 
->>>>>>> 6eba5be8
 	h, err := helm.NewHelmApp(appPath, helmRepos, isLocal, version, proxy, passCredentials)
 	if err != nil {
 		return nil, fmt.Errorf("error initializing helm app object: %w", err)
@@ -1439,11 +1409,7 @@
 			pluginName = q.ApplicationSource.Plugin.Name
 		}
 		// if pluginName is provided it has to be `<metadata.name>-<spec.version>` or just `<metadata.name>` if plugin version is empty
-<<<<<<< HEAD
 		manifests, err = runConfigManagementPluginSidecars(ctx, appPath, repoRoot, pluginName, env, q, q.Repo.GetGitCreds(gitCredsStore), opt.cmpTarDoneCh, opt.cmpTarExcludedGlobs)
-=======
-		targetObjs, err = runConfigManagementPluginSidecars(ctx, appPath, repoRoot, pluginName, env, q, opt.cmpTarDoneCh, opt.cmpTarExcludedGlobs)
->>>>>>> 6eba5be8
 		if err != nil {
 			err = fmt.Errorf("plugin sidecar failed. %s", err.Error())
 		}
@@ -1468,7 +1434,6 @@
 			}
 		}
 
-<<<<<<< HEAD
 		manifestStr, err := json.Marshal(m.obj)
 		if err != nil {
 			return nil, err
@@ -1479,20 +1444,6 @@
 			RawManifest:      string(m.rawManifest),
 			Path:             m.path,
 			Line:             int32(m.line),
-=======
-		for _, target := range targets {
-			if q.AppLabelKey != "" && q.AppName != "" && !kube.IsCRD(target) {
-				err = resourceTracking.SetAppInstance(target, q.AppLabelKey, q.AppName, q.Namespace, v1alpha1.TrackingMethod(q.TrackingMethod))
-				if err != nil {
-					return nil, fmt.Errorf("failed to set app instance tracking info on manifest: %w", err)
-				}
-			}
-			manifestStr, err := json.Marshal(target.Object)
-			if err != nil {
-				return nil, err
-			}
-			manifests = append(manifests, string(manifestStr))
->>>>>>> 6eba5be8
 		}
 	}
 
@@ -2085,11 +2036,7 @@
 	return env, nil
 }
 
-<<<<<<< HEAD
 func runConfigManagementPluginSidecars(ctx context.Context, appPath, repoPath, pluginName string, envVars *v1alpha1.Env, q *apiclient.ManifestRequest, creds git.Creds, tarDoneCh chan<- bool, tarExcludedGlobs []string) ([]manifest, error) {
-=======
-func runConfigManagementPluginSidecars(ctx context.Context, appPath, repoPath, pluginName string, envVars *v1alpha1.Env, q *apiclient.ManifestRequest, tarDoneCh chan<- bool, tarExcludedGlobs []string) ([]*unstructured.Unstructured, error) {
->>>>>>> 6eba5be8
 	// compute variables.
 	env, err := getPluginEnvs(envVars, q)
 	if err != nil {
