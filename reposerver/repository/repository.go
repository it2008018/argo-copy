package repository

import (
	"bytes"
	"context"
	"encoding/json"
	"errors"
	"fmt"
	"io/ioutil"
	"net/url"
	"os"
	"os/exec"
	"path"
	"path/filepath"
	"regexp"
	"strings"
	"time"

	"github.com/Masterminds/semver"
	"github.com/TomOnTime/utfutil"
	"github.com/argoproj/gitops-engine/pkg/utils/kube"
	textutils "github.com/argoproj/gitops-engine/pkg/utils/text"
	"github.com/argoproj/pkg/sync"
	jsonpatch "github.com/evanphx/json-patch"
	"github.com/ghodss/yaml"
	"github.com/google/go-jsonnet"
	log "github.com/sirupsen/logrus"
	"golang.org/x/sync/semaphore"
	"google.golang.org/grpc/codes"
	"google.golang.org/grpc/status"
	metav1 "k8s.io/apimachinery/pkg/apis/meta/v1"
	"k8s.io/apimachinery/pkg/apis/meta/v1/unstructured"
	"k8s.io/apimachinery/pkg/runtime"

	"github.com/argoproj/argo-cd/common"
	"github.com/argoproj/argo-cd/pkg/apis/application/v1alpha1"
	"github.com/argoproj/argo-cd/reposerver/apiclient"
	"github.com/argoproj/argo-cd/reposerver/cache"
	reposervercache "github.com/argoproj/argo-cd/reposerver/cache"
	"github.com/argoproj/argo-cd/reposerver/metrics"
	"github.com/argoproj/argo-cd/util/app/discovery"
	argopath "github.com/argoproj/argo-cd/util/app/path"
	executil "github.com/argoproj/argo-cd/util/exec"
	"github.com/argoproj/argo-cd/util/git"
	"github.com/argoproj/argo-cd/util/glob"
	"github.com/argoproj/argo-cd/util/gpg"
	"github.com/argoproj/argo-cd/util/helm"
	"github.com/argoproj/argo-cd/util/io"
	"github.com/argoproj/argo-cd/util/ksonnet"
	argokube "github.com/argoproj/argo-cd/util/kube"
	"github.com/argoproj/argo-cd/util/kustomize"
	"github.com/argoproj/argo-cd/util/security"
	"github.com/argoproj/argo-cd/util/text"
)

const (
	cachedManifestGenerationPrefix = "Manifest generation error (cached)"
	helmDepUpMarkerFile            = ".argocd-helm-dep-up"
	allowConcurrencyFile           = ".argocd-allow-concurrency"
)

// Service implements ManifestService interface
type Service struct {
	repoLock                  *repositoryLock
	cache                     *reposervercache.Cache
	parallelismLimitSemaphore *semaphore.Weighted
	metricsServer             *metrics.MetricsServer
	newGitClient              func(rawRepoURL string, creds git.Creds, insecure bool, enableLfs bool) (git.Client, error)
	newHelmClient             func(repoURL string, creds helm.Creds, enableOci bool) helm.Client
	initConstants             RepoServerInitConstants
	// now is usually just time.Now, but may be replaced by unit tests for testing purposes
	now func() time.Time
}

type RepoServerInitConstants struct {
	ParallelismLimit                             int64
	PauseGenerationAfterFailedGenerationAttempts int
	PauseGenerationOnFailureForMinutes           int
	PauseGenerationOnFailureForRequests          int
}

// NewService returns a new instance of the Manifest service
func NewService(metricsServer *metrics.MetricsServer, cache *reposervercache.Cache, initConstants RepoServerInitConstants) *Service {
	var parallelismLimitSemaphore *semaphore.Weighted
	if initConstants.ParallelismLimit > 0 {
		parallelismLimitSemaphore = semaphore.NewWeighted(initConstants.ParallelismLimit)
	}
	repoLock := NewRepositoryLock()
	return &Service{
		parallelismLimitSemaphore: parallelismLimitSemaphore,
		repoLock:                  repoLock,
		cache:                     cache,
		metricsServer:             metricsServer,
		newGitClient:              git.NewClient,
		newHelmClient: func(repoURL string, creds helm.Creds, enableOci bool) helm.Client {
			return helm.NewClientWithLock(repoURL, creds, sync.NewKeyLock(), enableOci)
		},
		initConstants: initConstants,
		now:           time.Now,
	}
}

// List a subset of the refs (currently, branches and tags) of a git repo
func (s *Service) ListRefs(ctx context.Context, q *apiclient.ListRefsRequest) (*apiclient.Refs, error) {
	gitClient, err := s.newClient(q.Repo)
	if err != nil {
		return nil, err
	}

	s.metricsServer.IncPendingRepoRequest(q.Repo.Repo)
	defer s.metricsServer.DecPendingRepoRequest(q.Repo.Repo)

	refs, err := gitClient.LsRefs()
	if err != nil {
		return nil, err
	}

	res := apiclient.Refs{
		Branches: refs.Branches,
		Tags:     refs.Tags,
	}

	return &res, nil
}

// ListApps lists the contents of a GitHub repo
func (s *Service) ListApps(ctx context.Context, q *apiclient.ListAppsRequest) (*apiclient.AppList, error) {
	gitClient, commitSHA, err := s.newClientResolveRevision(q.Repo, q.Revision)
	if err != nil {
		return nil, err
	}
	if apps, err := s.cache.ListApps(q.Repo.Repo, commitSHA); err == nil {
		log.Infof("cache hit: %s/%s", q.Repo.Repo, q.Revision)
		return &apiclient.AppList{Apps: apps}, nil
	}

	s.metricsServer.IncPendingRepoRequest(q.Repo.Repo)
	defer s.metricsServer.DecPendingRepoRequest(q.Repo.Repo)

	closer, err := s.repoLock.Lock(gitClient.Root(), commitSHA, true, func() error {
		return checkoutRevision(gitClient, commitSHA)
	})

	if err != nil {
		return nil, err
	}

	defer io.Close(closer)
	apps, err := discovery.Discover(gitClient.Root())
	if err != nil {
		return nil, err
	}
	err = s.cache.SetApps(q.Repo.Repo, commitSHA, apps)
	if err != nil {
		log.Warnf("cache set error %s/%s: %v", q.Repo.Repo, commitSHA, err)
	}
	res := apiclient.AppList{Apps: apps}
	return &res, nil
}

type operationSettings struct {
	sem             *semaphore.Weighted
	noCache         bool
	allowConcurrent bool
}

// runRepoOperation downloads either git folder or helm chart and executes specified operation
// - Returns a value from the cache if present (by calling getCached(...)); if no value is present, the
// provide operation(...) is called. The specific return type of this function is determined by the
// calling function, via the provided  getCached(...) and operation(...) function.
func (s *Service) runRepoOperation(
	ctx context.Context,
	revision string,
	repo *v1alpha1.Repository,
	source *v1alpha1.ApplicationSource,
	verifyCommit bool,
	getCached func(cacheKey string, firstInvocation bool) (bool, interface{}, error),
	operation func(appPath, repoRoot, commitSHA, cacheKey, verifyResult string) (interface{}, error),
	settings operationSettings) (interface{}, error) {

	var gitClient git.Client
	var helmClient helm.Client
	var err error
	var signature string
	revision = textutils.FirstNonEmpty(revision, source.TargetRevision)
	if source.IsHelm() {
		helmClient, revision, err = s.newHelmClientResolveRevision(repo, revision, source.Chart)
		if err != nil {
			return nil, err
		}
	} else {
		gitClient, revision, err = s.newClientResolveRevision(repo, revision)
		if err != nil {
			return nil, err
		}
	}

	if !settings.noCache {
		result, obj, err := getCached(revision, true)
		if result {
			return obj, err
		}
	}

	s.metricsServer.IncPendingRepoRequest(repo.Repo)
	defer s.metricsServer.DecPendingRepoRequest(repo.Repo)

	if settings.sem != nil {
		err = settings.sem.Acquire(ctx, 1)
		if err != nil {
			return nil, err
		}
		defer settings.sem.Release(1)
	}

	if source.IsHelm() {
		version, err := semver.NewVersion(revision)
		if err != nil {
			return nil, err
		}
		if settings.noCache {
			err = helmClient.CleanChartCache(source.Chart, version)
			if err != nil {
				return nil, err
			}
		}
		chartPath, closer, err := helmClient.ExtractChart(source.Chart, version)
		if err != nil {
			return nil, err
		}
		defer io.Close(closer)
		return operation(chartPath, chartPath, revision, revision, "")
	} else {
		closer, err := s.repoLock.Lock(gitClient.Root(), revision, settings.allowConcurrent, func() error {
			return checkoutRevision(gitClient, revision)
		})

		if err != nil {
			return nil, err
		}

		defer io.Close(closer)

		commitSHA, err := gitClient.CommitSHA()
		if err != nil {
			return nil, err
		}

		// double-check locking
		if !settings.noCache {
			result, obj, err := getCached(revision, false)
			if result {
				return obj, err
			}
		}
		if verifyCommit {
			signature, err = gitClient.VerifyCommitSignature(revision)
			if err != nil {
				return nil, err
			}
		}
		appPath, err := argopath.Path(gitClient.Root(), source.Path)
		if err != nil {
			return nil, err
		}
		// Here commitSHA refers to the SHA of the actual commit, whereas revision refers to the branch/tag name etc
		// We use the commitSHA to generate manifests and store them in cache, and revision to retrieve them from cache
		return operation(appPath, gitClient.Root(), commitSHA, revision, signature)
	}
}

func (s *Service) GenerateManifest(ctx context.Context, q *apiclient.ManifestRequest) (*apiclient.ManifestResponse, error) {
	resultUncast, err := s.runRepoOperation(ctx, q.Revision, q.Repo, q.ApplicationSource, q.VerifySignature,
		func(cacheKey string, firstInvocation bool) (bool, interface{}, error) {
			return s.getManifestCacheEntry(cacheKey, q, firstInvocation)
		}, func(appPath, repoRoot, commitSHA, cacheKey, verifyResult string) (interface{}, error) {
			return s.runManifestGen(appPath, repoRoot, commitSHA, cacheKey, verifyResult, q)
		}, operationSettings{sem: s.parallelismLimitSemaphore, noCache: q.NoCache, allowConcurrent: q.ApplicationSource.AllowsConcurrentProcessing()})
	result, ok := resultUncast.(*apiclient.ManifestResponse)
	if result != nil && !ok {
		return nil, errors.New("unexpected result type")
	}
	return result, err
}

// runManifestGenwill be called by runRepoOperation if:
// - the cache does not contain a value for this key
// - or, the cache does contain a value for this key, but it is an expired manifest generation entry
// - or, NoCache is true
// Returns a ManifestResponse, or an error, but not both
<<<<<<< HEAD
func (s *Service) runManifestGen(appPath, repoRoot, revision, verifyResult string, q *apiclient.ManifestRequest) (interface{}, error) {
	correctedRevision := correctRevisionSHA(revision)
	manifestGenResult, err := GenerateManifests(appPath, repoRoot, correctedRevision, q, false)
=======
func (s *Service) runManifestGen(appPath, repoRoot, commitSHA, cacheKey, verifyResult string, q *apiclient.ManifestRequest) (interface{}, error) {
	manifestGenResult, err := GenerateManifests(appPath, repoRoot, commitSHA, q, false)
>>>>>>> 345c77a8
	if err != nil {

		// If manifest generation error caching is enabled
		if s.initConstants.PauseGenerationAfterFailedGenerationAttempts > 0 {

			// Retrieve a new copy (if available) of the cached response: this ensures we are updating the latest copy of the cache,
			// rather than a copy of the cache that occurred before (a potentially lengthy) manifest generation.
			innerRes := &cache.CachedManifestResponse{}
			cacheErr := s.cache.GetManifests(cacheKey, q.ApplicationSource, q.Namespace, q.AppLabelKey, q.AppLabelValue, innerRes)
			if cacheErr != nil && cacheErr != reposervercache.ErrCacheMiss {
				log.Warnf("manifest cache set error %s: %v", q.ApplicationSource.String(), cacheErr)
				return nil, cacheErr
			}

			// If this is the first error we have seen, store the time (we only use the first failure, as this
			// value is used for PauseGenerationOnFailureForMinutes)
			if innerRes.FirstFailureTimestamp == 0 {
				innerRes.FirstFailureTimestamp = s.now().Unix()
			}

			// Update the cache to include failure information
			innerRes.NumberOfConsecutiveFailures++
			innerRes.MostRecentError = err.Error()
			cacheErr = s.cache.SetManifests(cacheKey, q.ApplicationSource, q.Namespace, q.AppLabelKey, q.AppLabelValue, innerRes)
			if cacheErr != nil {
				log.Warnf("manifest cache set error %s: %v", q.ApplicationSource.String(), cacheErr)
				return nil, cacheErr
			}

		}
		return nil, err
	}
	// Otherwise, no error occurred, so ensure the manifest generation error data in the cache entry is reset before we cache the value
	manifestGenCacheEntry := cache.CachedManifestResponse{
		ManifestResponse:                manifestGenResult,
		NumberOfCachedResponsesReturned: 0,
		NumberOfConsecutiveFailures:     0,
		FirstFailureTimestamp:           0,
		MostRecentError:                 "",
	}
<<<<<<< HEAD
	manifestGenResult.Revision = correctedRevision
=======
	manifestGenResult.Revision = commitSHA
>>>>>>> 345c77a8
	manifestGenResult.VerifyResult = verifyResult
	err = s.cache.SetManifests(cacheKey, q.ApplicationSource, q.Namespace, q.AppLabelKey, q.AppLabelValue, &manifestGenCacheEntry)
	if err != nil {
		log.Warnf("manifest cache set error %s/%s: %v", q.ApplicationSource.String(), cacheKey, err)
	}
	return manifestGenCacheEntry.ManifestResponse, nil
}

// getManifestCacheEntry returns false if the 'generate manifests' operation should be run by runRepoOperation, eg:
// - If the cache result is empty for the requested key
// - If the cache is not empty, but the cached value is a manifest generation error AND we have not yet met the failure threshold (eg res.NumberOfConsecutiveFailures > 0 && res.NumberOfConsecutiveFailures <  s.initConstants.PauseGenerationAfterFailedGenerationAttempts)
// - If the cache is not empty, but the cache value is an error AND that generation error has expired
// and returns true otherwise.
// If true is returned, either the second or third parameter (but not both) will contain a value from the cache (a ManifestResponse, or error, respectively)
func (s *Service) getManifestCacheEntry(cacheKey string, q *apiclient.ManifestRequest, firstInvocation bool) (bool, interface{}, error) {
	res := cache.CachedManifestResponse{}
	err := s.cache.GetManifests(cacheKey, q.ApplicationSource, q.Namespace, q.AppLabelKey, q.AppLabelValue, &res)
	if err == nil {

		// The cache contains an existing value

		// If caching of manifest generation errors is enabled, and res is a cached manifest generation error...
		if s.initConstants.PauseGenerationAfterFailedGenerationAttempts > 0 && res.FirstFailureTimestamp > 0 {

			// If we are already in the 'manifest generation caching' state, due to too many consecutive failures...
			if res.NumberOfConsecutiveFailures >= s.initConstants.PauseGenerationAfterFailedGenerationAttempts {

				// Check if enough time has passed to try generation again (eg to exit the 'manifest generation caching' state)
				if s.initConstants.PauseGenerationOnFailureForMinutes > 0 {

					elapsedTimeInMinutes := int((s.now().Unix() - res.FirstFailureTimestamp) / 60)

					// After X minutes, reset the cache and retry the operation (eg perhaps the error is ephemeral and has passed)
					if elapsedTimeInMinutes >= s.initConstants.PauseGenerationOnFailureForMinutes {
						// We can now try again, so reset the cache state and run the operation below
						err = s.cache.DeleteManifests(cacheKey, q.ApplicationSource, q.Namespace, q.AppLabelKey, q.AppLabelValue)
						if err != nil {
							log.Warnf("manifest cache set error %s/%s: %v", q.ApplicationSource.String(), cacheKey, err)
						}
						log.Infof("manifest error cache hit and reset: %s/%s", q.ApplicationSource.String(), cacheKey)
						return false, nil, nil
					}
				}

				// Check if enough cached responses have been returned to try generation again (eg to exit the 'manifest generation caching' state)
				if s.initConstants.PauseGenerationOnFailureForRequests > 0 && res.NumberOfCachedResponsesReturned > 0 {

					if res.NumberOfCachedResponsesReturned >= s.initConstants.PauseGenerationOnFailureForRequests {
						// We can now try again, so reset the error cache state and run the operation below
						err = s.cache.DeleteManifests(cacheKey, q.ApplicationSource, q.Namespace, q.AppLabelKey, q.AppLabelValue)
						if err != nil {
							log.Warnf("manifest cache set error %s/%s: %v", q.ApplicationSource.String(), cacheKey, err)
						}
						log.Infof("manifest error cache hit and reset: %s/%s", q.ApplicationSource.String(), cacheKey)
						return false, nil, nil
					}
				}

				// Otherwise, manifest generation is still paused
				log.Infof("manifest error cache hit: %s/%s", q.ApplicationSource.String(), cacheKey)

				cachedErrorResponse := fmt.Errorf(cachedManifestGenerationPrefix+": %s", res.MostRecentError)

				if firstInvocation {
					// Increment the number of returned cached responses and push that new value to the cache
					// (if we have not already done so previously in this function)
					res.NumberOfCachedResponsesReturned++
					err = s.cache.SetManifests(cacheKey, q.ApplicationSource, q.Namespace, q.AppLabelKey, q.AppLabelValue, &res)
					if err != nil {
						log.Warnf("manifest cache set error %s/%s: %v", q.ApplicationSource.String(), cacheKey, err)
					}
				}

				return true, nil, cachedErrorResponse

			}

			// Otherwise we are not yet in the manifest generation error state, and not enough consecutive errors have
			// yet occurred to put us in that state.
			log.Infof("manifest error cache miss: %s/%s", q.ApplicationSource.String(), cacheKey)
			return false, res.ManifestResponse, nil
		}

		log.Infof("manifest cache hit: %s/%s", q.ApplicationSource.String(), cacheKey)
		return true, res.ManifestResponse, nil
	}

	if err != reposervercache.ErrCacheMiss {
		log.Warnf("manifest cache error %s: %v", q.ApplicationSource.String(), err)
	} else {
		log.Infof("manifest cache miss: %s/%s", q.ApplicationSource.String(), cacheKey)
	}

	return false, nil, nil
}

func getHelmRepos(repositories []*v1alpha1.Repository) []helm.HelmRepository {
	repos := make([]helm.HelmRepository, 0)
	for _, repo := range repositories {
		repos = append(repos, helm.HelmRepository{Name: repo.Name, Repo: repo.Repo, Creds: repo.GetHelmCreds()})
	}
	return repos
}

func isConcurrencyAllowed(appPath string) bool {
	if _, err := os.Stat(path.Join(appPath, allowConcurrencyFile)); err == nil {
		return true
	}
	return false
}

var manifestGenerateLock = sync.NewKeyLock()

// runHelmBuild executes `helm dependency build` in a given path and ensures that it is executed only once
// if multiple threads are trying to run it.
// Multiple goroutines might process same helm app in one repo concurrently when repo server process multiple
// manifest generation requests of the same commit.
func runHelmBuild(appPath string, h helm.Helm) error {
	manifestGenerateLock.Lock(appPath)
	defer manifestGenerateLock.Unlock(appPath)

	// the `helm dependency build` is potentially time consuming 1~2 seconds
	// marker file is used to check if command already run to avoid running it again unnecessary
	// file is removed when repository re-initialized (e.g. when another commit is processed)
	markerFile := path.Join(appPath, helmDepUpMarkerFile)
	_, err := os.Stat(markerFile)
	if err == nil {
		return nil
	} else if !os.IsNotExist(err) {
		return err
	}

	err = h.DependencyBuild()
	if err != nil {
		return err
	}
	return ioutil.WriteFile(markerFile, []byte("marker"), 0644)
}

func helmTemplate(appPath string, repoRoot string, env *v1alpha1.Env, q *apiclient.ManifestRequest, isLocal bool) ([]*unstructured.Unstructured, error) {
	concurrencyAllowed := isConcurrencyAllowed(appPath)
	if !concurrencyAllowed {
		manifestGenerateLock.Lock(appPath)
		defer manifestGenerateLock.Unlock(appPath)
	}

	templateOpts := &helm.TemplateOpts{
		Name:        q.AppLabelValue,
		Namespace:   q.Namespace,
		KubeVersion: text.SemVer(q.KubeVersion),
		APIVersions: q.ApiVersions,
		Set:         map[string]string{},
		SetString:   map[string]string{},
		SetFile:     map[string]string{},
	}

	appHelm := q.ApplicationSource.Helm
	var version string
	if appHelm != nil {
		if appHelm.Version != "" {
			version = appHelm.Version
		}
		if appHelm.ReleaseName != "" {
			templateOpts.Name = appHelm.ReleaseName
		}

		for _, val := range appHelm.ValueFiles {
			// If val is not a URL, run it against the directory enforcer. If it is a URL, use it without checking
			if _, err := url.ParseRequestURI(val); err != nil {

				// Ensure that the repo root provided is absolute
				absRepoPath, err := filepath.Abs(repoRoot)
				if err != nil {
					return nil, err
				}

				// If the path to the file is relative, join it with the current working directory (appPath)
				path := val
				if !filepath.IsAbs(path) {
					absWorkDir, err := filepath.Abs(appPath)
					if err != nil {
						return nil, err
					}
					path = filepath.Join(absWorkDir, path)
				}

				_, err = security.EnforceToCurrentRoot(absRepoPath, path)
				if err != nil {
					return nil, err
				}
			}
			templateOpts.Values = append(templateOpts.Values, val)
		}

		if appHelm.Values != "" {
			file, err := ioutil.TempFile("", "values-*.yaml")
			if err != nil {
				return nil, err
			}
			p := file.Name()
			defer func() { _ = os.RemoveAll(p) }()
			err = ioutil.WriteFile(p, []byte(appHelm.Values), 0644)
			if err != nil {
				return nil, err
			}
			templateOpts.Values = append(templateOpts.Values, p)
		}

		for _, p := range appHelm.Parameters {
			if p.ForceString {
				templateOpts.SetString[p.Name] = p.Value
			} else {
				templateOpts.Set[p.Name] = p.Value
			}
		}
		for _, p := range appHelm.FileParameters {
			templateOpts.SetFile[p.Name] = p.Path
		}
	}
	if templateOpts.Name == "" {
		templateOpts.Name = q.AppLabelValue
	}
	for i, j := range templateOpts.Set {
		templateOpts.Set[i] = env.Envsubst(j)
	}
	for i, j := range templateOpts.SetString {
		templateOpts.SetString[i] = env.Envsubst(j)
	}
	for i, j := range templateOpts.SetFile {
		templateOpts.SetFile[i] = env.Envsubst(j)
	}
	h, err := helm.NewHelmApp(appPath, getHelmRepos(q.Repos), isLocal, version)

	if err != nil {
		return nil, err
	}
	defer h.Dispose()
	err = h.Init()
	if err != nil {
		return nil, err
	}

	out, err := h.Template(templateOpts)
	if err != nil {
		if !helm.IsMissingDependencyErr(err) {
			return nil, err
		}

		if concurrencyAllowed {
			err = runHelmBuild(appPath, h)
		} else {
			err = h.DependencyBuild()
		}

		if err != nil {
			return nil, err
		}

		out, err = h.Template(templateOpts)
		if err != nil {
			return nil, err
		}
	}
	return kube.SplitYAML([]byte(out))
}

// GenerateManifests generates manifests from a path
func GenerateManifests(appPath, repoRoot, revision string, q *apiclient.ManifestRequest, isLocal bool) (*apiclient.ManifestResponse, error) {
	var targetObjs []*unstructured.Unstructured
	var dest *v1alpha1.ApplicationDestination

	appSourceType, err := GetAppSourceType(q.ApplicationSource, appPath)
	if err != nil {
		return nil, err
	}
	repoURL := ""
	if q.Repo != nil {
		repoURL = q.Repo.Repo
	}
	env := newEnv(q, revision)

	switch appSourceType {
	case v1alpha1.ApplicationSourceTypeKsonnet:
		targetObjs, dest, err = ksShow(q.AppLabelKey, appPath, q.ApplicationSource.Ksonnet)
	case v1alpha1.ApplicationSourceTypeHelm:
		targetObjs, err = helmTemplate(appPath, repoRoot, env, q, isLocal)
	case v1alpha1.ApplicationSourceTypeKustomize:
		kustomizeBinary := ""
		if q.KustomizeOptions != nil {
			kustomizeBinary = q.KustomizeOptions.BinaryPath
		}
		k := kustomize.NewKustomizeApp(appPath, q.Repo.GetGitCreds(), repoURL, kustomizeBinary)
		targetObjs, _, err = k.Build(q.ApplicationSource.Kustomize, q.KustomizeOptions)
	case v1alpha1.ApplicationSourceTypePlugin:
		targetObjs, err = runConfigManagementPlugin(appPath, env, q, q.Repo.GetGitCreds())
	case v1alpha1.ApplicationSourceTypeDirectory:
		var directory *v1alpha1.ApplicationSourceDirectory
		if directory = q.ApplicationSource.Directory; directory == nil {
			directory = &v1alpha1.ApplicationSourceDirectory{}
		}
		targetObjs, err = findManifests(appPath, repoRoot, env, *directory)
	}
	if err != nil {
		return nil, err
	}

	manifests := make([]string, 0)
	for _, obj := range targetObjs {
		var targets []*unstructured.Unstructured
		if obj.IsList() {
			err = obj.EachListItem(func(object runtime.Object) error {
				unstructuredObj, ok := object.(*unstructured.Unstructured)
				if ok {
					targets = append(targets, unstructuredObj)
					return nil
				}
				return fmt.Errorf("resource list item has unexpected type")
			})
			if err != nil {
				return nil, err
			}
		} else if isNullList(obj) {
			// noop
		} else {
			targets = []*unstructured.Unstructured{obj}
		}

		for _, target := range targets {
			if q.AppLabelKey != "" && q.AppLabelValue != "" && !kube.IsCRD(target) {
				err = argokube.SetAppInstanceLabel(target, q.AppLabelKey, q.AppLabelValue)
				if err != nil {
					return nil, err
				}
			}
			manifestStr, err := json.Marshal(target.Object)
			if err != nil {
				return nil, err
			}
			manifests = append(manifests, string(manifestStr))
		}
	}

	res := apiclient.ManifestResponse{
		Manifests:  manifests,
		SourceType: string(appSourceType),
	}
	if dest != nil {
		res.Namespace = dest.Namespace
		res.Server = dest.Server
	}
	return &res, nil
}

func newEnv(q *apiclient.ManifestRequest, revision string) *v1alpha1.Env {
	return &v1alpha1.Env{
		&v1alpha1.EnvEntry{Name: "ARGOCD_APP_NAME", Value: q.AppLabelValue},
		&v1alpha1.EnvEntry{Name: "ARGOCD_APP_NAMESPACE", Value: q.Namespace},
		&v1alpha1.EnvEntry{Name: "ARGOCD_APP_REVISION", Value: revision},
		&v1alpha1.EnvEntry{Name: "ARGOCD_APP_SOURCE_REPO_URL", Value: q.Repo.Repo},
		&v1alpha1.EnvEntry{Name: "ARGOCD_APP_SOURCE_PATH", Value: q.ApplicationSource.Path},
		&v1alpha1.EnvEntry{Name: "ARGOCD_APP_SOURCE_TARGET_REVISION", Value: q.ApplicationSource.TargetRevision},
	}
}

func mergeSourceParameters(source *v1alpha1.ApplicationSource, path string) error {
	appFilePath := filepath.Join(path, ".argocd-source.yaml")
	info, err := os.Stat(appFilePath)
	if os.IsNotExist(err) {
		return nil
	} else if info != nil && info.IsDir() {
		return nil
	} else if err != nil {
		return err
	}
	patch, err := json.Marshal(source)
	if err != nil {
		return err
	}

	data, err := ioutil.ReadFile(appFilePath)
	if err != nil {
		return err
	}
	data, err = yaml.YAMLToJSON(data)
	if err != nil {
		return err
	}
	data, err = jsonpatch.MergePatch(data, patch)
	if err != nil {
		return err
	}
	var merged v1alpha1.ApplicationSource
	err = json.Unmarshal(data, &merged)
	if err != nil {
		return err
	}
	// make sure only config management tools related properties are used and ignore everything else
	merged.Chart = source.Chart
	merged.Path = source.Path
	merged.RepoURL = source.RepoURL
	merged.TargetRevision = source.TargetRevision

	*source = merged
	return nil
}

// GetAppSourceType returns explicit application source type or examines a directory and determines its application source type
func GetAppSourceType(source *v1alpha1.ApplicationSource, path string) (v1alpha1.ApplicationSourceType, error) {
	err := mergeSourceParameters(source, path)
	if err != nil {
		return "", fmt.Errorf("error while parsing .argocd-app.yaml: %v", err)
	}

	appSourceType, err := source.ExplicitType()
	if err != nil {
		return "", err
	}
	if appSourceType != nil {
		return *appSourceType, nil
	}
	appType, err := discovery.AppType(path)
	if err != nil {
		return "", err
	}
	return v1alpha1.ApplicationSourceType(appType), nil
}

// isNullList checks if the object is a "List" type where items is null instead of an empty list.
// Handles a corner case where obj.IsList() returns false when a manifest is like:
// ---
// apiVersion: v1
// items: null
// kind: ConfigMapList
func isNullList(obj *unstructured.Unstructured) bool {
	if _, ok := obj.Object["spec"]; ok {
		return false
	}
	if _, ok := obj.Object["status"]; ok {
		return false
	}
	field, ok := obj.Object["items"]
	if !ok {
		return false
	}
	return field == nil
}

// ksShow runs `ks show` in an app directory after setting any component parameter overrides
func ksShow(appLabelKey, appPath string, ksonnetOpts *v1alpha1.ApplicationSourceKsonnet) ([]*unstructured.Unstructured, *v1alpha1.ApplicationDestination, error) {
	ksApp, err := ksonnet.NewKsonnetApp(appPath)
	if err != nil {
		return nil, nil, status.Errorf(codes.FailedPrecondition, "unable to load application from %s: %v", appPath, err)
	}
	if ksonnetOpts == nil {
		return nil, nil, status.Errorf(codes.InvalidArgument, "Ksonnet environment not set")
	}
	for _, override := range ksonnetOpts.Parameters {
		err = ksApp.SetComponentParams(ksonnetOpts.Environment, override.Component, override.Name, override.Value)
		if err != nil {
			return nil, nil, err
		}
	}
	dest, err := ksApp.Destination(ksonnetOpts.Environment)
	if err != nil {
		return nil, nil, status.Errorf(codes.InvalidArgument, err.Error())
	}
	targetObjs, err := ksApp.Show(ksonnetOpts.Environment)
	if err == nil && appLabelKey == common.LabelKeyLegacyApplicationName {
		// Address https://github.com/ksonnet/ksonnet/issues/707
		for _, d := range targetObjs {
			kube.UnsetLabel(d, "ksonnet.io/component")
		}
	}
	if err != nil {
		return nil, nil, err
	}
	return targetObjs, dest, nil
}

var manifestFile = regexp.MustCompile(`^.*\.(yaml|yml|json|jsonnet)$`)

// findManifests looks at all yaml files in a directory and unmarshals them into a list of unstructured objects
func findManifests(appPath string, repoRoot string, env *v1alpha1.Env, directory v1alpha1.ApplicationSourceDirectory) ([]*unstructured.Unstructured, error) {
	var objs []*unstructured.Unstructured
	err := filepath.Walk(appPath, func(path string, f os.FileInfo, err error) error {
		if err != nil {
			return err
		}
		if f.IsDir() {
			if path != appPath && !directory.Recurse {
				return filepath.SkipDir
			} else {
				return nil
			}
		}

		if !manifestFile.MatchString(f.Name()) {
			return nil
		}

		fileNameWithPath := filepath.Join(appPath, f.Name())
		if glob.Match(directory.Exclude, fileNameWithPath) {
			return nil
		}

		out, err := utfutil.ReadFile(path, utfutil.UTF8)
		if err != nil {
			return err
		}
		if strings.HasSuffix(f.Name(), ".json") {
			var obj unstructured.Unstructured
			err = json.Unmarshal(out, &obj)
			if err != nil {
				return status.Errorf(codes.FailedPrecondition, "Failed to unmarshal %q: %v", f.Name(), err)
			}
			objs = append(objs, &obj)
		} else if strings.HasSuffix(f.Name(), ".jsonnet") {
			vm, err := makeJsonnetVm(appPath, repoRoot, directory.Jsonnet, env)
			if err != nil {
				return err
			}
			jsonStr, err := vm.EvaluateSnippet(path, string(out))
			if err != nil {
				return status.Errorf(codes.FailedPrecondition, "Failed to evaluate jsonnet %q: %v", f.Name(), err)
			}

			// attempt to unmarshal either array or single object
			var jsonObjs []*unstructured.Unstructured
			err = json.Unmarshal([]byte(jsonStr), &jsonObjs)
			if err == nil {
				objs = append(objs, jsonObjs...)
			} else {
				var jsonObj unstructured.Unstructured
				err = json.Unmarshal([]byte(jsonStr), &jsonObj)
				if err != nil {
					return status.Errorf(codes.FailedPrecondition, "Failed to unmarshal generated json %q: %v", f.Name(), err)
				}
				objs = append(objs, &jsonObj)
			}
		} else {
			yamlObjs, err := kube.SplitYAML(out)
			if err != nil {
				if len(yamlObjs) > 0 {
					// If we get here, we had a multiple objects in a single YAML file which had some
					// valid k8s objects, but errors parsing others (within the same file). It's very
					// likely the user messed up a portion of the YAML, so report on that.
					return status.Errorf(codes.FailedPrecondition, "Failed to unmarshal %q: %v", f.Name(), err)
				}
				// Otherwise, let's see if it looks like a resource, if yes, we return error
				if bytes.Contains(out, []byte("apiVersion:")) &&
					bytes.Contains(out, []byte("kind:")) &&
					bytes.Contains(out, []byte("metadata:")) {
					return status.Errorf(codes.FailedPrecondition, "Failed to unmarshal %q: %v", f.Name(), err)
				}
				// Otherwise, it might be a unrelated YAML file which we will ignore
				return nil
			}
			objs = append(objs, yamlObjs...)
		}
		return nil
	})
	if err != nil {
		return nil, err
	}
	return objs, nil
}

func makeJsonnetVm(appPath string, repoRoot string, sourceJsonnet v1alpha1.ApplicationSourceJsonnet, env *v1alpha1.Env) (*jsonnet.VM, error) {

	vm := jsonnet.MakeVM()
	for i, j := range sourceJsonnet.TLAs {
		sourceJsonnet.TLAs[i].Value = env.Envsubst(j.Value)
	}
	for i, j := range sourceJsonnet.ExtVars {
		sourceJsonnet.ExtVars[i].Value = env.Envsubst(j.Value)
	}
	for _, arg := range sourceJsonnet.TLAs {
		if arg.Code {
			vm.TLACode(arg.Name, arg.Value)
		} else {
			vm.TLAVar(arg.Name, arg.Value)
		}
	}
	for _, extVar := range sourceJsonnet.ExtVars {
		if extVar.Code {
			vm.ExtCode(extVar.Name, extVar.Value)
		} else {
			vm.ExtVar(extVar.Name, extVar.Value)
		}
	}

	// Jsonnet Imports relative to the repository path
	jpaths := []string{appPath}
	for _, p := range sourceJsonnet.Libs {
		jpath := path.Join(repoRoot, p)
		if !strings.HasPrefix(jpath, repoRoot) {
			return nil, status.Errorf(codes.FailedPrecondition, "%s: referenced library points outside the repository", p)
		}
		jpaths = append(jpaths, jpath)
	}

	vm.Importer(&jsonnet.FileImporter{
		JPaths: jpaths,
	})

	return vm, nil
}

func runCommand(command v1alpha1.Command, path string, env []string) (string, error) {
	if len(command.Command) == 0 {
		return "", fmt.Errorf("Command is empty")
	}
	cmd := exec.Command(command.Command[0], append(command.Command[1:], command.Args...)...)
	cmd.Env = env
	cmd.Dir = path
	return executil.Run(cmd)
}

func findPlugin(plugins []*v1alpha1.ConfigManagementPlugin, name string) *v1alpha1.ConfigManagementPlugin {
	for _, plugin := range plugins {
		if plugin.Name == name {
			return plugin
		}
	}
	return nil
}

func runConfigManagementPlugin(appPath string, envVars *v1alpha1.Env, q *apiclient.ManifestRequest, creds git.Creds) ([]*unstructured.Unstructured, error) {
	concurrencyAllowed := isConcurrencyAllowed(appPath)
	if !concurrencyAllowed {
		manifestGenerateLock.Lock(appPath)
		defer manifestGenerateLock.Unlock(appPath)
	}

	plugin := findPlugin(q.Plugins, q.ApplicationSource.Plugin.Name)
	if plugin == nil {
		return nil, fmt.Errorf("Config management plugin with name '%s' is not supported.", q.ApplicationSource.Plugin.Name)
	}
	env := append(os.Environ(), envVars.Environ()...)
	if creds != nil {
		closer, environ, err := creds.Environ()
		if err != nil {
			return nil, err
		}
		defer func() { _ = closer.Close() }()
		env = append(env, environ...)
	}
	env = append(env, q.ApplicationSource.Plugin.Env.Environ()...)
	env = append(env, "KUBE_VERSION="+q.KubeVersion)
	env = append(env, "KUBE_API_VERSIONS="+strings.Join(q.ApiVersions, ","))
	if plugin.Init != nil {
		_, err := runCommand(*plugin.Init, appPath, env)
		if err != nil {
			return nil, err
		}
	}
	out, err := runCommand(plugin.Generate, appPath, env)
	if err != nil {
		return nil, err
	}
	return kube.SplitYAML([]byte(out))
}

func (s *Service) GetAppDetails(ctx context.Context, q *apiclient.RepoServerAppDetailsQuery) (*apiclient.RepoAppDetailsResponse, error) {

	getCached := func(revision string, _ bool) (bool, interface{}, error) {
		res := &apiclient.RepoAppDetailsResponse{}
		err := s.cache.GetAppDetails(revision, q.Source, &res)
		if err == nil {
			log.Infof("app details cache hit: %s/%s", revision, q.Source.Path)
			return true, res, nil
		}

		if err != reposervercache.ErrCacheMiss {
			log.Warnf("app details cache error %s: %v", revision, q.Source)
		} else {
			log.Infof("app details cache miss: %s/%s", revision, q.Source)
		}
		return false, nil, nil

	}

	resultUncast, err := s.runRepoOperation(ctx, q.Source.TargetRevision, q.Repo, q.Source, false, getCached, func(appPath, repoRoot, commitSHA, revision, verifyResult string) (interface{}, error) {

		res := &apiclient.RepoAppDetailsResponse{}
		appSourceType, err := GetAppSourceType(q.Source, appPath)
		if err != nil {
			return nil, err
		}

		res.Type = string(appSourceType)

		switch appSourceType {
		case v1alpha1.ApplicationSourceTypeKsonnet:
			var ksonnetAppSpec apiclient.KsonnetAppSpec
			data, err := ioutil.ReadFile(filepath.Join(appPath, "app.yaml"))
			if err != nil {
				return nil, err
			}
			err = yaml.Unmarshal(data, &ksonnetAppSpec)
			if err != nil {
				return nil, err
			}
			ksApp, err := ksonnet.NewKsonnetApp(appPath)
			if err != nil {
				return nil, status.Errorf(codes.FailedPrecondition, "unable to load application from %s: %v", appPath, err)
			}
			env := ""
			if q.Source.Ksonnet != nil {
				env = q.Source.Ksonnet.Environment
			}
			params, err := ksApp.ListParams(env)
			if err != nil {
				return nil, err
			}
			ksonnetAppSpec.Parameters = params
			res.Ksonnet = &ksonnetAppSpec
		case v1alpha1.ApplicationSourceTypeHelm:
			res.Helm = &apiclient.HelmAppSpec{}
			files, err := ioutil.ReadDir(appPath)
			if err != nil {
				return nil, err
			}
			for _, f := range files {
				if f.IsDir() {
					continue
				}
				fName := f.Name()
				if strings.Contains(fName, "values") && (filepath.Ext(fName) == ".yaml" || filepath.Ext(fName) == ".yml") {
					res.Helm.ValueFiles = append(res.Helm.ValueFiles, fName)
				}
			}
			var version string
			if q.Source.Helm != nil {
				if q.Source.Helm.Version != "" {
					version = q.Source.Helm.Version
				}
			}
			h, err := helm.NewHelmApp(appPath, getHelmRepos(q.Repos), false, version)
			if err != nil {
				return nil, err
			}
			defer h.Dispose()
			err = h.Init()
			if err != nil {
				return nil, err
			}
			valuesPath := filepath.Join(appPath, "values.yaml")
			info, err := os.Stat(valuesPath)
			if err == nil && !info.IsDir() {
				bytes, err := ioutil.ReadFile(valuesPath)
				if err != nil {
					return nil, err
				}
				res.Helm.Values = string(bytes)
			}
			params, err := h.GetParameters(valueFiles(q))
			if err != nil {
				return nil, err
			}
			for k, v := range params {
				res.Helm.Parameters = append(res.Helm.Parameters, &v1alpha1.HelmParameter{
					Name:  k,
					Value: v,
				})
			}
			for _, v := range fileParameters(q) {
				res.Helm.FileParameters = append(res.Helm.FileParameters, &v1alpha1.HelmFileParameter{
					Name: v.Name,
					Path: v.Path, //filepath.Join(appPath, v.Path),
				})
			}
		case v1alpha1.ApplicationSourceTypeKustomize:
			res.Kustomize = &apiclient.KustomizeAppSpec{}
			kustomizeBinary := ""
			if q.KustomizeOptions != nil {
				kustomizeBinary = q.KustomizeOptions.BinaryPath
			}
			k := kustomize.NewKustomizeApp(appPath, q.Repo.GetGitCreds(), q.Repo.Repo, kustomizeBinary)
			_, images, err := k.Build(q.Source.Kustomize, q.KustomizeOptions)
			if err != nil {
				return nil, err
			}
			res.Kustomize.Images = images
		}
		_ = s.cache.SetAppDetails(revision, q.Source, res)
		return res, nil
	}, operationSettings{allowConcurrent: q.Source.AllowsConcurrentProcessing()})

	result, ok := resultUncast.(*apiclient.RepoAppDetailsResponse)
	if result != nil && !ok {
		return nil, errors.New("unexpected result type")
	}

	return result, err
}

func (s *Service) GetRevisionMetadata(ctx context.Context, q *apiclient.RepoServerRevisionMetadataRequest) (*v1alpha1.RevisionMetadata, error) {
	commitSHACorrected := correctRevisionSHA(q.Revision)
	if !git.IsCommitSHA(commitSHACorrected) {
		return nil, fmt.Errorf("revision %s must be resolved", q.Revision)
	}
	metadata, err := s.cache.GetRevisionMetadata(q.Repo.Repo, commitSHACorrected)
	if err == nil {
<<<<<<< HEAD
		log.Infof("revision metadata cache hit: %s/%s", q.Repo.Repo, commitSHACorrected)
		return metadata, nil
=======
		// The logic here is that if a signature check on metadata is requested,
		// but there is none in the cache, we handle as if we have a cache miss
		// and re-generate the meta data. Otherwise, if there is signature info
		// in the metadata, but none was requested, we remove it from the data
		// that we return.
		if q.CheckSignature && metadata.SignatureInfo == "" {
			log.Infof("revision metadata cache hit, but need to regenerate due to missing signature info: %s/%s", q.Repo.Repo, q.Revision)
		} else {
			log.Infof("revision metadata cache hit: %s/%s", q.Repo.Repo, q.Revision)
			if !q.CheckSignature {
				metadata.SignatureInfo = ""
			}
			return metadata, nil
		}
>>>>>>> 345c77a8
	} else {
		if err != reposervercache.ErrCacheMiss {
			log.Warnf("revision metadata cache error %s/%s: %v", q.Repo.Repo, commitSHACorrected, err)
		} else {
			log.Infof("revision metadata cache miss: %s/%s", q.Repo.Repo, commitSHACorrected)
		}
	}

	gitClient, _, err := s.newClientResolveRevision(q.Repo, commitSHACorrected)
	if err != nil {
		return nil, err
	}

	s.metricsServer.IncPendingRepoRequest(q.Repo.Repo)
	defer s.metricsServer.DecPendingRepoRequest(q.Repo.Repo)

	closer, err := s.repoLock.Lock(gitClient.Root(), q.Revision, true, func() error {
		return checkoutRevision(gitClient, q.Revision)
	})

<<<<<<< HEAD
	_, err = checkoutRevision(gitClient, commitSHACorrected, log.WithField("repo", q.Repo.Repo))
=======
>>>>>>> 345c77a8
	if err != nil {
		return nil, err
	}

<<<<<<< HEAD
	m, err := gitClient.RevisionMetadata(commitSHACorrected)
=======
	defer io.Close(closer)

	m, err := gitClient.RevisionMetadata(q.Revision)
>>>>>>> 345c77a8
	if err != nil {
		return nil, err
	}

	// Run gpg verify-commit on the revision
	signatureInfo := ""
<<<<<<< HEAD
	if gpg.IsGPGEnabled() {
		cs, err := gitClient.VerifyCommitSignature(commitSHACorrected)
=======
	if gpg.IsGPGEnabled() && q.CheckSignature {
		cs, err := gitClient.VerifyCommitSignature(q.Revision)
>>>>>>> 345c77a8
		if err != nil {
			log.Debugf("Could not verify commit signature: %v", err)
			return nil, err
		}

		if cs != "" {
			vr, err := gpg.ParseGitCommitVerification(cs)
			if err != nil {
				log.Debugf("Could not parse commit verification: %v", err)
				return nil, err
			}
			signatureInfo = fmt.Sprintf("%s signature from %s key %s", vr.Result, vr.Cipher, gpg.KeyID(vr.KeyID))
		} else {
			signatureInfo = "Revision is not signed."
		}
	}

	// discard anything after the first new line and then truncate to 64 chars
	message := text.Trunc(strings.SplitN(m.Message, "\n", 2)[0], 64)
	metadata = &v1alpha1.RevisionMetadata{Author: m.Author, Date: metav1.Time{Time: m.Date}, Tags: m.Tags, Message: message, SignatureInfo: signatureInfo}
	_ = s.cache.SetRevisionMetadata(q.Repo.Repo, commitSHACorrected, metadata)
	return metadata, nil
}

func valueFiles(q *apiclient.RepoServerAppDetailsQuery) []string {
	if q.Source.Helm == nil {
		return nil
	}
	return q.Source.Helm.ValueFiles
}

func fileParameters(q *apiclient.RepoServerAppDetailsQuery) []v1alpha1.HelmFileParameter {
	if q.Source.Helm == nil {
		return nil
	}
	return q.Source.Helm.FileParameters
}

func (s *Service) newClient(repo *v1alpha1.Repository) (git.Client, error) {
	gitClient, err := s.newGitClient(repo.Repo, repo.GetGitCreds(), repo.IsInsecure(), repo.EnableLFS)
	if err != nil {
		return nil, err
	}
	return metrics.WrapGitClient(repo.Repo, s.metricsServer, gitClient), nil
}

// newClientResolveRevision is a helper to perform the common task of instantiating a git client
// and resolving a revision to a commit SHA
func (s *Service) newClientResolveRevision(repo *v1alpha1.Repository, revision string) (git.Client, string, error) {
	gitClient, err := s.newClient(repo)
	if err != nil {
		return nil, "", err
	}
	commitSHA, err := gitClient.LsRemote(revision)
	if err != nil {
		return nil, "", err
	}
	return gitClient, commitSHA, nil
}

func (s *Service) newHelmClientResolveRevision(repo *v1alpha1.Repository, revision string, chart string) (helm.Client, string, error) {
	helmClient := s.newHelmClient(repo.Repo, repo.GetHelmCreds(), repo.EnableOCI)
	if helm.IsVersion(revision) {
		return helmClient, revision, nil
	}
	constraints, err := semver.NewConstraint(revision)
	if err != nil {
		return nil, "", fmt.Errorf("invalid revision '%s': %v", revision, err)
	}
	index, err := helmClient.GetIndex()
	if err != nil {
		return nil, "", err
	}
	entries, err := index.GetEntries(chart)
	if err != nil {
		return nil, "", err
	}
	version, err := entries.MaxVersion(constraints)
	if err != nil {
		return nil, "", err
	}
	return helmClient, version.String(), nil
}

// checkoutRevision is a convenience function to initialize a repo, fetch, and checkout a revision
// Returns the 40 character commit SHA after the checkout has been performed
// nolint:unparam
func checkoutRevision(gitClient git.Client, revision string) error {
	err := gitClient.Init()
	commitSHACorrected := correctRevisionSHA(commitSHA)
	if err != nil {
		return status.Errorf(codes.Internal, "Failed to initialize git repo: %v", err)
	}
	err = gitClient.Fetch()
	if err != nil {
		return status.Errorf(codes.Internal, "Failed to fetch git repo: %v", err)
	}
<<<<<<< HEAD
	err = gitClient.Checkout(commitSHACorrected)
	if err != nil {
		return "", status.Errorf(codes.Internal, "Failed to checkout %s: %v", commitSHACorrected, err)
	}
	sha, err := gitClient.CommitSHA()
	if err == nil && git.IsCommitSHA(commitSHACorrected) && sha != commitSHACorrected {
		logEntry.Warnf("'git checkout %s' has switched repo to unexpected commit: %s", commitSHACorrected, sha)
=======
	err = gitClient.Checkout(revision)
	if err != nil {
		return status.Errorf(codes.Internal, "Failed to checkout %s: %v", revision, err)
>>>>>>> 345c77a8
	}
	return err
}

func (s *Service) GetHelmCharts(ctx context.Context, q *apiclient.HelmChartsRequest) (*apiclient.HelmChartsResponse, error) {
	index, err := s.newHelmClient(q.Repo.Repo, q.Repo.GetHelmCreds(), q.Repo.EnableOCI).GetIndex()
	if err != nil {
		return nil, err
	}
	res := apiclient.HelmChartsResponse{}
	for chartName, entries := range index.Entries {
		chart := apiclient.HelmChart{
			Name: chartName,
		}
		for _, entry := range entries {
			chart.Versions = append(chart.Versions, entry.Version)
		}
		res.Items = append(res.Items, &chart)
	}
	return &res, nil
}

// If ARGOCD_GIT_MODULES_UPDATE_CHANGES is enabled, the revisionSHA
// is concatenated with the revisionSHAs of the git submodules.
// To ensure correct checkout and displaying in ui, we need to extract
// the SHA of the root repository.
func correctRevisionSHA(revision string) string {
	if !strings.Contains(revision, "-") {
		return revision
	}
	revisions := strings.Split(revision, "-")
	if len(revisions) > 0 {
		return revisions[0]
	}
	return revision
}<|MERGE_RESOLUTION|>--- conflicted
+++ resolved
@@ -288,14 +288,10 @@
 // - or, the cache does contain a value for this key, but it is an expired manifest generation entry
 // - or, NoCache is true
 // Returns a ManifestResponse, or an error, but not both
-<<<<<<< HEAD
-func (s *Service) runManifestGen(appPath, repoRoot, revision, verifyResult string, q *apiclient.ManifestRequest) (interface{}, error) {
-	correctedRevision := correctRevisionSHA(revision)
-	manifestGenResult, err := GenerateManifests(appPath, repoRoot, correctedRevision, q, false)
-=======
+
 func (s *Service) runManifestGen(appPath, repoRoot, commitSHA, cacheKey, verifyResult string, q *apiclient.ManifestRequest) (interface{}, error) {
 	manifestGenResult, err := GenerateManifests(appPath, repoRoot, commitSHA, q, false)
->>>>>>> 345c77a8
+
 	if err != nil {
 
 		// If manifest generation error caching is enabled
@@ -336,11 +332,9 @@
 		FirstFailureTimestamp:           0,
 		MostRecentError:                 "",
 	}
-<<<<<<< HEAD
-	manifestGenResult.Revision = correctedRevision
-=======
+
 	manifestGenResult.Revision = commitSHA
->>>>>>> 345c77a8
+
 	manifestGenResult.VerifyResult = verifyResult
 	err = s.cache.SetManifests(cacheKey, q.ApplicationSource, q.Namespace, q.AppLabelKey, q.AppLabelValue, &manifestGenCacheEntry)
 	if err != nil {
@@ -1145,10 +1139,6 @@
 	}
 	metadata, err := s.cache.GetRevisionMetadata(q.Repo.Repo, commitSHACorrected)
 	if err == nil {
-<<<<<<< HEAD
-		log.Infof("revision metadata cache hit: %s/%s", q.Repo.Repo, commitSHACorrected)
-		return metadata, nil
-=======
 		// The logic here is that if a signature check on metadata is requested,
 		// but there is none in the cache, we handle as if we have a cache miss
 		// and re-generate the meta data. Otherwise, if there is signature info
@@ -1163,7 +1153,6 @@
 			}
 			return metadata, nil
 		}
->>>>>>> 345c77a8
 	} else {
 		if err != reposervercache.ErrCacheMiss {
 			log.Warnf("revision metadata cache error %s/%s: %v", q.Repo.Repo, commitSHACorrected, err)
@@ -1181,37 +1170,24 @@
 	defer s.metricsServer.DecPendingRepoRequest(q.Repo.Repo)
 
 	closer, err := s.repoLock.Lock(gitClient.Root(), q.Revision, true, func() error {
-		return checkoutRevision(gitClient, q.Revision)
+		return checkoutRevision(gitClient, commitSHACorrected)
 	})
 
-<<<<<<< HEAD
-	_, err = checkoutRevision(gitClient, commitSHACorrected, log.WithField("repo", q.Repo.Repo))
-=======
->>>>>>> 345c77a8
-	if err != nil {
-		return nil, err
-	}
-
-<<<<<<< HEAD
+	if err != nil {
+		return nil, err
+	}
+
+	defer io.Close(closer)
+
 	m, err := gitClient.RevisionMetadata(commitSHACorrected)
-=======
-	defer io.Close(closer)
-
-	m, err := gitClient.RevisionMetadata(q.Revision)
->>>>>>> 345c77a8
 	if err != nil {
 		return nil, err
 	}
 
 	// Run gpg verify-commit on the revision
 	signatureInfo := ""
-<<<<<<< HEAD
-	if gpg.IsGPGEnabled() {
+	if gpg.IsGPGEnabled() && q.CheckSignature {
 		cs, err := gitClient.VerifyCommitSignature(commitSHACorrected)
-=======
-	if gpg.IsGPGEnabled() && q.CheckSignature {
-		cs, err := gitClient.VerifyCommitSignature(q.Revision)
->>>>>>> 345c77a8
 		if err != nil {
 			log.Debugf("Could not verify commit signature: %v", err)
 			return nil, err
@@ -1301,7 +1277,7 @@
 // nolint:unparam
 func checkoutRevision(gitClient git.Client, revision string) error {
 	err := gitClient.Init()
-	commitSHACorrected := correctRevisionSHA(commitSHA)
+	commitSHACorrected := correctRevisionSHA(revision)
 	if err != nil {
 		return status.Errorf(codes.Internal, "Failed to initialize git repo: %v", err)
 	}
@@ -1309,19 +1285,9 @@
 	if err != nil {
 		return status.Errorf(codes.Internal, "Failed to fetch git repo: %v", err)
 	}
-<<<<<<< HEAD
 	err = gitClient.Checkout(commitSHACorrected)
 	if err != nil {
-		return "", status.Errorf(codes.Internal, "Failed to checkout %s: %v", commitSHACorrected, err)
-	}
-	sha, err := gitClient.CommitSHA()
-	if err == nil && git.IsCommitSHA(commitSHACorrected) && sha != commitSHACorrected {
-		logEntry.Warnf("'git checkout %s' has switched repo to unexpected commit: %s", commitSHACorrected, sha)
-=======
-	err = gitClient.Checkout(revision)
-	if err != nil {
-		return status.Errorf(codes.Internal, "Failed to checkout %s: %v", revision, err)
->>>>>>> 345c77a8
+		return status.Errorf(codes.Internal, "Failed to checkout %s: %v", commitSHACorrected, err)
 	}
 	return err
 }
