package repository

import (
	"bytes"
	"context"
	"encoding/json"
	"errors"
	"fmt"
	goio "io"
	"io/fs"
	"net/url"
	"os"
	"path"
	"path/filepath"
	"regexp"
	"strings"
	"time"

	"github.com/golang/protobuf/ptypes/empty"

	kubeyaml "k8s.io/apimachinery/pkg/util/yaml"

	"k8s.io/apimachinery/pkg/api/resource"

	"github.com/argoproj/argo-cd/v2/common"
	"github.com/argoproj/argo-cd/v2/util/io/files"
	"github.com/argoproj/argo-cd/v2/util/manifeststream"

	"github.com/Masterminds/semver/v3"
	"github.com/TomOnTime/utfutil"
	"github.com/argoproj/gitops-engine/pkg/utils/kube"
	textutils "github.com/argoproj/gitops-engine/pkg/utils/text"
	"github.com/argoproj/pkg/sync"
	jsonpatch "github.com/evanphx/json-patch"
	gogit "github.com/go-git/go-git/v5"
	"github.com/google/go-jsonnet"
	"github.com/google/uuid"
	grpc_retry "github.com/grpc-ecosystem/go-grpc-middleware/retry"
	log "github.com/sirupsen/logrus"
	"golang.org/x/sync/semaphore"
	"google.golang.org/grpc/codes"
	"google.golang.org/grpc/status"
	metav1 "k8s.io/apimachinery/pkg/apis/meta/v1"
	"k8s.io/apimachinery/pkg/apis/meta/v1/unstructured"
	"k8s.io/apimachinery/pkg/runtime"
	"sigs.k8s.io/yaml"

	pluginclient "github.com/argoproj/argo-cd/v2/cmpserver/apiclient"
	"github.com/argoproj/argo-cd/v2/pkg/apis/application/v1alpha1"
	"github.com/argoproj/argo-cd/v2/reposerver/apiclient"
	"github.com/argoproj/argo-cd/v2/reposerver/cache"
	"github.com/argoproj/argo-cd/v2/reposerver/metrics"
	"github.com/argoproj/argo-cd/v2/util/app/discovery"
	argopath "github.com/argoproj/argo-cd/v2/util/app/path"
	"github.com/argoproj/argo-cd/v2/util/argo"
	"github.com/argoproj/argo-cd/v2/util/cmp"
	"github.com/argoproj/argo-cd/v2/util/git"
	"github.com/argoproj/argo-cd/v2/util/glob"
	"github.com/argoproj/argo-cd/v2/util/gpg"
	"github.com/argoproj/argo-cd/v2/util/grpc"
	"github.com/argoproj/argo-cd/v2/util/helm"
	"github.com/argoproj/argo-cd/v2/util/io"
	pathutil "github.com/argoproj/argo-cd/v2/util/io/path"
	"github.com/argoproj/argo-cd/v2/util/kustomize"
	"github.com/argoproj/argo-cd/v2/util/text"
)

const (
	cachedManifestGenerationPrefix = "Manifest generation error (cached)"
	helmDepUpMarkerFile            = ".argocd-helm-dep-up"
	allowConcurrencyFile           = ".argocd-allow-concurrency"
	repoSourceFile                 = ".argocd-source.yaml"
	appSourceFile                  = ".argocd-source-%s.yaml"
	ociPrefix                      = "oci://"
)

var ErrExceededMaxCombinedManifestFileSize = errors.New("exceeded max combined manifest file size")

// Service implements ManifestService interface
type Service struct {
	gitCredsStore             git.CredsStore
	rootDir                   string
	gitRepoPaths              io.TempPaths
	chartPaths                io.TempPaths
	gitRepoInitializer        func(rootPath string) goio.Closer
	repoLock                  *repositoryLock
	cache                     *cache.Cache
	parallelismLimitSemaphore *semaphore.Weighted
	metricsServer             *metrics.MetricsServer
	resourceTracking          argo.ResourceTracking
	newGitClient              func(rawRepoURL string, root string, creds git.Creds, insecure bool, enableLfs bool, proxy string, opts ...git.ClientOpts) (git.Client, error)
	newHelmClient             func(repoURL string, creds helm.Creds, enableOci bool, proxy string, opts ...helm.ClientOpts) helm.Client
	initConstants             RepoServerInitConstants
	// now is usually just time.Now, but may be replaced by unit tests for testing purposes
	now func() time.Time
}

type RepoServerInitConstants struct {
	ParallelismLimit                             int64
	PauseGenerationAfterFailedGenerationAttempts int
	PauseGenerationOnFailureForMinutes           int
	PauseGenerationOnFailureForRequests          int
	SubmoduleEnabled                             bool
	MaxCombinedDirectoryManifestsSize            resource.Quantity
	CMPTarExcludedGlobs                          []string
	AllowOutOfBoundsSymlinks                     bool
	StreamedManifestMaxExtractedSize             int64
	StreamedManifestMaxTarSize                   int64
	HelmManifestMaxExtractedSize                 int64
	DisableHelmManifestMaxExtractedSize          bool
}

// NewService returns a new instance of the Manifest service
func NewService(metricsServer *metrics.MetricsServer, cache *cache.Cache, initConstants RepoServerInitConstants, resourceTracking argo.ResourceTracking, gitCredsStore git.CredsStore, rootDir string) *Service {
	var parallelismLimitSemaphore *semaphore.Weighted
	if initConstants.ParallelismLimit > 0 {
		parallelismLimitSemaphore = semaphore.NewWeighted(initConstants.ParallelismLimit)
	}
	repoLock := NewRepositoryLock()
	gitRandomizedPaths := io.NewRandomizedTempPaths(rootDir)
	helmRandomizedPaths := io.NewRandomizedTempPaths(rootDir)
	return &Service{
		parallelismLimitSemaphore: parallelismLimitSemaphore,
		repoLock:                  repoLock,
		cache:                     cache,
		metricsServer:             metricsServer,
		newGitClient:              git.NewClientExt,
		resourceTracking:          resourceTracking,
		newHelmClient: func(repoURL string, creds helm.Creds, enableOci bool, proxy string, opts ...helm.ClientOpts) helm.Client {
			return helm.NewClientWithLock(repoURL, creds, sync.NewKeyLock(), enableOci, proxy, opts...)
		},
		initConstants:      initConstants,
		now:                time.Now,
		gitCredsStore:      gitCredsStore,
		gitRepoPaths:       gitRandomizedPaths,
		chartPaths:         helmRandomizedPaths,
		gitRepoInitializer: directoryPermissionInitializer,
		rootDir:            rootDir,
	}
}

func (s *Service) Init() error {
	_, err := os.Stat(s.rootDir)
	if os.IsNotExist(err) {
		return os.MkdirAll(s.rootDir, 0300)
	}
	if err == nil {
		// give itself read permissions to list previously written directories
		err = os.Chmod(s.rootDir, 0700)
	}
	var dirEntries []fs.DirEntry
	if err == nil {
		dirEntries, err = os.ReadDir(s.rootDir)
	}
	if err != nil {
		log.Warnf("Failed to restore cloned repositories paths: %v", err)
		return nil
	}

	for _, file := range dirEntries {
		if !file.IsDir() {
			continue
		}
		fullPath := filepath.Join(s.rootDir, file.Name())
		closer := s.gitRepoInitializer(fullPath)
		if repo, err := gogit.PlainOpen(fullPath); err == nil {
			if remotes, err := repo.Remotes(); err == nil && len(remotes) > 0 && len(remotes[0].Config().URLs) > 0 {
				s.gitRepoPaths.Add(git.NormalizeGitURL(remotes[0].Config().URLs[0]), fullPath)
			}
		}
		io.Close(closer)
	}
	// remove read permissions since no-one should be able to list the directories
	return os.Chmod(s.rootDir, 0300)
}

// ListRefs List a subset of the refs (currently, branches and tags) of a git repo
func (s *Service) ListRefs(ctx context.Context, q *apiclient.ListRefsRequest) (*apiclient.Refs, error) {
	gitClient, err := s.newClient(q.Repo)
	if err != nil {
		return nil, fmt.Errorf("error creating git client: %w", err)
	}

	s.metricsServer.IncPendingRepoRequest(q.Repo.Repo)
	defer s.metricsServer.DecPendingRepoRequest(q.Repo.Repo)

	refs, err := gitClient.LsRefs()
	if err != nil {
		return nil, err
	}

	res := apiclient.Refs{
		Branches: refs.Branches,
		Tags:     refs.Tags,
	}

	return &res, nil
}

// ListApps lists the contents of a GitHub repo
func (s *Service) ListApps(ctx context.Context, q *apiclient.ListAppsRequest) (*apiclient.AppList, error) {
	gitClient, commitSHA, err := s.newClientResolveRevision(q.Repo, q.Revision)
	if err != nil {
		return nil, fmt.Errorf("error setting up git client and resolving given revision: %w", err)
	}
	if apps, err := s.cache.ListApps(q.Repo.Repo, commitSHA); err == nil {
		log.Infof("cache hit: %s/%s", q.Repo.Repo, q.Revision)
		return &apiclient.AppList{Apps: apps}, nil
	}

	s.metricsServer.IncPendingRepoRequest(q.Repo.Repo)
	defer s.metricsServer.DecPendingRepoRequest(q.Repo.Repo)

	closer, err := s.repoLock.Lock(gitClient.Root(), commitSHA, true, func() (goio.Closer, error) {
		return s.checkoutRevision(gitClient, commitSHA, s.initConstants.SubmoduleEnabled)
	})

	if err != nil {
		return nil, fmt.Errorf("error acquiring repository lock: %w", err)
	}

	defer io.Close(closer)
	apps, err := discovery.Discover(ctx, gitClient.Root(), gitClient.Root(), q.EnabledSourceTypes, s.initConstants.CMPTarExcludedGlobs)
	if err != nil {
		return nil, fmt.Errorf("error discovering applications: %w", err)
	}
	err = s.cache.SetApps(q.Repo.Repo, commitSHA, apps)
	if err != nil {
		log.Warnf("cache set error %s/%s: %v", q.Repo.Repo, commitSHA, err)
	}
	res := apiclient.AppList{Apps: apps}
	return &res, nil
}

// ListPlugins lists the contents of a GitHub repo
func (s *Service) ListPlugins(ctx context.Context, _ *empty.Empty) (*apiclient.PluginList, error) {
	pluginSockFilePath := common.GetPluginSockFilePath()

	sockFiles, err := os.ReadDir(pluginSockFilePath)
	if err != nil {
		return nil, fmt.Errorf("failed to get plugins from dir %v, error=%w", pluginSockFilePath, err)
	}

	var plugins []*apiclient.PluginInfo
	for _, file := range sockFiles {
		if file.Type() == os.ModeSocket {
			plugins = append(plugins, &apiclient.PluginInfo{Name: strings.TrimSuffix(file.Name(), ".sock")})
		}
	}

	res := apiclient.PluginList{Items: plugins}
	return &res, nil
}

type operationSettings struct {
	sem             *semaphore.Weighted
	noCache         bool
	noRevisionCache bool
	allowConcurrent bool
}

// operationContext contains request values which are generated by runRepoOperation (on demand) by a call to the
// provided operationContextSrc function.
type operationContext struct {

	// application path or helm chart path
	appPath string

	// output of 'git verify-(tag/commit)', if signature verification is enabled (otherwise "")
	verificationResult string
}

// The 'operation' function parameter of 'runRepoOperation' may call this function to retrieve
// the appPath or GPG verificationResult.
// Failure to generate either of these values will return an error which may be cached by
// the calling function (for example, 'runManifestGen')
type operationContextSrc = func() (*operationContext, error)

// runRepoOperation downloads either git folder or helm chart and executes specified operation
// - Returns a value from the cache if present (by calling getCached(...)); if no value is present, the
// provide operation(...) is called. The specific return type of this function is determined by the
// calling function, via the provided  getCached(...) and operation(...) function.
func (s *Service) runRepoOperation(
	ctx context.Context,
	revision string,
	repo *v1alpha1.Repository,
	source *v1alpha1.ApplicationSource,
	verifyCommit bool,
	cacheFn func(cacheKey string, refSourceCommitSHAs cache.ResolvedRevisions, firstInvocation bool) (bool, error),
	operation func(repoRoot, commitSHA, cacheKey string, ctxSrc operationContextSrc) error,
	settings operationSettings,
	hasMultipleSources bool,
	refSources map[string]*v1alpha1.RefTarget) error {

	if sanitizer, ok := grpc.SanitizerFromContext(ctx); ok {
		// make sure a randomized path replaced with '.' in the error message
		sanitizer.AddRegexReplacement(getRepoSanitizerRegex(s.rootDir), "<path to cached source>")
	}

	var gitClient git.Client
	var helmClient helm.Client
	var err error
	revision = textutils.FirstNonEmpty(revision, source.TargetRevision)
	unresolvedRevision := revision
	if source.IsHelm() {
		helmClient, revision, err = s.newHelmClientResolveRevision(repo, revision, source.Chart, settings.noCache || settings.noRevisionCache)
		if err != nil {
			return err
		}
	} else {
		gitClient, revision, err = s.newClientResolveRevision(repo, revision, git.WithCache(s.cache, !settings.noRevisionCache && !settings.noCache))
		if err != nil {
			return err
		}
	}

	repoRefs, err := resolveReferencedSources(hasMultipleSources, source.Helm, refSources, s.newClientResolveRevision)
	if err != nil {
		return err
	}

	if !settings.noCache {
		if ok, err := cacheFn(revision, repoRefs, true); ok {
			return err
		}
	}

	s.metricsServer.IncPendingRepoRequest(repo.Repo)
	defer s.metricsServer.DecPendingRepoRequest(repo.Repo)

	if settings.sem != nil {
		err = settings.sem.Acquire(ctx, 1)
		if err != nil {
			return err
		}
		defer settings.sem.Release(1)
	}

	if source.IsHelm() {
		if settings.noCache {
			err = helmClient.CleanChartCache(source.Chart, revision)
			if err != nil {
				return err
			}
		}
		helmPassCredentials := false
		if source.Helm != nil {
			helmPassCredentials = source.Helm.PassCredentials
		}
		chartPath, closer, err := helmClient.ExtractChart(source.Chart, revision, helmPassCredentials, s.initConstants.HelmManifestMaxExtractedSize, s.initConstants.DisableHelmManifestMaxExtractedSize)
		if err != nil {
			return err
		}
		defer io.Close(closer)
		if !s.initConstants.AllowOutOfBoundsSymlinks {
			err := argopath.CheckOutOfBoundsSymlinks(chartPath)
			if err != nil {
				oobError := &argopath.OutOfBoundsSymlinkError{}
				if errors.As(err, &oobError) {
					log.WithFields(log.Fields{
						common.SecurityField: common.SecurityHigh,
						"chart":              source.Chart,
						"revision":           revision,
						"file":               oobError.File,
					}).Warn("chart contains out-of-bounds symlink")
					return fmt.Errorf("chart contains out-of-bounds symlinks. file: %s", oobError.File)
				} else {
					return err
				}
			}
		}
		return operation(chartPath, revision, revision, func() (*operationContext, error) {
			return &operationContext{chartPath, ""}, nil
		})
	} else {
		closer, err := s.repoLock.Lock(gitClient.Root(), revision, settings.allowConcurrent, func() (goio.Closer, error) {
			return s.checkoutRevision(gitClient, revision, s.initConstants.SubmoduleEnabled)
		})

		if err != nil {
			return err
		}

		defer io.Close(closer)

		if !s.initConstants.AllowOutOfBoundsSymlinks {
			err := argopath.CheckOutOfBoundsSymlinks(gitClient.Root())
			if err != nil {
				oobError := &argopath.OutOfBoundsSymlinkError{}
				if errors.As(err, &oobError) {
					log.WithFields(log.Fields{
						common.SecurityField: common.SecurityHigh,
						"repo":               repo.Repo,
						"revision":           revision,
						"file":               oobError.File,
					}).Warn("repository contains out-of-bounds symlink")
					return fmt.Errorf("repository contains out-of-bounds symlinks. file: %s", oobError.File)
				} else {
					return err
				}
			}
		}

		var commitSHA string
		if hasMultipleSources {
			commitSHA = revision
		} else {
			commit, err := gitClient.CommitSHA()
			if err != nil {
				return fmt.Errorf("failed to get commit SHA: %w", err)
			}
			commitSHA = commit
		}

		// double-check locking
		if !settings.noCache {
			if ok, err := cacheFn(revision, repoRefs, false); ok {
				return err
			}
		}

		// Here commitSHA refers to the SHA of the actual commit, whereas revision refers to the branch/tag name etc
		// We use the commitSHA to generate manifests and store them in cache, and revision to retrieve them from cache
		return operation(gitClient.Root(), commitSHA, revision, func() (*operationContext, error) {
			var signature string
			if verifyCommit {
				// When the revision is an annotated tag, we need to pass the unresolved revision (i.e. the tag name)
				// to the verification routine. For everything else, we work with the SHA that the target revision is
				// pointing to (i.e. the resolved revision).
				var rev string
				if gitClient.IsAnnotatedTag(revision) {
					rev = unresolvedRevision
				} else {
					rev = revision
				}
				signature, err = gitClient.VerifyCommitSignature(rev)
				if err != nil {
					return nil, err
				}
			}
			appPath, err := argopath.Path(gitClient.Root(), source.Path)
			if err != nil {
				return nil, err
			}
			return &operationContext{appPath, signature}, nil
		})
	}
}

func getRepoSanitizerRegex(rootDir string) *regexp.Regexp {
	// This regex assumes that the sensitive part of the path (the component immediately after "rootDir") contains no
	// spaces. This assumption allows us to avoid sanitizing "more info" in "/tmp/_argocd-repo/SENSITIVE more info".
	//
	// The no-spaces assumption holds for our actual use case, which is "/tmp/_argocd-repo/{random UUID}". The UUID will
	// only ever contain digits and hyphens.
	return regexp.MustCompile(regexp.QuoteMeta(rootDir) + `/[^ /]*`)
}

type gitClientGetter func(repo *v1alpha1.Repository, revision string, opts ...git.ClientOpts) (git.Client, string, error)

// resolveReferencedSources resolves the revisions for the given referenced sources. This lets us invalidate the cached
// when one or more referenced sources change.
//
// Much of this logic is duplicated in runManifestGenAsync. If making changes here, check whether runManifestGenAsync
// should be updated.
func resolveReferencedSources(hasMultipleSources bool, source *v1alpha1.ApplicationSourceHelm, refSources map[string]*v1alpha1.RefTarget, newClientResolveRevision gitClientGetter) (map[string]string, error) {
	repoRefs := make(map[string]string)
	if !hasMultipleSources || source == nil {
		return repoRefs, nil
	}

	for _, valueFile := range source.ValueFiles {
		if strings.HasPrefix(valueFile, "$") {
			refVar := strings.Split(valueFile, "/")[0]

			refSourceMapping, ok := refSources[refVar]
			if !ok {
				if len(refSources) == 0 {
					return nil, fmt.Errorf("source referenced %q, but no source has a 'ref' field defined", refVar)
				}
				refKeys := make([]string, 0)
				for refKey := range refSources {
					refKeys = append(refKeys, refKey)
				}
				return nil, fmt.Errorf("source referenced %q, which is not one of the available sources (%s)", refVar, strings.Join(refKeys, ", "))
			}
			if refSourceMapping.Chart != "" {
				return nil, fmt.Errorf("source has a 'chart' field defined, but Helm charts are not yet not supported for 'ref' sources")
			}
			normalizedRepoURL := git.NormalizeGitURL(refSourceMapping.Repo.Repo)
			_, ok = repoRefs[normalizedRepoURL]
			if !ok {
				_, referencedCommitSHA, err := newClientResolveRevision(&refSourceMapping.Repo, refSourceMapping.TargetRevision)
				if err != nil {
					log.Errorf("Failed to get git client for repo %s: %v", refSourceMapping.Repo.Repo, err)
					return nil, fmt.Errorf("failed to get git client for repo %s", refSourceMapping.Repo.Repo)
				}

				repoRefs[normalizedRepoURL] = referencedCommitSHA
			}
		}
	}
	return repoRefs, nil
}

func (s *Service) GenerateManifest(ctx context.Context, q *apiclient.ManifestRequest) (*apiclient.ManifestResponse, error) {
	var res *apiclient.ManifestResponse
	var err error
	cacheFn := func(cacheKey string, refSourceCommitSHAs cache.ResolvedRevisions, firstInvocation bool) (bool, error) {
		ok, resp, err := s.getManifestCacheEntry(cacheKey, q, refSourceCommitSHAs, firstInvocation)
		res = resp
		return ok, err
	}

	tarConcluded := false
	var promise *ManifestResponsePromise

	operation := func(repoRoot, commitSHA, cacheKey string, ctxSrc operationContextSrc) error {
		// do not generate manifests if Path and Chart fields are not set for a source in Multiple Sources
		if q.HasMultipleSources && q.ApplicationSource.Path == "" && q.ApplicationSource.Chart == "" {
			log.WithFields(map[string]interface{}{
				"source": q.ApplicationSource,
			}).Debugf("not generating manifests as path and chart fields are empty")
			res = &apiclient.ManifestResponse{
				Revision: commitSHA,
			}
			return nil
		}

		promise = s.runManifestGen(ctx, repoRoot, commitSHA, cacheKey, ctxSrc, q)
		// The fist channel to send the message will resume this operation.
		// The main purpose for using channels here is to be able to unlock
		// the repository as soon as the lock in not required anymore. In
		// case of CMP the repo is compressed (tgz) and sent to the cmp-server
		// for manifest generation.
		select {
		case err := <-promise.errCh:
			return err
		case resp := <-promise.responseCh:
			res = resp
		case tarDone := <-promise.tarDoneCh:
			tarConcluded = tarDone
		}
		return nil
	}

	settings := operationSettings{sem: s.parallelismLimitSemaphore, noCache: q.NoCache, noRevisionCache: q.NoRevisionCache, allowConcurrent: q.ApplicationSource.AllowsConcurrentProcessing()}
	err = s.runRepoOperation(ctx, q.Revision, q.Repo, q.ApplicationSource, q.VerifySignature, cacheFn, operation, settings, q.HasMultipleSources, q.RefSources)

	// if the tarDoneCh message is sent it means that the manifest
	// generation is being managed by the cmp-server. In this case
	// we have to wait for the responseCh to send the manifest
	// response.
	if tarConcluded && res == nil {
		select {
		case resp := <-promise.responseCh:
			res = resp
		case err := <-promise.errCh:
			return nil, err
		}
	}
	return res, err
}

func (s *Service) GenerateManifestWithFiles(stream apiclient.RepoServerService_GenerateManifestWithFilesServer) error {
	workDir, err := files.CreateTempDir("")
	if err != nil {
		return fmt.Errorf("error creating temp dir: %w", err)
	}
	defer func() {
		if err := os.RemoveAll(workDir); err != nil {
			// we panic here as the workDir may contain sensitive information
			log.WithField(common.SecurityField, common.SecurityCritical).Errorf("error removing generate manifest workdir: %v", err)
			panic(fmt.Sprintf("error removing generate manifest workdir: %s", err))
		}
	}()

	req, metadata, err := manifeststream.ReceiveManifestFileStream(stream.Context(), stream, workDir, s.initConstants.StreamedManifestMaxTarSize, s.initConstants.StreamedManifestMaxExtractedSize)

	if err != nil {
		return fmt.Errorf("error receiving manifest file stream: %w", err)
	}

	if !s.initConstants.AllowOutOfBoundsSymlinks {
		err := argopath.CheckOutOfBoundsSymlinks(workDir)
		if err != nil {
			oobError := &argopath.OutOfBoundsSymlinkError{}
			if errors.As(err, &oobError) {
				log.WithFields(log.Fields{
					common.SecurityField: common.SecurityHigh,
					"file":               oobError.File,
				}).Warn("streamed files contains out-of-bounds symlink")
				return fmt.Errorf("streamed files contains out-of-bounds symlinks. file: %s", oobError.File)
			} else {
				return err
			}
		}
	}

	promise := s.runManifestGen(stream.Context(), workDir, "streamed", metadata.Checksum, func() (*operationContext, error) {
		appPath, err := argopath.Path(workDir, req.ApplicationSource.Path)
		if err != nil {
			return nil, fmt.Errorf("failed to get app path: %w", err)
		}
		return &operationContext{appPath, ""}, nil
	}, req)

	var res *apiclient.ManifestResponse
	tarConcluded := false

	select {
	case err := <-promise.errCh:
		return err
	case tarDone := <-promise.tarDoneCh:
		tarConcluded = tarDone
	case resp := <-promise.responseCh:
		res = resp
	}

	if tarConcluded && res == nil {
		select {
		case resp := <-promise.responseCh:
			res = resp
		case err := <-promise.errCh:
			return err
		}
	}

	err = stream.SendAndClose(res)
	return err
}

type ManifestResponsePromise struct {
	responseCh <-chan *apiclient.ManifestResponse
	tarDoneCh  <-chan bool
	errCh      <-chan error
}

func NewManifestResponsePromise(responseCh <-chan *apiclient.ManifestResponse, tarDoneCh <-chan bool, errCh chan error) *ManifestResponsePromise {
	return &ManifestResponsePromise{
		responseCh: responseCh,
		tarDoneCh:  tarDoneCh,
		errCh:      errCh,
	}
}

type generateManifestCh struct {
	responseCh chan<- *apiclient.ManifestResponse
	tarDoneCh  chan<- bool
	errCh      chan<- error
}

// runManifestGen will be called by runRepoOperation if:
// - the cache does not contain a value for this key
// - or, the cache does contain a value for this key, but it is an expired manifest generation entry
// - or, NoCache is true
// Returns a ManifestResponse, or an error, but not both
func (s *Service) runManifestGen(ctx context.Context, repoRoot, commitSHA, cacheKey string, opContextSrc operationContextSrc, q *apiclient.ManifestRequest) *ManifestResponsePromise {

	responseCh := make(chan *apiclient.ManifestResponse)
	tarDoneCh := make(chan bool)
	errCh := make(chan error)
	responsePromise := NewManifestResponsePromise(responseCh, tarDoneCh, errCh)

	channels := &generateManifestCh{
		responseCh: responseCh,
		tarDoneCh:  tarDoneCh,
		errCh:      errCh,
	}
	go s.runManifestGenAsync(ctx, repoRoot, commitSHA, cacheKey, opContextSrc, q, channels)
	return responsePromise
}

type repoRef struct {
	// revision is the git revision - can be any valid revision like a branch, tag, or commit SHA.
	revision string
	// commitSHA is the actual commit to which revision refers.
	commitSHA string
	// key is the name of the key which was used to reference this repo.
	key string
}

func (s *Service) runManifestGenAsync(ctx context.Context, repoRoot, commitSHA, cacheKey string, opContextSrc operationContextSrc, q *apiclient.ManifestRequest, ch *generateManifestCh) {
	defer func() {
		close(ch.errCh)
		close(ch.responseCh)
	}()

	// GenerateManifests mutates the source (applies overrides). Those overrides shouldn't be reflected in the cache
	// key. Overrides will break the cache anyway, because changes to overrides will change the revision.
	appSourceCopy := q.ApplicationSource.DeepCopy()
	repoRefs := make(map[string]repoRef)

	var manifestGenResult *apiclient.ManifestResponse
	opContext, err := opContextSrc()
	if err == nil {
		// Much of the multi-source handling logic is duplicated in resolveReferencedSources. If making changes here,
		// check whether they should be replicated in resolveReferencedSources.
		if q.HasMultipleSources {
			if q.ApplicationSource.Helm != nil {

				// Checkout every one of the referenced sources to the target revision before generating Manifests
				for _, valueFile := range q.ApplicationSource.Helm.ValueFiles {
					if strings.HasPrefix(valueFile, "$") {
						refVar := strings.Split(valueFile, "/")[0]

						refSourceMapping, ok := q.RefSources[refVar]
						if !ok {
							if len(q.RefSources) == 0 {
								ch.errCh <- fmt.Errorf("source referenced %q, but no source has a 'ref' field defined", refVar)
							}
							refKeys := make([]string, 0)
							for refKey := range q.RefSources {
								refKeys = append(refKeys, refKey)
							}
							ch.errCh <- fmt.Errorf("source referenced %q, which is not one of the available sources (%s)", refVar, strings.Join(refKeys, ", "))
							return
						}
						if refSourceMapping.Chart != "" {
							ch.errCh <- fmt.Errorf("source has a 'chart' field defined, but Helm charts are not yet not supported for 'ref' sources")
							return
						}
						normalizedRepoURL := git.NormalizeGitURL(refSourceMapping.Repo.Repo)
						closer, ok := repoRefs[normalizedRepoURL]
						if ok {
							if closer.revision != refSourceMapping.TargetRevision {
								ch.errCh <- fmt.Errorf("cannot reference multiple revisions for the same repository (%s references %q while %s references %q)", refVar, refSourceMapping.TargetRevision, closer.key, closer.revision)
								return
							}
						} else {
							gitClient, referencedCommitSHA, err := s.newClientResolveRevision(&refSourceMapping.Repo, refSourceMapping.TargetRevision)
							if err != nil {
								log.Errorf("Failed to get git client for repo %s: %v", refSourceMapping.Repo.Repo, err)
								ch.errCh <- fmt.Errorf("failed to get git client for repo %s", refSourceMapping.Repo.Repo)
								return
							}

							if git.NormalizeGitURL(q.ApplicationSource.RepoURL) == normalizedRepoURL && commitSHA != referencedCommitSHA {
								ch.errCh <- fmt.Errorf("cannot reference a different revision of the same repository (%s references %q which resolves to %q while the application references %q which resolves to %q)", refVar, refSourceMapping.TargetRevision, referencedCommitSHA, q.Revision, commitSHA)
								return
							}
							closer, err := s.repoLock.Lock(gitClient.Root(), referencedCommitSHA, true, func() (goio.Closer, error) {
								return s.checkoutRevision(gitClient, referencedCommitSHA, s.initConstants.SubmoduleEnabled)
							})
							if err != nil {
								log.Errorf("failed to acquire lock for referenced source %s", normalizedRepoURL)
								ch.errCh <- err
								return
							}
							defer func(closer goio.Closer) {
								err := closer.Close()
								if err != nil {
									log.Errorf("Failed to release repo lock: %v", err)
								}
							}(closer)

							// Symlink check must happen after acquiring lock.
							if !s.initConstants.AllowOutOfBoundsSymlinks {
								err := argopath.CheckOutOfBoundsSymlinks(gitClient.Root())
								if err != nil {
									oobError := &argopath.OutOfBoundsSymlinkError{}
									if errors.As(err, &oobError) {
										log.WithFields(log.Fields{
											common.SecurityField: common.SecurityHigh,
											"repo":               refSourceMapping.Repo,
											"revision":           refSourceMapping.TargetRevision,
											"file":               oobError.File,
										}).Warn("repository contains out-of-bounds symlink")
										ch.errCh <- fmt.Errorf("repository contains out-of-bounds symlinks. file: %s", oobError.File)
										return
									} else {
										ch.errCh <- err
										return
									}
								}
							}

							repoRefs[normalizedRepoURL] = repoRef{revision: refSourceMapping.TargetRevision, commitSHA: referencedCommitSHA, key: refVar}
						}
					}
				}
			}
		}

		manifestGenResult, err = GenerateManifests(ctx, opContext.appPath, repoRoot, commitSHA, q, false, s.gitCredsStore, s.initConstants.MaxCombinedDirectoryManifestsSize, s.gitRepoPaths, WithCMPTarDoneChannel(ch.tarDoneCh), WithCMPTarExcludedGlobs(s.initConstants.CMPTarExcludedGlobs))
	}
	refSourceCommitSHAs := make(map[string]string)
	if len(repoRefs) > 0 {
		for normalizedURL, repoRef := range repoRefs {
			refSourceCommitSHAs[normalizedURL] = repoRef.commitSHA
		}
	}
	if err != nil {
		logCtx := log.WithFields(log.Fields{
			"application":  q.AppName,
			"appNamespace": q.Namespace,
		})

		// If manifest generation error caching is enabled
		if s.initConstants.PauseGenerationAfterFailedGenerationAttempts > 0 {
			cache.LogDebugManifestCacheKeyFields("getting manifests cache", "GenerateManifests error", cacheKey, q.ApplicationSource, q.RefSources, q, q.Namespace, q.TrackingMethod, q.AppLabelKey, q.AppName, refSourceCommitSHAs)

			// Retrieve a new copy (if available) of the cached response: this ensures we are updating the latest copy of the cache,
			// rather than a copy of the cache that occurred before (a potentially lengthy) manifest generation.
			innerRes := &cache.CachedManifestResponse{}
			cacheErr := s.cache.GetManifests(cacheKey, appSourceCopy, q.RefSources, q, q.Namespace, q.TrackingMethod, q.AppLabelKey, q.AppName, innerRes, refSourceCommitSHAs)
			if cacheErr != nil && cacheErr != cache.ErrCacheMiss {
				logCtx.Warnf("manifest cache get error %s: %v", appSourceCopy.String(), cacheErr)
				ch.errCh <- cacheErr
				return
			}

			// If this is the first error we have seen, store the time (we only use the first failure, as this
			// value is used for PauseGenerationOnFailureForMinutes)
			if innerRes.FirstFailureTimestamp == 0 {
				innerRes.FirstFailureTimestamp = s.now().Unix()
			}

			cache.LogDebugManifestCacheKeyFields("setting manifests cache", "GenerateManifests error", cacheKey, q.ApplicationSource, q.RefSources, q, q.Namespace, q.TrackingMethod, q.AppLabelKey, q.AppName, refSourceCommitSHAs)

			// Update the cache to include failure information
			innerRes.NumberOfConsecutiveFailures++
			innerRes.MostRecentError = err.Error()
			cacheErr = s.cache.SetManifests(cacheKey, appSourceCopy, q.RefSources, q, q.Namespace, q.TrackingMethod, q.AppLabelKey, q.AppName, innerRes, refSourceCommitSHAs)
			if cacheErr != nil {
				logCtx.Warnf("manifest cache set error %s: %v", appSourceCopy.String(), cacheErr)
				ch.errCh <- cacheErr
				return
			}

		}
		ch.errCh <- err
		return
	}

	cache.LogDebugManifestCacheKeyFields("setting manifests cache", "fresh GenerateManifests response", cacheKey, q.ApplicationSource, q.RefSources, q, q.Namespace, q.TrackingMethod, q.AppLabelKey, q.AppName, refSourceCommitSHAs)

	// Otherwise, no error occurred, so ensure the manifest generation error data in the cache entry is reset before we cache the value
	manifestGenCacheEntry := cache.CachedManifestResponse{
		ManifestResponse:                manifestGenResult,
		NumberOfCachedResponsesReturned: 0,
		NumberOfConsecutiveFailures:     0,
		FirstFailureTimestamp:           0,
		MostRecentError:                 "",
	}
	manifestGenResult.Revision = commitSHA
	manifestGenResult.VerifyResult = opContext.verificationResult
	err = s.cache.SetManifests(cacheKey, appSourceCopy, q.RefSources, q, q.Namespace, q.TrackingMethod, q.AppLabelKey, q.AppName, &manifestGenCacheEntry, refSourceCommitSHAs)
	if err != nil {
		log.Warnf("manifest cache set error %s/%s: %v", appSourceCopy.String(), cacheKey, err)
	}
	ch.responseCh <- manifestGenCacheEntry.ManifestResponse
}

// getManifestCacheEntry returns false if the 'generate manifests' operation should be run by runRepoOperation, e.g.:
// - If the cache result is empty for the requested key
// - If the cache is not empty, but the cached value is a manifest generation error AND we have not yet met the failure threshold (e.g. res.NumberOfConsecutiveFailures > 0 && res.NumberOfConsecutiveFailures <  s.initConstants.PauseGenerationAfterFailedGenerationAttempts)
// - If the cache is not empty, but the cache value is an error AND that generation error has expired
// and returns true otherwise.
// If true is returned, either the second or third parameter (but not both) will contain a value from the cache (a ManifestResponse, or error, respectively)
func (s *Service) getManifestCacheEntry(cacheKey string, q *apiclient.ManifestRequest, refSourceCommitSHAs cache.ResolvedRevisions, firstInvocation bool) (bool, *apiclient.ManifestResponse, error) {
	cache.LogDebugManifestCacheKeyFields("getting manifests cache", "GenerateManifest API call", cacheKey, q.ApplicationSource, q.RefSources, q, q.Namespace, q.TrackingMethod, q.AppLabelKey, q.AppName, refSourceCommitSHAs)

	res := cache.CachedManifestResponse{}
	err := s.cache.GetManifests(cacheKey, q.ApplicationSource, q.RefSources, q, q.Namespace, q.TrackingMethod, q.AppLabelKey, q.AppName, &res, refSourceCommitSHAs)
	if err == nil {

		// The cache contains an existing value

		// If caching of manifest generation errors is enabled, and res is a cached manifest generation error...
		if s.initConstants.PauseGenerationAfterFailedGenerationAttempts > 0 && res.FirstFailureTimestamp > 0 {

			// If we are already in the 'manifest generation caching' state, due to too many consecutive failures...
			if res.NumberOfConsecutiveFailures >= s.initConstants.PauseGenerationAfterFailedGenerationAttempts {

				// Check if enough time has passed to try generation again (e.g. to exit the 'manifest generation caching' state)
				if s.initConstants.PauseGenerationOnFailureForMinutes > 0 {

					elapsedTimeInMinutes := int((s.now().Unix() - res.FirstFailureTimestamp) / 60)

					// After X minutes, reset the cache and retry the operation (e.g. perhaps the error is ephemeral and has passed)
					if elapsedTimeInMinutes >= s.initConstants.PauseGenerationOnFailureForMinutes {
						cache.LogDebugManifestCacheKeyFields("deleting manifests cache", "manifest hash did not match or cached response is empty", cacheKey, q.ApplicationSource, q.RefSources, q, q.Namespace, q.TrackingMethod, q.AppLabelKey, q.AppName, refSourceCommitSHAs)

						// We can now try again, so reset the cache state and run the operation below
						err = s.cache.DeleteManifests(cacheKey, q.ApplicationSource, q.RefSources, q, q.Namespace, q.TrackingMethod, q.AppLabelKey, q.AppName, refSourceCommitSHAs)
						if err != nil {
							log.Warnf("manifest cache set error %s/%s: %v", q.ApplicationSource.String(), cacheKey, err)
						}
						log.Infof("manifest error cache hit and reset: %s/%s", q.ApplicationSource.String(), cacheKey)
						return false, nil, nil
					}
				}

				// Check if enough cached responses have been returned to try generation again (e.g. to exit the 'manifest generation caching' state)
				if s.initConstants.PauseGenerationOnFailureForRequests > 0 && res.NumberOfCachedResponsesReturned > 0 {

					if res.NumberOfCachedResponsesReturned >= s.initConstants.PauseGenerationOnFailureForRequests {
						cache.LogDebugManifestCacheKeyFields("deleting manifests cache", "reset after paused generation count", cacheKey, q.ApplicationSource, q.RefSources, q, q.Namespace, q.TrackingMethod, q.AppLabelKey, q.AppName, refSourceCommitSHAs)

						// We can now try again, so reset the error cache state and run the operation below
						err = s.cache.DeleteManifests(cacheKey, q.ApplicationSource, q.RefSources, q, q.Namespace, q.TrackingMethod, q.AppLabelKey, q.AppName, refSourceCommitSHAs)
						if err != nil {
							log.Warnf("manifest cache set error %s/%s: %v", q.ApplicationSource.String(), cacheKey, err)
						}
						log.Infof("manifest error cache hit and reset: %s/%s", q.ApplicationSource.String(), cacheKey)
						return false, nil, nil
					}
				}

				// Otherwise, manifest generation is still paused
				log.Infof("manifest error cache hit: %s/%s", q.ApplicationSource.String(), cacheKey)

				cachedErrorResponse := fmt.Errorf(cachedManifestGenerationPrefix+": %s", res.MostRecentError)

				if firstInvocation {
					cache.LogDebugManifestCacheKeyFields("setting manifests cache", "update error count", cacheKey, q.ApplicationSource, q.RefSources, q, q.Namespace, q.TrackingMethod, q.AppLabelKey, q.AppName, refSourceCommitSHAs)

					// Increment the number of returned cached responses and push that new value to the cache
					// (if we have not already done so previously in this function)
					res.NumberOfCachedResponsesReturned++
					err = s.cache.SetManifests(cacheKey, q.ApplicationSource, q.RefSources, q, q.Namespace, q.TrackingMethod, q.AppLabelKey, q.AppName, &res, refSourceCommitSHAs)
					if err != nil {
						log.Warnf("manifest cache set error %s/%s: %v", q.ApplicationSource.String(), cacheKey, err)
					}
				}

				return true, nil, cachedErrorResponse

			}

			// Otherwise we are not yet in the manifest generation error state, and not enough consecutive errors have
			// yet occurred to put us in that state.
			log.Infof("manifest error cache miss: %s/%s", q.ApplicationSource.String(), cacheKey)
			return false, res.ManifestResponse, nil
		}

		log.Infof("manifest cache hit: %s/%s", q.ApplicationSource.String(), cacheKey)
		return true, res.ManifestResponse, nil
	}

	if err != cache.ErrCacheMiss {
		log.Warnf("manifest cache error %s: %v", q.ApplicationSource.String(), err)
	} else {
		log.Infof("manifest cache miss: %s/%s", q.ApplicationSource.String(), cacheKey)
	}

	return false, nil, nil
}

func getHelmRepos(appPath string, repositories []*v1alpha1.Repository, helmRepoCreds []*v1alpha1.RepoCreds) ([]helm.HelmRepository, error) {
	dependencies, err := getHelmDependencyRepos(appPath)
	if err != nil {
		return nil, fmt.Errorf("error retrieving helm dependency repos: %w", err)
	}
	reposByName := make(map[string]*v1alpha1.Repository)
	reposByUrl := make(map[string]*v1alpha1.Repository)
	for _, repo := range repositories {
		reposByUrl[repo.Repo] = repo
		if repo.Name != "" {
			reposByName[repo.Name] = repo
		}
	}

	repos := make([]helm.HelmRepository, 0)
	for _, dep := range dependencies {
		// find matching repo credentials by URL or name
		repo, ok := reposByUrl[dep.Repo]
		if !ok && dep.Name != "" {
			repo, ok = reposByName[dep.Name]
		}
		if !ok {
			// if no matching repo credentials found, use the repo creds from the credential list
			repo = &v1alpha1.Repository{Repo: dep.Repo, Name: dep.Name, EnableOCI: dep.EnableOCI}
			if repositoryCredential := getRepoCredential(helmRepoCreds, dep.Repo); repositoryCredential != nil {
				repo.EnableOCI = repositoryCredential.EnableOCI
				repo.Password = repositoryCredential.Password
				repo.Username = repositoryCredential.Username
				repo.SSHPrivateKey = repositoryCredential.SSHPrivateKey
				repo.TLSClientCertData = repositoryCredential.TLSClientCertData
				repo.TLSClientCertKey = repositoryCredential.TLSClientCertKey
			} else if repo.EnableOCI {
				// finally if repo is OCI and no credentials found, use the first OCI credential matching by hostname
				// see https://github.com/argoproj/argo-cd/issues/14636
				for _, cred := range repositories {
					if depURL, err := url.Parse("oci://" + dep.Repo); err == nil && cred.EnableOCI && depURL.Host == cred.Repo {
						repo.Username = cred.Username
						repo.Password = cred.Password
						break
					}
				}
			}
		}
		repos = append(repos, helm.HelmRepository{Name: repo.Name, Repo: repo.Repo, Creds: repo.GetHelmCreds(), EnableOci: repo.EnableOCI})
	}
	return repos, nil
}

type dependencies struct {
	Dependencies []repositories `yaml:"dependencies"`
}

type repositories struct {
	Repository string `yaml:"repository"`
}

func getHelmDependencyRepos(appPath string) ([]*v1alpha1.Repository, error) {
	repos := make([]*v1alpha1.Repository, 0)
	f, err := os.ReadFile(filepath.Join(appPath, "Chart.yaml"))
	if err != nil {
		return nil, fmt.Errorf("error reading helm chart from %s: %w", filepath.Join(appPath, "Chart.yaml"), err)
	}

	d := &dependencies{}
	if err = yaml.Unmarshal(f, d); err != nil {
		return nil, fmt.Errorf("error unmarshalling the helm chart while getting helm dependency repos: %w", err)
	}

	for _, r := range d.Dependencies {
		if strings.HasPrefix(r.Repository, "@") {
			repos = append(repos, &v1alpha1.Repository{
				Name: r.Repository[1:],
			})
		} else if u, err := url.Parse(r.Repository); err == nil && (u.Scheme == "https" || u.Scheme == "oci") {
			repo := &v1alpha1.Repository{
				// trimming oci:// prefix since it is currently not supported by Argo CD (OCI repos just have no scheme)
				Repo:      strings.TrimPrefix(r.Repository, "oci://"),
				Name:      sanitizeRepoName(r.Repository),
				EnableOCI: u.Scheme == "oci",
			}
			repos = append(repos, repo)
		}
	}

	return repos, nil
}

func sanitizeRepoName(repoName string) string {
	return strings.ReplaceAll(repoName, "/", "-")
}

func isConcurrencyAllowed(appPath string) bool {
	if _, err := os.Stat(path.Join(appPath, allowConcurrencyFile)); err == nil {
		return true
	}
	return false
}

var manifestGenerateLock = sync.NewKeyLock()

// runHelmBuild executes `helm dependency build` in a given path and ensures that it is executed only once
// if multiple threads are trying to run it.
// Multiple goroutines might process same helm app in one repo concurrently when repo server process multiple
// manifest generation requests of the same commit.
func runHelmBuild(appPath string, h helm.Helm) error {
	manifestGenerateLock.Lock(appPath)
	defer manifestGenerateLock.Unlock(appPath)

	// the `helm dependency build` is potentially a time-consuming 1~2 seconds,
	// a marker file is used to check if command already run to avoid running it again unnecessarily
	// the file is removed when repository is re-initialized (e.g. when another commit is processed)
	markerFile := path.Join(appPath, helmDepUpMarkerFile)
	_, err := os.Stat(markerFile)
	if err == nil {
		return nil
	} else if !os.IsNotExist(err) {
		return err
	}

	err = h.DependencyBuild()
	if err != nil {
		return fmt.Errorf("error building helm chart dependencies: %w", err)
	}
	return os.WriteFile(markerFile, []byte("marker"), 0644)
}

func isSourcePermitted(url string, repos []string) bool {
	p := v1alpha1.AppProject{Spec: v1alpha1.AppProjectSpec{SourceRepos: repos}}
	return p.IsSourcePermitted(v1alpha1.ApplicationSource{RepoURL: url})
}

func helmTemplate(appPath string, repoRoot string, env *v1alpha1.Env, q *apiclient.ManifestRequest, isLocal bool, gitRepoPaths io.TempPaths) ([]*unstructured.Unstructured, error) {
	concurrencyAllowed := isConcurrencyAllowed(appPath)
	if !concurrencyAllowed {
		manifestGenerateLock.Lock(appPath)
		defer manifestGenerateLock.Unlock(appPath)
	}

	// We use the app name as Helm's release name property, which must not
	// contain any underscore characters and must not exceed 53 characters.
	// We are not interested in the fully qualified application name while
	// templating, thus, we just use the name part of the identifier.
	appName, _ := argo.ParseInstanceName(q.AppName, "")

	templateOpts := &helm.TemplateOpts{
		Name:        appName,
		Namespace:   q.Namespace,
		KubeVersion: text.SemVer(q.KubeVersion),
		APIVersions: q.ApiVersions,
		Set:         map[string]string{},
		SetString:   map[string]string{},
		SetFile:     map[string]pathutil.ResolvedFilePath{},
	}

	appHelm := q.ApplicationSource.Helm
	var version string
	var passCredentials bool
	if appHelm != nil {
		if appHelm.Version != "" {
			version = appHelm.Version
		}
		if appHelm.ReleaseName != "" {
			templateOpts.Name = appHelm.ReleaseName
		}

		resolvedValueFiles, err := getResolvedValueFiles(appPath, repoRoot, env, q.GetValuesFileSchemes(), appHelm.ValueFiles, q.RefSources, gitRepoPaths, appHelm.IgnoreMissingValueFiles)
		if err != nil {
			return nil, fmt.Errorf("error resolving helm value files: %w", err)
		}

		templateOpts.Values = resolvedValueFiles

		if !appHelm.ValuesIsEmpty() {
			rand, err := uuid.NewRandom()
			if err != nil {
				return nil, fmt.Errorf("error generating random filename for Helm values file: %w", err)
			}
			p := path.Join(os.TempDir(), rand.String())
			defer func() {
				// do not remove the directory if it is the source has Ref field set
				if q.ApplicationSource.Ref == "" {
					_ = os.RemoveAll(p)
				}
			}()
			err = os.WriteFile(p, appHelm.ValuesYAML(), 0644)
			if err != nil {
				return nil, fmt.Errorf("error writing helm values file: %w", err)
			}
			templateOpts.Values = append(templateOpts.Values, pathutil.ResolvedFilePath(p))
		}

		for _, p := range appHelm.Parameters {
			if p.ForceString {
				templateOpts.SetString[p.Name] = p.Value
			} else {
				templateOpts.Set[p.Name] = p.Value
			}
		}
		for _, p := range appHelm.FileParameters {
			resolvedPath, _, err := pathutil.ResolveValueFilePathOrUrl(appPath, repoRoot, env.Envsubst(p.Path), q.GetValuesFileSchemes())
			if err != nil {
				return nil, fmt.Errorf("error resolving helm value file path: %w", err)
			}
			templateOpts.SetFile[p.Name] = resolvedPath
		}
		passCredentials = appHelm.PassCredentials
		templateOpts.SkipCrds = appHelm.SkipCrds
	}
	if templateOpts.Name == "" {
		templateOpts.Name = q.AppName
	}
	for i, j := range templateOpts.Set {
		templateOpts.Set[i] = env.Envsubst(j)
	}
	for i, j := range templateOpts.SetString {
		templateOpts.SetString[i] = env.Envsubst(j)
	}

	var proxy string
	if q.Repo != nil {
		proxy = q.Repo.Proxy
	}

	helmRepos, err := getHelmRepos(appPath, q.Repos, q.HelmRepoCreds)
	if err != nil {
		return nil, fmt.Errorf("error getting helm repos: %w", err)
	}

	h, err := helm.NewHelmApp(appPath, helmRepos, isLocal, version, proxy, passCredentials)
	if err != nil {
		return nil, fmt.Errorf("error initializing helm app object: %w", err)
	}

	defer h.Dispose()
	err = h.Init()
	if err != nil {
		return nil, fmt.Errorf("error initializing helm app: %w", err)
	}

	out, err := h.Template(templateOpts)
	if err != nil {
		if !helm.IsMissingDependencyErr(err) {
			return nil, err
		}

		if concurrencyAllowed {
			err = runHelmBuild(appPath, h)
		} else {
			err = h.DependencyBuild()
		}

		if err != nil {
			var reposNotPermitted []string
			// We do a sanity check here to give a nicer error message in case any of the Helm repositories are not permitted by
			// the AppProject which the application is a part of
			for _, repo := range helmRepos {
				msg := err.Error()

				chartCannotBeReached := strings.Contains(msg, "is not a valid chart repository or cannot be reached")
				couldNotDownloadChart := strings.Contains(msg, "could not download")

				if (chartCannotBeReached || couldNotDownloadChart) && !isSourcePermitted(repo.Repo, q.ProjectSourceRepos) {
					reposNotPermitted = append(reposNotPermitted, repo.Repo)
				}
			}

			if len(reposNotPermitted) > 0 {
				return nil, status.Errorf(codes.PermissionDenied, "helm repos %s are not permitted in project '%s'", strings.Join(reposNotPermitted, ", "), q.ProjectName)
			}

			return nil, err
		}

		out, err = h.Template(templateOpts)
		if err != nil {
			return nil, err
		}
	}
	return kube.SplitYAML([]byte(out))
}

func getResolvedValueFiles(
	appPath string,
	repoRoot string,
	env *v1alpha1.Env,
	allowedValueFilesSchemas []string,
	rawValueFiles []string,
	refSources map[string]*v1alpha1.RefTarget,
	gitRepoPaths io.TempPaths,
	ignoreMissingValueFiles bool,
) ([]pathutil.ResolvedFilePath, error) {
	var resolvedValueFiles []pathutil.ResolvedFilePath
	for _, rawValueFile := range rawValueFiles {
		var isRemote = false
		var resolvedPath pathutil.ResolvedFilePath
		var err error

		referencedSource := getReferencedSource(rawValueFile, refSources)
		if referencedSource != nil {
			// If the $-prefixed path appears to reference another source, do env substitution _after_ resolving that source.
			resolvedPath, err = getResolvedRefValueFile(rawValueFile, env, allowedValueFilesSchemas, referencedSource.Repo.Repo, gitRepoPaths)
			if err != nil {
				return nil, fmt.Errorf("error resolving value file path: %w", err)
			}
		} else {
			// This will resolve val to an absolute path (or an URL)
			resolvedPath, isRemote, err = pathutil.ResolveValueFilePathOrUrl(appPath, repoRoot, env.Envsubst(rawValueFile), allowedValueFilesSchemas)
			if err != nil {
				return nil, fmt.Errorf("error resolving value file path: %w", err)
			}
		}

		if !isRemote {
			_, err = os.Stat(string(resolvedPath))
			if os.IsNotExist(err) {
				if ignoreMissingValueFiles {
					log.Debugf(" %s values file does not exist", resolvedPath)
					continue
				}
			}
		}

		resolvedValueFiles = append(resolvedValueFiles, resolvedPath)
	}
	return resolvedValueFiles, nil
}

func getResolvedRefValueFile(
	rawValueFile string,
	env *v1alpha1.Env,
	allowedValueFilesSchemas []string,
	refSourceRepo string,
	gitRepoPaths io.TempPaths,
) (pathutil.ResolvedFilePath, error) {
	pathStrings := strings.Split(rawValueFile, "/")
	repoPath := gitRepoPaths.GetPathIfExists(git.NormalizeGitURL(refSourceRepo))
	if repoPath == "" {
		return "", fmt.Errorf("failed to find repo %q", refSourceRepo)
	}
	pathStrings[0] = "" // Remove first segment. It will be inserted by pathutil.ResolveValueFilePathOrUrl.
	substitutedPath := strings.Join(pathStrings, "/")

	// Resolve the path relative to the referenced repo and block any attempt at traversal.
	resolvedPath, _, err := pathutil.ResolveValueFilePathOrUrl(repoPath, repoPath, env.Envsubst(substitutedPath), allowedValueFilesSchemas)
	if err != nil {
		return "", fmt.Errorf("error resolving value file path: %w", err)
	}
	return resolvedPath, nil
}

func getReferencedSource(rawValueFile string, refSources map[string]*v1alpha1.RefTarget) *v1alpha1.RefTarget {
	if !strings.HasPrefix(rawValueFile, "$") {
		return nil
	}
	refVar := strings.Split(rawValueFile, "/")[0]
	referencedSource := refSources[refVar]
	return referencedSource
}

func getRepoCredential(repoCredentials []*v1alpha1.RepoCreds, repoURL string) *v1alpha1.RepoCreds {
	for _, cred := range repoCredentials {
		url := strings.TrimPrefix(repoURL, ociPrefix)
		if strings.HasPrefix(url, cred.URL) {
			return cred
		}
	}
	return nil
}

type GenerateManifestOpt func(*generateManifestOpt)
type generateManifestOpt struct {
	cmpTarDoneCh        chan<- bool
	cmpTarExcludedGlobs []string
}

func newGenerateManifestOpt(opts ...GenerateManifestOpt) *generateManifestOpt {
	o := &generateManifestOpt{}
	for _, opt := range opts {
		opt(o)
	}
	return o
}

// WithCMPTarDoneChannel defines the channel to be used to signalize when the tarball
// generation is concluded when generating manifests with the CMP server. This is used
// to unlock the git repo as soon as possible.
func WithCMPTarDoneChannel(ch chan<- bool) GenerateManifestOpt {
	return func(o *generateManifestOpt) {
		o.cmpTarDoneCh = ch
	}
}

// WithCMPTarExcludedGlobs defines globs for files to filter out when streaming the tarball
// to a CMP sidecar.
func WithCMPTarExcludedGlobs(excludedGlobs []string) GenerateManifestOpt {
	return func(o *generateManifestOpt) {
		o.cmpTarExcludedGlobs = excludedGlobs
	}
}

// GenerateManifests generates manifests from a path. Overrides are applied as a side effect on the given ApplicationSource.
func GenerateManifests(ctx context.Context, appPath, repoRoot, revision string, q *apiclient.ManifestRequest, isLocal bool, gitCredsStore git.CredsStore, maxCombinedManifestQuantity resource.Quantity, gitRepoPaths io.TempPaths, opts ...GenerateManifestOpt) (*apiclient.ManifestResponse, error) {
	opt := newGenerateManifestOpt(opts...)
	var targetObjs []*unstructured.Unstructured

	resourceTracking := argo.NewResourceTracking()

	appSourceType, err := GetAppSourceType(ctx, q.ApplicationSource, appPath, repoRoot, q.AppName, q.EnabledSourceTypes, opt.cmpTarExcludedGlobs)
	if err != nil {
		return nil, fmt.Errorf("error getting app source type: %w", err)
	}
	repoURL := ""
	if q.Repo != nil {
		repoURL = q.Repo.Repo
	}
	env := newEnv(q, revision)

	switch appSourceType {
	case v1alpha1.ApplicationSourceTypeHelm:
		targetObjs, err = helmTemplate(appPath, repoRoot, env, q, isLocal, gitRepoPaths)
	case v1alpha1.ApplicationSourceTypeKustomize:
		kustomizeBinary := ""
		if q.KustomizeOptions != nil {
			kustomizeBinary = q.KustomizeOptions.BinaryPath
		}
		k := kustomize.NewKustomizeApp(appPath, q.Repo.GetGitCreds(gitCredsStore), repoURL, kustomizeBinary)
		targetObjs, _, err = k.Build(q.ApplicationSource.Kustomize, q.KustomizeOptions, env)
	case v1alpha1.ApplicationSourceTypePlugin:
		pluginName := ""
		if q.ApplicationSource.Plugin != nil {
			pluginName = q.ApplicationSource.Plugin.Name
		}
		// if pluginName is provided it has to be `<metadata.name>-<spec.version>` or just `<metadata.name>` if plugin version is empty
		targetObjs, err = runConfigManagementPluginSidecars(ctx, appPath, repoRoot, pluginName, env, q, opt.cmpTarDoneCh, opt.cmpTarExcludedGlobs)
		if err != nil {
			err = fmt.Errorf("plugin sidecar failed. %s", err.Error())
		}
	case v1alpha1.ApplicationSourceTypeDirectory:
		var directory *v1alpha1.ApplicationSourceDirectory
		if directory = q.ApplicationSource.Directory; directory == nil {
			directory = &v1alpha1.ApplicationSourceDirectory{}
		}
		logCtx := log.WithField("application", q.AppName)
		targetObjs, err = findManifests(logCtx, appPath, repoRoot, env, *directory, q.EnabledSourceTypes, maxCombinedManifestQuantity)
	}
	if err != nil {
		return nil, err
	}

	manifests := make([]string, 0)
	for _, obj := range targetObjs {
		if obj == nil {
			continue
		}

		var targets []*unstructured.Unstructured
		if obj.IsList() {
			err = obj.EachListItem(func(object runtime.Object) error {
				unstructuredObj, ok := object.(*unstructured.Unstructured)
				if ok {
					targets = append(targets, unstructuredObj)
					return nil
				}
				return fmt.Errorf("resource list item has unexpected type")
			})
			if err != nil {
				return nil, err
			}
		} else if isNullList(obj) {
			// noop
		} else {
			targets = []*unstructured.Unstructured{obj}
		}

		for _, target := range targets {
			if q.AppLabelKey != "" && q.AppName != "" && !kube.IsCRD(target) {
<<<<<<< HEAD
				resourceTracking.SetAppInstance(target, q.AppLabelKey, q.AppName, q.Namespace, v1alpha1.TrackingMethod(q.TrackingMethod))
=======
				err = resourceTracking.SetAppInstance(target, q.AppLabelKey, q.AppName, q.Namespace, v1alpha1.TrackingMethod(q.TrackingMethod))
				if err != nil {
					return nil, fmt.Errorf("failed to set app instance tracking info on manifest: %w", err)
				}
>>>>>>> c47ea326
			}
			manifestStr, err := json.Marshal(target.Object)
			if err != nil {
				return nil, err
			}
			manifests = append(manifests, string(manifestStr))
		}
	}

	return &apiclient.ManifestResponse{
		Manifests:  manifests,
		SourceType: string(appSourceType),
	}, nil
}

func newEnv(q *apiclient.ManifestRequest, revision string) *v1alpha1.Env {
	shortRevision := revision
	if len(shortRevision) > 7 {
		shortRevision = shortRevision[:7]
	}
	return &v1alpha1.Env{
		&v1alpha1.EnvEntry{Name: "ARGOCD_APP_NAME", Value: q.AppName},
		&v1alpha1.EnvEntry{Name: "ARGOCD_APP_NAMESPACE", Value: q.Namespace},
		&v1alpha1.EnvEntry{Name: "ARGOCD_APP_REVISION", Value: revision},
		&v1alpha1.EnvEntry{Name: "ARGOCD_APP_REVISION_SHORT", Value: shortRevision},
		&v1alpha1.EnvEntry{Name: "ARGOCD_APP_SOURCE_REPO_URL", Value: q.Repo.Repo},
		&v1alpha1.EnvEntry{Name: "ARGOCD_APP_SOURCE_PATH", Value: q.ApplicationSource.Path},
		&v1alpha1.EnvEntry{Name: "ARGOCD_APP_SOURCE_TARGET_REVISION", Value: q.ApplicationSource.TargetRevision},
	}
}

// mergeSourceParameters merges parameter overrides from one or more files in
// the Git repo into the given ApplicationSource objects.
//
// If .argocd-source.yaml exists at application's path in repository, it will
// be read and merged. If appName is not the empty string, and a file named
// .argocd-source-<appName>.yaml exists, it will also be read and merged.
func mergeSourceParameters(source *v1alpha1.ApplicationSource, path, appName string) error {
	repoFilePath := filepath.Join(path, repoSourceFile)
	overrides := []string{repoFilePath}
	if appName != "" {
		overrides = append(overrides, filepath.Join(path, fmt.Sprintf(appSourceFile, appName)))
	}

	var merged = *source.DeepCopy()

	for _, filename := range overrides {
		info, err := os.Stat(filename)
		if os.IsNotExist(err) {
			continue
		} else if info != nil && info.IsDir() {
			continue
		} else if err != nil {
			// filename should be part of error message here
			return err
		}

		data, err := json.Marshal(merged)
		if err != nil {
			return fmt.Errorf("%s: %v", filename, err)
		}
		patch, err := os.ReadFile(filename)
		if err != nil {
			return fmt.Errorf("%s: %v", filename, err)
		}
		patch, err = yaml.YAMLToJSON(patch)
		if err != nil {
			return fmt.Errorf("%s: %v", filename, err)
		}
		data, err = jsonpatch.MergePatch(data, patch)
		if err != nil {
			return fmt.Errorf("%s: %v", filename, err)
		}
		err = json.Unmarshal(data, &merged)
		if err != nil {
			return fmt.Errorf("%s: %v", filename, err)
		}
	}

	// make sure only config management tools related properties are used and ignore everything else
	merged.Chart = source.Chart
	merged.Path = source.Path
	merged.RepoURL = source.RepoURL
	merged.TargetRevision = source.TargetRevision

	*source = merged
	return nil
}

// GetAppSourceType returns explicit application source type or examines a directory and determines its application source type
func GetAppSourceType(ctx context.Context, source *v1alpha1.ApplicationSource, appPath, repoPath, appName string, enableGenerateManifests map[string]bool, tarExcludedGlobs []string) (v1alpha1.ApplicationSourceType, error) {
	err := mergeSourceParameters(source, appPath, appName)
	if err != nil {
		return "", fmt.Errorf("error while parsing source parameters: %v", err)
	}

	appSourceType, err := source.ExplicitType()
	if err != nil {
		return "", err
	}
	if appSourceType != nil {
		if !discovery.IsManifestGenerationEnabled(*appSourceType, enableGenerateManifests) {
			log.Debugf("Manifest generation is disabled for '%s'. Assuming plain YAML manifest.", *appSourceType)
			return v1alpha1.ApplicationSourceTypeDirectory, nil
		}
		return *appSourceType, nil
	}
	appType, err := discovery.AppType(ctx, appPath, repoPath, enableGenerateManifests, tarExcludedGlobs)
	if err != nil {
		return "", fmt.Errorf("error getting app source type: %v", err)
	}
	return v1alpha1.ApplicationSourceType(appType), nil
}

// isNullList checks if the object is a "List" type where items is null instead of an empty list.
// Handles a corner case where obj.IsList() returns false when a manifest is like:
// ---
// apiVersion: v1
// items: null
// kind: ConfigMapList
func isNullList(obj *unstructured.Unstructured) bool {
	if _, ok := obj.Object["spec"]; ok {
		return false
	}
	if _, ok := obj.Object["status"]; ok {
		return false
	}
	field, ok := obj.Object["items"]
	if !ok {
		return false
	}
	return field == nil
}

var manifestFile = regexp.MustCompile(`^.*\.(yaml|yml|json|jsonnet)$`)

// findManifests looks at all yaml files in a directory and unmarshals them into a list of unstructured objects
func findManifests(logCtx *log.Entry, appPath string, repoRoot string, env *v1alpha1.Env, directory v1alpha1.ApplicationSourceDirectory, enabledManifestGeneration map[string]bool, maxCombinedManifestQuantity resource.Quantity) ([]*unstructured.Unstructured, error) {
	// Validate the directory before loading any manifests to save memory.
	potentiallyValidManifests, err := getPotentiallyValidManifests(logCtx, appPath, repoRoot, directory.Recurse, directory.Include, directory.Exclude, maxCombinedManifestQuantity)
	if err != nil {
		logCtx.Errorf("failed to get potentially valid manifests: %s", err)
		return nil, fmt.Errorf("failed to get potentially valid manifests: %w", err)
	}

	var objs []*unstructured.Unstructured
	for _, potentiallyValidManifest := range potentiallyValidManifests {
		manifestPath := potentiallyValidManifest.path
		manifestFileInfo := potentiallyValidManifest.fileInfo

		if strings.HasSuffix(manifestFileInfo.Name(), ".jsonnet") {
			if !discovery.IsManifestGenerationEnabled(v1alpha1.ApplicationSourceTypeDirectory, enabledManifestGeneration) {
				continue
			}
			vm, err := makeJsonnetVm(appPath, repoRoot, directory.Jsonnet, env)
			if err != nil {
				return nil, err
			}
			jsonStr, err := vm.EvaluateFile(manifestPath)
			if err != nil {
				return nil, status.Errorf(codes.FailedPrecondition, "Failed to evaluate jsonnet %q: %v", manifestFileInfo.Name(), err)
			}

			// attempt to unmarshal either array or single object
			var jsonObjs []*unstructured.Unstructured
			err = json.Unmarshal([]byte(jsonStr), &jsonObjs)
			if err == nil {
				objs = append(objs, jsonObjs...)
			} else {
				var jsonObj unstructured.Unstructured
				err = json.Unmarshal([]byte(jsonStr), &jsonObj)
				if err != nil {
					return nil, status.Errorf(codes.FailedPrecondition, "Failed to unmarshal generated json %q: %v", manifestFileInfo.Name(), err)
				}
				objs = append(objs, &jsonObj)
			}
		} else {
			err := getObjsFromYAMLOrJson(logCtx, manifestPath, manifestFileInfo.Name(), &objs)
			if err != nil {
				return nil, err
			}
		}
	}
	return objs, nil
}

// getObjsFromYAMLOrJson unmarshals the given yaml or json file and appends it to the given list of objects.
func getObjsFromYAMLOrJson(logCtx *log.Entry, manifestPath string, filename string, objs *[]*unstructured.Unstructured) error {
	reader, err := utfutil.OpenFile(manifestPath, utfutil.UTF8)
	if err != nil {
		return status.Errorf(codes.FailedPrecondition, "Failed to open %q", manifestPath)
	}
	defer func() {
		err := reader.Close()
		if err != nil {
			logCtx.Errorf("failed to close %q - potential memory leak", manifestPath)
		}
	}()
	if strings.HasSuffix(filename, ".json") {
		var obj unstructured.Unstructured
		decoder := json.NewDecoder(reader)
		err = decoder.Decode(&obj)
		if err != nil {
			return status.Errorf(codes.FailedPrecondition, "Failed to unmarshal %q: %v", filename, err)
		}
		if decoder.More() {
			return status.Errorf(codes.FailedPrecondition, "Found multiple objects in %q. Only single objects are allowed in JSON files.", filename)
		}
		*objs = append(*objs, &obj)
	} else {
		yamlObjs, err := splitYAMLOrJSON(reader)
		if err != nil {
			if len(yamlObjs) > 0 {
				// If we get here, we had a multiple objects in a single YAML file which had some
				// valid k8s objects, but errors parsing others (within the same file). It's very
				// likely the user messed up a portion of the YAML, so report on that.
				return status.Errorf(codes.FailedPrecondition, "Failed to unmarshal %q: %v", filename, err)
			}
			// Read the whole file to check whether it looks like a manifest.
			out, err := utfutil.ReadFile(manifestPath, utfutil.UTF8)
			// Otherwise, let's see if it looks like a resource, if yes, we return error
			if bytes.Contains(out, []byte("apiVersion:")) &&
				bytes.Contains(out, []byte("kind:")) &&
				bytes.Contains(out, []byte("metadata:")) {
				return status.Errorf(codes.FailedPrecondition, "Failed to unmarshal %q: %v", filename, err)
			}
			// Otherwise, it might be an unrelated YAML file which we will ignore
		}
		*objs = append(*objs, yamlObjs...)
	}
	return nil
}

// splitYAMLOrJSON reads a YAML or JSON file and gets each document as an unstructured object. If the unmarshaller
// encounters an error, objects read up until the error are returned.
func splitYAMLOrJSON(reader goio.Reader) ([]*unstructured.Unstructured, error) {
	d := kubeyaml.NewYAMLOrJSONDecoder(reader, 4096)
	var objs []*unstructured.Unstructured
	for {
		u := &unstructured.Unstructured{}
		if err := d.Decode(&u); err != nil {
			if err == goio.EOF {
				break
			}
			return objs, fmt.Errorf("failed to unmarshal manifest: %v", err)
		}
		if u == nil {
			continue
		}
		objs = append(objs, u)
	}
	return objs, nil
}

// getPotentiallyValidManifestFile checks whether the given path/FileInfo may be a valid manifest file. Returns a non-nil error if
// there was an error that should not be handled by ignoring the file. Returns non-nil realFileInfo if the file is a
// potential manifest. Returns a non-empty ignoreMessage if there's a message that should be logged about why the file
// was skipped. If realFileInfo is nil and the ignoreMessage is empty, there's no need to log the ignoreMessage; the
// file was skipped for a mundane reason.
//
// The file is still only a "potentially" valid manifest file because it could be invalid JSON or YAML, or it might not
// be a valid Kubernetes resource. This function tests everything possible without actually reading the file.
//
// repoPath must be absolute.
func getPotentiallyValidManifestFile(path string, f os.FileInfo, appPath, repoRoot, include, exclude string) (realFileInfo os.FileInfo, warning string, err error) {
	relPath, err := filepath.Rel(appPath, path)
	if err != nil {
		return nil, "", fmt.Errorf("failed to get relative path of %q: %w", path, err)
	}

	if !manifestFile.MatchString(f.Name()) {
		return nil, "", nil
	}

	// If the file is a symlink, these will be overridden with the destination file's info.
	var relRealPath = relPath
	realFileInfo = f

	if files.IsSymlink(f) {
		realPath, err := filepath.EvalSymlinks(path)
		if err != nil {
			if os.IsNotExist(err) {
				return nil, fmt.Sprintf("destination of symlink %q is missing", relPath), nil
			}
			return nil, "", fmt.Errorf("failed to evaluate symlink at %q: %w", relPath, err)
		}
		if !files.Inbound(realPath, repoRoot) {
			return nil, "", fmt.Errorf("illegal filepath in symlink at %q", relPath)
		}
		realFileInfo, err = os.Stat(realPath)
		if err != nil {
			if os.IsNotExist(err) {
				// This should have been caught by filepath.EvalSymlinks, but check again since that function's docs
				// don't promise to return this error.
				return nil, fmt.Sprintf("destination of symlink %q is missing at %q", relPath, realPath), nil
			}
			return nil, "", fmt.Errorf("failed to get file info for symlink at %q to %q: %w", relPath, realPath, err)
		}
		relRealPath, err = filepath.Rel(repoRoot, realPath)
		if err != nil {
			return nil, "", fmt.Errorf("failed to get relative path of %q: %w", realPath, err)
		}
	}

	// FileInfo.Size() behavior is platform-specific for non-regular files. Allow only regular files, so we guarantee
	// accurate file sizes.
	if !realFileInfo.Mode().IsRegular() {
		return nil, fmt.Sprintf("ignoring symlink at %q to non-regular file %q", relPath, relRealPath), nil
	}

	if exclude != "" && glob.Match(exclude, relPath) {
		return nil, "", nil
	}

	if include != "" && !glob.Match(include, relPath) {
		return nil, "", nil
	}

	return realFileInfo, "", nil
}

type potentiallyValidManifest struct {
	path     string
	fileInfo os.FileInfo
}

// getPotentiallyValidManifests ensures that 1) there are no errors while checking for potential manifest files in the given dir
// and 2) the combined file size of the potentially-valid manifest files does not exceed the limit.
func getPotentiallyValidManifests(logCtx *log.Entry, appPath string, repoRoot string, recurse bool, include string, exclude string, maxCombinedManifestQuantity resource.Quantity) ([]potentiallyValidManifest, error) {
	maxCombinedManifestFileSize := maxCombinedManifestQuantity.Value()
	var currentCombinedManifestFileSize = int64(0)

	var potentiallyValidManifests []potentiallyValidManifest
	err := filepath.Walk(appPath, func(path string, f os.FileInfo, err error) error {
		if err != nil {
			return err
		}

		if f.IsDir() {
			if path != appPath && !recurse {
				return filepath.SkipDir
			}
			return nil
		}

		realFileInfo, warning, err := getPotentiallyValidManifestFile(path, f, appPath, repoRoot, include, exclude)
		if err != nil {
			return fmt.Errorf("invalid manifest file %q: %w", path, err)
		}
		if realFileInfo == nil {
			if warning != "" {
				logCtx.Warnf("skipping manifest file %q: %s", path, warning)
			}
			return nil
		}
		// Don't count jsonnet file size against max. It's jsonnet's responsibility to manage memory usage.
		if !strings.HasSuffix(f.Name(), ".jsonnet") {
			// We use the realFileInfo size (which is guaranteed to be a regular file instead of a symlink or other
			// non-regular file) because .Size() behavior is platform-specific for non-regular files.
			currentCombinedManifestFileSize += realFileInfo.Size()
			if maxCombinedManifestFileSize != 0 && currentCombinedManifestFileSize > maxCombinedManifestFileSize {
				return ErrExceededMaxCombinedManifestFileSize
			}
		}
		potentiallyValidManifests = append(potentiallyValidManifests, potentiallyValidManifest{path: path, fileInfo: f})
		return nil
	})
	if err != nil {
		// Not wrapping, because this error should be wrapped by the caller.
		return nil, err
	}

	return potentiallyValidManifests, nil
}

func makeJsonnetVm(appPath string, repoRoot string, sourceJsonnet v1alpha1.ApplicationSourceJsonnet, env *v1alpha1.Env) (*jsonnet.VM, error) {

	vm := jsonnet.MakeVM()
	for i, j := range sourceJsonnet.TLAs {
		sourceJsonnet.TLAs[i].Value = env.Envsubst(j.Value)
	}
	for i, j := range sourceJsonnet.ExtVars {
		sourceJsonnet.ExtVars[i].Value = env.Envsubst(j.Value)
	}
	for _, arg := range sourceJsonnet.TLAs {
		if arg.Code {
			vm.TLACode(arg.Name, arg.Value)
		} else {
			vm.TLAVar(arg.Name, arg.Value)
		}
	}
	for _, extVar := range sourceJsonnet.ExtVars {
		if extVar.Code {
			vm.ExtCode(extVar.Name, extVar.Value)
		} else {
			vm.ExtVar(extVar.Name, extVar.Value)
		}
	}

	// Jsonnet Imports relative to the repository path
	jpaths := []string{appPath}
	for _, p := range sourceJsonnet.Libs {
		// the jsonnet library path is relative to the repository root, not application path
		jpath, err := pathutil.ResolveFileOrDirectoryPath(repoRoot, repoRoot, p)
		if err != nil {
			return nil, err
		}
		jpaths = append(jpaths, string(jpath))
	}

	vm.Importer(&jsonnet.FileImporter{
		JPaths: jpaths,
	})

	return vm, nil
}

func getPluginEnvs(env *v1alpha1.Env, q *apiclient.ManifestRequest) ([]string, error) {
	envVars := env.Environ()
	envVars = append(envVars, "KUBE_VERSION="+text.SemVer(q.KubeVersion))
	envVars = append(envVars, "KUBE_API_VERSIONS="+strings.Join(q.ApiVersions, ","))

	return getPluginParamEnvs(envVars, q.ApplicationSource.Plugin)
}

// getPluginParamEnvs gets environment variables for plugin parameter announcement generation.
func getPluginParamEnvs(envVars []string, plugin *v1alpha1.ApplicationSourcePlugin) ([]string, error) {
	env := envVars

	parsedEnv := make(v1alpha1.Env, len(env))
	for i, v := range env {
		parsedVar, err := v1alpha1.NewEnvEntry(v)
		if err != nil {
			return nil, fmt.Errorf("failed to parse env vars")
		}
		parsedEnv[i] = parsedVar
	}

	if plugin != nil {
		pluginEnv := plugin.Env
		for _, entry := range pluginEnv {
			newValue := parsedEnv.Envsubst(entry.Value)
			env = append(env, fmt.Sprintf("ARGOCD_ENV_%s=%s", entry.Name, newValue))
		}
		paramEnv, err := plugin.Parameters.Environ()
		if err != nil {
			return nil, fmt.Errorf("failed to generate env vars from parameters: %w", err)
		}
		env = append(env, paramEnv...)
	}

	return env, nil
}

func runConfigManagementPluginSidecars(ctx context.Context, appPath, repoPath, pluginName string, envVars *v1alpha1.Env, q *apiclient.ManifestRequest, tarDoneCh chan<- bool, tarExcludedGlobs []string) ([]*unstructured.Unstructured, error) {
	// compute variables.
	env, err := getPluginEnvs(envVars, q)
	if err != nil {
		return nil, err
	}

	// detect config management plugin server
	conn, cmpClient, err := discovery.DetectConfigManagementPlugin(ctx, appPath, repoPath, pluginName, env, tarExcludedGlobs)
	if err != nil {
		return nil, err
	}
	defer io.Close(conn)

	// generate manifests using commands provided in plugin config file in detected cmp-server sidecar
	cmpManifests, err := generateManifestsCMP(ctx, appPath, repoPath, env, cmpClient, tarDoneCh, tarExcludedGlobs)
	if err != nil {
		return nil, fmt.Errorf("error generating manifests in cmp: %s", err)
	}
	var manifests []*unstructured.Unstructured
	for _, manifestString := range cmpManifests.Manifests {
		manifestObjs, err := kube.SplitYAML([]byte(manifestString))
		if err != nil {
			sanitizedManifestString := manifestString
			if len(manifestString) > 1000 {
				sanitizedManifestString = sanitizedManifestString[:1000]
			}
			log.Debugf("Failed to convert generated manifests. Beginning of generated manifests: %q", sanitizedManifestString)
			return nil, fmt.Errorf("failed to convert CMP manifests to unstructured objects: %s", err.Error())
		}
		manifests = append(manifests, manifestObjs...)
	}
	return manifests, nil
}

// generateManifestsCMP will send the appPath files to the cmp-server over a gRPC stream.
// The cmp-server will generate the manifests. Returns a response object with the generated
// manifests.
func generateManifestsCMP(ctx context.Context, appPath, repoPath string, env []string, cmpClient pluginclient.ConfigManagementPluginServiceClient, tarDoneCh chan<- bool, tarExcludedGlobs []string) (*pluginclient.ManifestResponse, error) {
	generateManifestStream, err := cmpClient.GenerateManifest(ctx, grpc_retry.Disable())
	if err != nil {
		return nil, fmt.Errorf("error getting generateManifestStream: %w", err)
	}
	opts := []cmp.SenderOption{
		cmp.WithTarDoneChan(tarDoneCh),
	}

	err = cmp.SendRepoStream(generateManifestStream.Context(), appPath, repoPath, generateManifestStream, env, tarExcludedGlobs, opts...)
	if err != nil {
		return nil, fmt.Errorf("error sending file to cmp-server: %s", err)
	}

	return generateManifestStream.CloseAndRecv()
}

func (s *Service) GetAppDetails(ctx context.Context, q *apiclient.RepoServerAppDetailsQuery) (*apiclient.RepoAppDetailsResponse, error) {
	res := &apiclient.RepoAppDetailsResponse{}

	cacheFn := s.createGetAppDetailsCacheHandler(res, q)
	operation := func(repoRoot, commitSHA, revision string, ctxSrc operationContextSrc) error {
		opContext, err := ctxSrc()
		if err != nil {
			return err
		}

		appSourceType, err := GetAppSourceType(ctx, q.Source, opContext.appPath, repoRoot, q.AppName, q.EnabledSourceTypes, s.initConstants.CMPTarExcludedGlobs)
		if err != nil {
			return err
		}

		res.Type = string(appSourceType)

		switch appSourceType {
		case v1alpha1.ApplicationSourceTypeHelm:
			if err := populateHelmAppDetails(res, opContext.appPath, repoRoot, q, s.gitRepoPaths); err != nil {
				return err
			}
		case v1alpha1.ApplicationSourceTypeKustomize:
			if err := populateKustomizeAppDetails(res, q, opContext.appPath, commitSHA, s.gitCredsStore); err != nil {
				return err
			}
		case v1alpha1.ApplicationSourceTypePlugin:
			if err := populatePluginAppDetails(ctx, res, opContext.appPath, repoRoot, q, s.gitCredsStore, s.initConstants.CMPTarExcludedGlobs); err != nil {
				return fmt.Errorf("failed to populate plugin app details: %w", err)
			}
		}
		_ = s.cache.SetAppDetails(revision, q.Source, q.RefSources, res, v1alpha1.TrackingMethod(q.TrackingMethod), nil)
		return nil
	}

	settings := operationSettings{allowConcurrent: q.Source.AllowsConcurrentProcessing(), noCache: q.NoCache, noRevisionCache: q.NoCache || q.NoRevisionCache}
	err := s.runRepoOperation(ctx, q.Source.TargetRevision, q.Repo, q.Source, false, cacheFn, operation, settings, false, nil)

	return res, err
}

func (s *Service) createGetAppDetailsCacheHandler(res *apiclient.RepoAppDetailsResponse, q *apiclient.RepoServerAppDetailsQuery) func(revision string, _ cache.ResolvedRevisions, _ bool) (bool, error) {
	return func(revision string, _ cache.ResolvedRevisions, _ bool) (bool, error) {
		err := s.cache.GetAppDetails(revision, q.Source, q.RefSources, res, v1alpha1.TrackingMethod(q.TrackingMethod), nil)
		if err == nil {
			log.Infof("app details cache hit: %s/%s", revision, q.Source.Path)
			return true, nil
		}

		if err != cache.ErrCacheMiss {
			log.Warnf("app details cache error %s: %v", revision, q.Source)
		} else {
			log.Infof("app details cache miss: %s/%s", revision, q.Source)
		}
		return false, nil
	}
}

func populateHelmAppDetails(res *apiclient.RepoAppDetailsResponse, appPath string, repoRoot string, q *apiclient.RepoServerAppDetailsQuery, gitRepoPaths io.TempPaths) error {
	var selectedValueFiles []string
	var availableValueFiles []string

	if q.Source.Helm != nil {
		selectedValueFiles = q.Source.Helm.ValueFiles
	}

	err := filepath.Walk(appPath, walkHelmValueFilesInPath(appPath, &availableValueFiles))
	if err != nil {
		return err
	}

	res.Helm = &apiclient.HelmAppSpec{ValueFiles: availableValueFiles}
	var version string
	var passCredentials bool
	if q.Source.Helm != nil {
		if q.Source.Helm.Version != "" {
			version = q.Source.Helm.Version
		}
		passCredentials = q.Source.Helm.PassCredentials
	}
	helmRepos, err := getHelmRepos(appPath, q.Repos, nil)
	if err != nil {
		return err
	}
	h, err := helm.NewHelmApp(appPath, helmRepos, false, version, q.Repo.Proxy, passCredentials)
	if err != nil {
		return err
	}
	defer h.Dispose()
	err = h.Init()
	if err != nil {
		return err
	}

	if resolvedValuesPath, _, err := pathutil.ResolveValueFilePathOrUrl(appPath, repoRoot, "values.yaml", []string{}); err == nil {
		if err := loadFileIntoIfExists(resolvedValuesPath, &res.Helm.Values); err != nil {
			return err
		}
	} else {
		log.Warnf("Values file %s is not allowed: %v", filepath.Join(appPath, "values.yaml"), err)
	}
	ignoreMissingValueFiles := false
	if q.Source.Helm != nil {
		ignoreMissingValueFiles = q.Source.Helm.IgnoreMissingValueFiles
	}
	resolvedSelectedValueFiles, err := getResolvedValueFiles(appPath, repoRoot, &v1alpha1.Env{}, q.GetValuesFileSchemes(), selectedValueFiles, q.RefSources, gitRepoPaths, ignoreMissingValueFiles)
	if err != nil {
		return fmt.Errorf("failed to resolve value files: %w", err)
	}
	params, err := h.GetParameters(resolvedSelectedValueFiles, appPath, repoRoot)
	if err != nil {
		return err
	}
	for k, v := range params {
		res.Helm.Parameters = append(res.Helm.Parameters, &v1alpha1.HelmParameter{
			Name:  k,
			Value: v,
		})
	}
	for _, v := range fileParameters(q) {
		res.Helm.FileParameters = append(res.Helm.FileParameters, &v1alpha1.HelmFileParameter{
			Name: v.Name,
			Path: v.Path, // filepath.Join(appPath, v.Path),
		})
	}
	return nil
}

func loadFileIntoIfExists(path pathutil.ResolvedFilePath, destination *string) error {
	stringPath := string(path)
	info, err := os.Stat(stringPath)

	if err == nil && !info.IsDir() {
		bytes, err := os.ReadFile(stringPath)
		if err != nil {
			return fmt.Errorf("error reading file from %s: %w", stringPath, err)
		}
		*destination = string(bytes)
	}

	return nil
}

func walkHelmValueFilesInPath(root string, valueFiles *[]string) filepath.WalkFunc {
	return func(path string, info os.FileInfo, err error) error {

		if err != nil {
			return fmt.Errorf("error reading helm values file from %s: %w", path, err)
		}

		filename := info.Name()
		fileNameExt := strings.ToLower(filepath.Ext(path))
		if strings.Contains(filename, "values") && (fileNameExt == ".yaml" || fileNameExt == ".yml") {
			relPath, err := filepath.Rel(root, path)
			if err != nil {
				return fmt.Errorf("error traversing path from %s to %s: %w", root, path, err)
			}
			*valueFiles = append(*valueFiles, relPath)
		}

		return nil
	}
}

func populateKustomizeAppDetails(res *apiclient.RepoAppDetailsResponse, q *apiclient.RepoServerAppDetailsQuery, appPath string, reversion string, credsStore git.CredsStore) error {
	res.Kustomize = &apiclient.KustomizeAppSpec{}
	kustomizeBinary := ""
	if q.KustomizeOptions != nil {
		kustomizeBinary = q.KustomizeOptions.BinaryPath
	}
	k := kustomize.NewKustomizeApp(appPath, q.Repo.GetGitCreds(credsStore), q.Repo.Repo, kustomizeBinary)
	fakeManifestRequest := apiclient.ManifestRequest{
		AppName:           q.AppName,
		Namespace:         "", // FIXME: omit it for now
		Repo:              q.Repo,
		ApplicationSource: q.Source,
	}
	env := newEnv(&fakeManifestRequest, reversion)
	_, images, err := k.Build(q.Source.Kustomize, q.KustomizeOptions, env)
	if err != nil {
		return err
	}
	res.Kustomize.Images = images
	return nil
}

func populatePluginAppDetails(ctx context.Context, res *apiclient.RepoAppDetailsResponse, appPath string, repoPath string, q *apiclient.RepoServerAppDetailsQuery, store git.CredsStore, tarExcludedGlobs []string) error {
	res.Plugin = &apiclient.PluginAppSpec{}

	envVars := []string{
		fmt.Sprintf("ARGOCD_APP_NAME=%s", q.AppName),
		fmt.Sprintf("ARGOCD_APP_SOURCE_REPO_URL=%s", q.Repo.Repo),
		fmt.Sprintf("ARGOCD_APP_SOURCE_PATH=%s", q.Source.Path),
		fmt.Sprintf("ARGOCD_APP_SOURCE_TARGET_REVISION=%s", q.Source.TargetRevision),
	}

	env, err := getPluginParamEnvs(envVars, q.Source.Plugin)
	if err != nil {
		return fmt.Errorf("failed to get env vars for plugin: %w", err)
	}

	pluginName := ""
	if q.Source != nil && q.Source.Plugin != nil {
		pluginName = q.Source.Plugin.Name
	}
	// detect config management plugin server (sidecar)
	conn, cmpClient, err := discovery.DetectConfigManagementPlugin(ctx, appPath, repoPath, pluginName, env, tarExcludedGlobs)
	if err != nil {
		return fmt.Errorf("failed to detect CMP for app: %w", err)
	}
	defer io.Close(conn)

	parametersAnnouncementStream, err := cmpClient.GetParametersAnnouncement(ctx, grpc_retry.Disable())
	if err != nil {
		return fmt.Errorf("error getting parametersAnnouncementStream: %w", err)
	}

	err = cmp.SendRepoStream(parametersAnnouncementStream.Context(), appPath, repoPath, parametersAnnouncementStream, env, tarExcludedGlobs)
	if err != nil {
		return fmt.Errorf("error sending file to cmp-server: %s", err)
	}

	announcement, err := parametersAnnouncementStream.CloseAndRecv()
	if err != nil {
		return fmt.Errorf("failed to get parameter anouncement: %w", err)
	}

	res.Plugin = &apiclient.PluginAppSpec{
		ParametersAnnouncement: announcement.ParameterAnnouncements,
	}
	return nil
}

func (s *Service) GetRevisionMetadata(ctx context.Context, q *apiclient.RepoServerRevisionMetadataRequest) (*v1alpha1.RevisionMetadata, error) {
	if !(git.IsCommitSHA(q.Revision) || git.IsTruncatedCommitSHA(q.Revision)) {
		return nil, fmt.Errorf("revision %s must be resolved", q.Revision)
	}
	metadata, err := s.cache.GetRevisionMetadata(q.Repo.Repo, q.Revision)
	if err == nil {
		// The logic here is that if a signature check on metadata is requested,
		// but there is none in the cache, we handle as if we have a cache miss
		// and re-generate the meta data. Otherwise, if there is signature info
		// in the metadata, but none was requested, we remove it from the data
		// that we return.
		if q.CheckSignature && metadata.SignatureInfo == "" {
			log.Infof("revision metadata cache hit, but need to regenerate due to missing signature info: %s/%s", q.Repo.Repo, q.Revision)
		} else {
			log.Infof("revision metadata cache hit: %s/%s", q.Repo.Repo, q.Revision)
			if !q.CheckSignature {
				metadata.SignatureInfo = ""
			}
			return metadata, nil
		}
	} else {
		if err != cache.ErrCacheMiss {
			log.Warnf("revision metadata cache error %s/%s: %v", q.Repo.Repo, q.Revision, err)
		} else {
			log.Infof("revision metadata cache miss: %s/%s", q.Repo.Repo, q.Revision)
		}
	}

	gitClient, _, err := s.newClientResolveRevision(q.Repo, q.Revision)
	if err != nil {
		return nil, err
	}

	s.metricsServer.IncPendingRepoRequest(q.Repo.Repo)
	defer s.metricsServer.DecPendingRepoRequest(q.Repo.Repo)

	closer, err := s.repoLock.Lock(gitClient.Root(), q.Revision, true, func() (goio.Closer, error) {
		return s.checkoutRevision(gitClient, q.Revision, s.initConstants.SubmoduleEnabled)
	})

	if err != nil {
		return nil, fmt.Errorf("error acquiring repo lock: %w", err)
	}

	defer io.Close(closer)

	m, err := gitClient.RevisionMetadata(q.Revision)
	if err != nil {
		return nil, err
	}

	// Run gpg verify-commit on the revision
	signatureInfo := ""
	if gpg.IsGPGEnabled() && q.CheckSignature {
		cs, err := gitClient.VerifyCommitSignature(q.Revision)
		if err != nil {
			log.Errorf("error verifying signature of commit '%s' in repo '%s': %v", q.Revision, q.Repo.Repo, err)
			return nil, err
		}

		if cs != "" {
			vr := gpg.ParseGitCommitVerification(cs)
			if vr.Result == gpg.VerifyResultUnknown {
				signatureInfo = fmt.Sprintf("UNKNOWN signature: %s", vr.Message)
			} else {
				signatureInfo = fmt.Sprintf("%s signature from %s key %s", vr.Result, vr.Cipher, gpg.KeyID(vr.KeyID))
			}
		} else {
			signatureInfo = "Revision is not signed."
		}
	}

	metadata = &v1alpha1.RevisionMetadata{Author: m.Author, Date: metav1.Time{Time: m.Date}, Tags: m.Tags, Message: m.Message, SignatureInfo: signatureInfo}
	_ = s.cache.SetRevisionMetadata(q.Repo.Repo, q.Revision, metadata)
	return metadata, nil
}

// GetRevisionChartDetails returns the helm chart details of a given version
func (s *Service) GetRevisionChartDetails(ctx context.Context, q *apiclient.RepoServerRevisionChartDetailsRequest) (*v1alpha1.ChartDetails, error) {
	details, err := s.cache.GetRevisionChartDetails(q.Repo.Repo, q.Name, q.Revision)
	if err == nil {
		log.Infof("revision chart details cache hit: %s/%s/%s", q.Repo.Repo, q.Name, q.Revision)
		return details, nil
	} else {
		if err == cache.ErrCacheMiss {
			log.Infof("revision metadata cache miss: %s/%s/%s", q.Repo.Repo, q.Name, q.Revision)
		} else {
			log.Warnf("revision metadata cache error %s/%s/%s: %v", q.Repo.Repo, q.Name, q.Revision, err)
		}
	}
	helmClient, revision, err := s.newHelmClientResolveRevision(q.Repo, q.Revision, q.Name, true)
	if err != nil {
		return nil, fmt.Errorf("helm client error: %v", err)
	}
	chartPath, closer, err := helmClient.ExtractChart(q.Name, revision, false, s.initConstants.HelmManifestMaxExtractedSize, s.initConstants.DisableHelmManifestMaxExtractedSize)
	if err != nil {
		return nil, fmt.Errorf("error extracting chart: %v", err)
	}
	defer io.Close(closer)
	helmCmd, err := helm.NewCmdWithVersion(chartPath, helm.HelmV3, q.Repo.EnableOCI, q.Repo.Proxy)
	if err != nil {
		return nil, fmt.Errorf("error creating helm cmd: %v", err)
	}
	defer helmCmd.Close()
	helmDetails, err := helmCmd.InspectChart()
	if err != nil {
		return nil, fmt.Errorf("error inspecting chart: %v", err)
	}
	details, err = getChartDetails(helmDetails)
	if err != nil {
		return nil, fmt.Errorf("error getting chart details: %v", err)
	}
	_ = s.cache.SetRevisionChartDetails(q.Repo.Repo, q.Name, q.Revision, details)
	return details, nil
}

func fileParameters(q *apiclient.RepoServerAppDetailsQuery) []v1alpha1.HelmFileParameter {
	if q.Source.Helm == nil {
		return nil
	}
	return q.Source.Helm.FileParameters
}

func (s *Service) newClient(repo *v1alpha1.Repository, opts ...git.ClientOpts) (git.Client, error) {
	repoPath, err := s.gitRepoPaths.GetPath(git.NormalizeGitURL(repo.Repo))
	if err != nil {
		return nil, err
	}
	opts = append(opts, git.WithEventHandlers(metrics.NewGitClientEventHandlers(s.metricsServer)))
	return s.newGitClient(repo.Repo, repoPath, repo.GetGitCreds(s.gitCredsStore), repo.IsInsecure(), repo.EnableLFS, repo.Proxy, opts...)
}

// newClientResolveRevision is a helper to perform the common task of instantiating a git client
// and resolving a revision to a commit SHA
func (s *Service) newClientResolveRevision(repo *v1alpha1.Repository, revision string, opts ...git.ClientOpts) (git.Client, string, error) {
	gitClient, err := s.newClient(repo, opts...)
	if err != nil {
		return nil, "", err
	}
	commitSHA, err := gitClient.LsRemote(revision)
	if err != nil {
		return nil, "", err
	}
	return gitClient, commitSHA, nil
}

func (s *Service) newHelmClientResolveRevision(repo *v1alpha1.Repository, revision string, chart string, noRevisionCache bool) (helm.Client, string, error) {
	enableOCI := repo.EnableOCI || helm.IsHelmOciRepo(repo.Repo)
	helmClient := s.newHelmClient(repo.Repo, repo.GetHelmCreds(), enableOCI, repo.Proxy, helm.WithIndexCache(s.cache), helm.WithChartPaths(s.chartPaths))
	if helm.IsVersion(revision) {
		return helmClient, revision, nil
	}
	constraints, err := semver.NewConstraint(revision)
	if err != nil {
		return nil, "", fmt.Errorf("invalid revision '%s': %v", revision, err)
	}

	if enableOCI {
		tags, err := helmClient.GetTags(chart, noRevisionCache)
		if err != nil {
			return nil, "", fmt.Errorf("unable to get tags: %v", err)
		}

		version, err := tags.MaxVersion(constraints)
		if err != nil {
			return nil, "", fmt.Errorf("no version for constraints: %v", err)
		}
		return helmClient, version.String(), nil
	}

	index, err := helmClient.GetIndex(noRevisionCache)
	if err != nil {
		return nil, "", err
	}
	entries, err := index.GetEntries(chart)
	if err != nil {
		return nil, "", err
	}
	version, err := entries.MaxVersion(constraints)
	if err != nil {
		return nil, "", err
	}
	return helmClient, version.String(), nil
}

// directoryPermissionInitializer ensures the directory has read/write/execute permissions and returns
// a function that can be used to remove all permissions.
func directoryPermissionInitializer(rootPath string) goio.Closer {
	if _, err := os.Stat(rootPath); err == nil {
		if err := os.Chmod(rootPath, 0700); err != nil {
			log.Warnf("Failed to restore read/write/execute permissions on %s: %v", rootPath, err)
		} else {
			log.Debugf("Successfully restored read/write/execute permissions on %s", rootPath)
		}
	}

	return io.NewCloser(func() error {
		if err := os.Chmod(rootPath, 0000); err != nil {
			log.Warnf("Failed to remove permissions on %s: %v", rootPath, err)
		} else {
			log.Debugf("Successfully removed permissions on %s", rootPath)
		}
		return nil
	})
}

// checkoutRevision is a convenience function to initialize a repo, fetch, and checkout a revision
// Returns the 40 character commit SHA after the checkout has been performed
// nolint:unparam
func (s *Service) checkoutRevision(gitClient git.Client, revision string, submoduleEnabled bool) (goio.Closer, error) {
	closer := s.gitRepoInitializer(gitClient.Root())
	return closer, checkoutRevision(gitClient, revision, submoduleEnabled)
}

func checkoutRevision(gitClient git.Client, revision string, submoduleEnabled bool) error {
	err := gitClient.Init()
	if err != nil {
		return status.Errorf(codes.Internal, "Failed to initialize git repo: %v", err)
	}

	// Fetching with no revision first. Fetching with an explicit version can cause repo bloat. https://github.com/argoproj/argo-cd/issues/8845
	err = gitClient.Fetch("")
	if err != nil {
		return status.Errorf(codes.Internal, "Failed to fetch default: %v", err)
	}

	err = gitClient.Checkout(revision, submoduleEnabled)
	if err != nil {
		// When fetching with no revision, only refs/heads/* and refs/remotes/origin/* are fetched. If checkout fails
		// for the given revision, try explicitly fetching it.
		log.Infof("Failed to checkout revision %s: %v", revision, err)
		log.Infof("Fallback to fetching specific revision %s. ref might not have been in the default refspec fetched.", revision)

		err = gitClient.Fetch(revision)
		if err != nil {
			return status.Errorf(codes.Internal, "Failed to checkout revision %s: %v", revision, err)
		}

		err = gitClient.Checkout("FETCH_HEAD", submoduleEnabled)
		if err != nil {
			return status.Errorf(codes.Internal, "Failed to checkout FETCH_HEAD: %v", err)
		}
	}

	return err
}

func (s *Service) GetHelmCharts(ctx context.Context, q *apiclient.HelmChartsRequest) (*apiclient.HelmChartsResponse, error) {
	index, err := s.newHelmClient(q.Repo.Repo, q.Repo.GetHelmCreds(), q.Repo.EnableOCI, q.Repo.Proxy, helm.WithChartPaths(s.chartPaths)).GetIndex(true)
	if err != nil {
		return nil, err
	}
	res := apiclient.HelmChartsResponse{}
	for chartName, entries := range index.Entries {
		chart := apiclient.HelmChart{
			Name: chartName,
		}
		for _, entry := range entries {
			chart.Versions = append(chart.Versions, entry.Version)
		}
		res.Items = append(res.Items, &chart)
	}
	return &res, nil
}

func (s *Service) TestRepository(ctx context.Context, q *apiclient.TestRepositoryRequest) (*apiclient.TestRepositoryResponse, error) {
	repo := q.Repo
	// per Type doc, "git" should be assumed if empty or absent
	if repo.Type == "" {
		repo.Type = "git"
	}
	checks := map[string]func() error{
		"git": func() error {
			return git.TestRepo(repo.Repo, repo.GetGitCreds(s.gitCredsStore), repo.IsInsecure(), repo.IsLFSEnabled(), repo.Proxy)
		},
		"helm": func() error {
			if repo.EnableOCI {
				if !helm.IsHelmOciRepo(repo.Repo) {
					return errors.New("OCI Helm repository URL should include hostname and port only")
				}
				_, err := helm.NewClient(repo.Repo, repo.GetHelmCreds(), repo.EnableOCI, repo.Proxy).TestHelmOCI()
				return err
			} else {
				_, err := helm.NewClient(repo.Repo, repo.GetHelmCreds(), repo.EnableOCI, repo.Proxy).GetIndex(false)
				return err
			}
		},
	}
	check := checks[repo.Type]
	apiResp := &apiclient.TestRepositoryResponse{VerifiedRepository: false}
	err := check()
	if err != nil {
		return apiResp, fmt.Errorf("error testing repository connectivity: %w", err)
	}
	return apiResp, nil
}

// ResolveRevision resolves the revision/ambiguousRevision specified in the ResolveRevisionRequest request into a concrete revision.
func (s *Service) ResolveRevision(ctx context.Context, q *apiclient.ResolveRevisionRequest) (*apiclient.ResolveRevisionResponse, error) {

	repo := q.Repo
	app := q.App
	ambiguousRevision := q.AmbiguousRevision
	var revision string
	var source = app.Spec.GetSource()
	if source.IsHelm() {
		_, revision, err := s.newHelmClientResolveRevision(repo, ambiguousRevision, source.Chart, true)

		if err != nil {
			return &apiclient.ResolveRevisionResponse{Revision: "", AmbiguousRevision: ""}, err
		}
		return &apiclient.ResolveRevisionResponse{
			Revision:          revision,
			AmbiguousRevision: fmt.Sprintf("%v (%v)", ambiguousRevision, revision),
		}, nil
	} else {
		gitClient, err := git.NewClient(repo.Repo, repo.GetGitCreds(s.gitCredsStore), repo.IsInsecure(), repo.IsLFSEnabled(), repo.Proxy)
		if err != nil {
			return &apiclient.ResolveRevisionResponse{Revision: "", AmbiguousRevision: ""}, err
		}
		revision, err = gitClient.LsRemote(ambiguousRevision)
		if err != nil {
			return &apiclient.ResolveRevisionResponse{Revision: "", AmbiguousRevision: ""}, err
		}
		return &apiclient.ResolveRevisionResponse{
			Revision:          revision,
			AmbiguousRevision: fmt.Sprintf("%s (%s)", ambiguousRevision, revision),
		}, nil
	}
}

func (s *Service) GetGitFiles(_ context.Context, request *apiclient.GitFilesRequest) (*apiclient.GitFilesResponse, error) {
	repo := request.GetRepo()
	revision := request.GetRevision()
	gitPath := request.GetPath()
	enableNewGitFileGlobbing := request.GetNewGitFileGlobbingEnabled()
	if gitPath == "" {
		gitPath = "."
	}

	if repo == nil {
		return nil, status.Error(codes.InvalidArgument, "must pass a valid repo")
	}

	gitClient, revision, err := s.newClientResolveRevision(repo, revision, git.WithCache(s.cache, true))
	if err != nil {
		return nil, status.Errorf(codes.Internal, "unable to resolve git revision %s: %v", revision, err)
	}

	// check the cache and return the results if present
	if cachedFiles, err := s.cache.GetGitFiles(repo.Repo, revision, gitPath); err == nil {
		log.Debugf("cache hit for repo: %s revision: %s pattern: %s", repo.Repo, revision, gitPath)
		return &apiclient.GitFilesResponse{
			Map: cachedFiles,
		}, nil
	}

	s.metricsServer.IncPendingRepoRequest(repo.Repo)
	defer s.metricsServer.DecPendingRepoRequest(repo.Repo)

	// cache miss, generate the results
	closer, err := s.repoLock.Lock(gitClient.Root(), revision, true, func() (goio.Closer, error) {
		return s.checkoutRevision(gitClient, revision, request.GetSubmoduleEnabled())
	})
	if err != nil {
		return nil, status.Errorf(codes.Internal, "unable to checkout git repo %s with revision %s pattern %s: %v", repo.Repo, revision, gitPath, err)
	}
	defer io.Close(closer)

	gitFiles, err := gitClient.LsFiles(gitPath, enableNewGitFileGlobbing)
	if err != nil {
		return nil, status.Errorf(codes.Internal, "unable to list files. repo %s with revision %s pattern %s: %v", repo.Repo, revision, gitPath, err)
	}
	log.Debugf("listed %d git files from %s under %s", len(gitFiles), repo.Repo, gitPath)

	res := make(map[string][]byte)
	for _, filePath := range gitFiles {
		fileContents, err := os.ReadFile(filepath.Join(gitClient.Root(), filePath))
		if err != nil {
			return nil, status.Errorf(codes.Internal, "unable to read files. repo %s with revision %s pattern %s: %v", repo.Repo, revision, gitPath, err)
		}
		res[filePath] = fileContents
	}

	err = s.cache.SetGitFiles(repo.Repo, revision, gitPath, res)
	if err != nil {
		log.Warnf("error caching git files for repo %s with revision %s pattern %s: %v", repo.Repo, revision, gitPath, err)
	}

	return &apiclient.GitFilesResponse{
		Map: res,
	}, nil
}

func (s *Service) GetGitDirectories(_ context.Context, request *apiclient.GitDirectoriesRequest) (*apiclient.GitDirectoriesResponse, error) {
	repo := request.GetRepo()
	revision := request.GetRevision()

	if repo == nil {
		return nil, status.Error(codes.InvalidArgument, "must pass a valid repo")
	}

	gitClient, revision, err := s.newClientResolveRevision(repo, revision, git.WithCache(s.cache, true))
	if err != nil {
		return nil, status.Errorf(codes.Internal, "unable to resolve git revision %s: %v", revision, err)
	}

	// check the cache and return the results if present
	if cachedPaths, err := s.cache.GetGitDirectories(repo.Repo, revision); err == nil {
		log.Debugf("cache hit for repo: %s revision: %s", repo.Repo, revision)
		return &apiclient.GitDirectoriesResponse{
			Paths: cachedPaths,
		}, nil
	}

	s.metricsServer.IncPendingRepoRequest(repo.Repo)
	defer s.metricsServer.DecPendingRepoRequest(repo.Repo)

	// cache miss, generate the results
	closer, err := s.repoLock.Lock(gitClient.Root(), revision, true, func() (goio.Closer, error) {
		return s.checkoutRevision(gitClient, revision, request.GetSubmoduleEnabled())
	})
	if err != nil {
		return nil, status.Errorf(codes.Internal, "unable to checkout git repo %s with revision %s: %v", repo.Repo, revision, err)
	}
	defer io.Close(closer)

	repoRoot := gitClient.Root()
	var paths []string
	if err := filepath.WalkDir(repoRoot, func(path string, entry fs.DirEntry, fnErr error) error {
		if fnErr != nil {
			return fmt.Errorf("error walking the file tree: %w", fnErr)
		}
		if !entry.IsDir() { // Skip files: directories only
			return nil
		}

		fname := entry.Name()
		if strings.HasPrefix(fname, ".") { // Skip all folders starts with "."
			return filepath.SkipDir
		}

		relativePath, err := filepath.Rel(repoRoot, path)
		if err != nil {
			return fmt.Errorf("error constructing relative repo path: %w", err)
		}

		if relativePath == "." { // Exclude '.' from results
			return nil
		}

		paths = append(paths, relativePath)

		return nil
	}); err != nil {
		return nil, err
	}

	log.Debugf("found %d git paths from %s", len(paths), repo.Repo)
	err = s.cache.SetGitDirectories(repo.Repo, revision, paths)
	if err != nil {
		log.Warnf("error caching git directories for repo %s with revision %s: %v", repo.Repo, revision, err)
	}

	return &apiclient.GitDirectoriesResponse{
		Paths: paths,
	}, nil
}<|MERGE_RESOLUTION|>--- conflicted
+++ resolved
@@ -1424,14 +1424,10 @@
 
 		for _, target := range targets {
 			if q.AppLabelKey != "" && q.AppName != "" && !kube.IsCRD(target) {
-<<<<<<< HEAD
-				resourceTracking.SetAppInstance(target, q.AppLabelKey, q.AppName, q.Namespace, v1alpha1.TrackingMethod(q.TrackingMethod))
-=======
 				err = resourceTracking.SetAppInstance(target, q.AppLabelKey, q.AppName, q.Namespace, v1alpha1.TrackingMethod(q.TrackingMethod))
 				if err != nil {
 					return nil, fmt.Errorf("failed to set app instance tracking info on manifest: %w", err)
 				}
->>>>>>> c47ea326
 			}
 			manifestStr, err := json.Marshal(target.Object)
 			if err != nil {
