--- conflicted
+++ resolved
@@ -245,13 +245,8 @@
 			}
 		}
 	case v1alpha1.ApplicationSourceTypeKustomize:
-<<<<<<< HEAD
-		k := kustomize.NewKustomizeApp(appPath, creds)
+		k := kustomize.NewKustomizeApp(appPath, creds, repoURL)
 		targetObjs, _, _, err = k.Build(q.ApplicationSource.Kustomize, q.KustomizeOptions)
-=======
-		k := kustomize.NewKustomizeApp(appPath, creds, repoURL)
-		targetObjs, _, _, err = k.Build(q.ApplicationSource.Kustomize)
->>>>>>> 2780f81f
 	case v1alpha1.ApplicationSourceTypePlugin:
 		targetObjs, err = runConfigManagementPlugin(appPath, q, creds)
 	case v1alpha1.ApplicationSourceTypeDirectory:
@@ -690,13 +685,8 @@
 	case v1alpha1.ApplicationSourceTypeKustomize:
 		res.Kustomize = &apiclient.KustomizeAppSpec{}
 		res.Kustomize.Path = q.Path
-<<<<<<< HEAD
-		k := kustomize.NewKustomizeApp(appPath, argo.GetRepoCreds(q.Repo))
+		k := kustomize.NewKustomizeApp(appPath, argo.GetRepoCreds(q.Repo), q.Repo.Repo)
 		_, imageTags, images, err := k.Build(nil, q.KustomizeOptions)
-=======
-		k := kustomize.NewKustomizeApp(appPath, argo.GetRepoCreds(q.Repo), q.Repo.Repo)
-		_, imageTags, images, err := k.Build(nil)
->>>>>>> 2780f81f
 		if err != nil {
 			return nil, err
 		}
