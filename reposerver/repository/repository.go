package repository

import (
	"bytes"
	"context"
	"encoding/json"
	"errors"
	"fmt"
	"io/ioutil"
	"net/url"
	"os"
	"os/exec"
	"path"
	"path/filepath"
	"regexp"
	"strings"
	"time"

	"github.com/Masterminds/semver"
	"github.com/TomOnTime/utfutil"
	"github.com/argoproj/gitops-engine/pkg/utils/kube"
	textutils "github.com/argoproj/gitops-engine/pkg/utils/text"
	"github.com/argoproj/pkg/sync"
	jsonpatch "github.com/evanphx/json-patch"
	"github.com/ghodss/yaml"
	"github.com/google/go-jsonnet"
	log "github.com/sirupsen/logrus"
	"golang.org/x/sync/semaphore"
	"google.golang.org/grpc/codes"
	"google.golang.org/grpc/status"
	metav1 "k8s.io/apimachinery/pkg/apis/meta/v1"
	"k8s.io/apimachinery/pkg/apis/meta/v1/unstructured"
	"k8s.io/apimachinery/pkg/runtime"

	"github.com/argoproj/argo-cd/common"
	"github.com/argoproj/argo-cd/pkg/apis/application/v1alpha1"
	"github.com/argoproj/argo-cd/reposerver/apiclient"
	"github.com/argoproj/argo-cd/reposerver/cache"
	reposervercache "github.com/argoproj/argo-cd/reposerver/cache"
	"github.com/argoproj/argo-cd/reposerver/metrics"
	"github.com/argoproj/argo-cd/util/app/discovery"
	argopath "github.com/argoproj/argo-cd/util/app/path"
	executil "github.com/argoproj/argo-cd/util/exec"
	"github.com/argoproj/argo-cd/util/git"
	"github.com/argoproj/argo-cd/util/glob"
	"github.com/argoproj/argo-cd/util/gpg"
	"github.com/argoproj/argo-cd/util/helm"
	"github.com/argoproj/argo-cd/util/io"
	"github.com/argoproj/argo-cd/util/ksonnet"
	argokube "github.com/argoproj/argo-cd/util/kube"
	"github.com/argoproj/argo-cd/util/kustomize"
	"github.com/argoproj/argo-cd/util/security"
	"github.com/argoproj/argo-cd/util/text"
)

const (
	cachedManifestGenerationPrefix = "Manifest generation error (cached)"
	helmDepUpMarkerFile            = ".argocd-helm-dep-up"
	allowConcurrencyFile           = ".argocd-allow-concurrency"
	repoSourceFile                 = ".argocd-source.yaml"
	appSourceFile                  = ".argocd-source-%s.yaml"
)

// Service implements ManifestService interface
type Service struct {
	repoLock                  *repositoryLock
	cache                     *reposervercache.Cache
	parallelismLimitSemaphore *semaphore.Weighted
	metricsServer             *metrics.MetricsServer
	newGitClient              func(rawRepoURL string, creds git.Creds, insecure bool, enableLfs bool) (git.Client, error)
	newHelmClient             func(repoURL string, creds helm.Creds, enableOci bool) helm.Client
	initConstants             RepoServerInitConstants
	// now is usually just time.Now, but may be replaced by unit tests for testing purposes
	now func() time.Time
}

type RepoServerInitConstants struct {
	ParallelismLimit                             int64
	PauseGenerationAfterFailedGenerationAttempts int
	PauseGenerationOnFailureForMinutes           int
	PauseGenerationOnFailureForRequests          int
}

// NewService returns a new instance of the Manifest service
func NewService(metricsServer *metrics.MetricsServer, cache *reposervercache.Cache, initConstants RepoServerInitConstants) *Service {
	var parallelismLimitSemaphore *semaphore.Weighted
	if initConstants.ParallelismLimit > 0 {
		parallelismLimitSemaphore = semaphore.NewWeighted(initConstants.ParallelismLimit)
	}
	repoLock := NewRepositoryLock()
	return &Service{
		parallelismLimitSemaphore: parallelismLimitSemaphore,
		repoLock:                  repoLock,
		cache:                     cache,
		metricsServer:             metricsServer,
		newGitClient:              git.NewClient,
		newHelmClient: func(repoURL string, creds helm.Creds, enableOci bool) helm.Client {
			return helm.NewClientWithLock(repoURL, creds, sync.NewKeyLock(), enableOci)
		},
		initConstants: initConstants,
		now:           time.Now,
	}
}

// List a subset of the refs (currently, branches and tags) of a git repo
func (s *Service) ListRefs(ctx context.Context, q *apiclient.ListRefsRequest) (*apiclient.Refs, error) {
	gitClient, err := s.newClient(q.Repo)
	if err != nil {
		return nil, err
	}

	s.metricsServer.IncPendingRepoRequest(q.Repo.Repo)
	defer s.metricsServer.DecPendingRepoRequest(q.Repo.Repo)

	refs, err := gitClient.LsRefs()
	if err != nil {
		return nil, err
	}

	res := apiclient.Refs{
		Branches: refs.Branches,
		Tags:     refs.Tags,
	}

	return &res, nil
}

// ListApps lists the contents of a GitHub repo
func (s *Service) ListApps(ctx context.Context, q *apiclient.ListAppsRequest) (*apiclient.AppList, error) {
	gitClient, commitSHA, err := s.newClientResolveRevision(q.Repo, q.Revision)
	if err != nil {
		return nil, err
	}
	if apps, err := s.cache.ListApps(q.Repo.Repo, commitSHA); err == nil {
		log.Infof("cache hit: %s/%s", q.Repo.Repo, q.Revision)
		return &apiclient.AppList{Apps: apps}, nil
	}

	s.metricsServer.IncPendingRepoRequest(q.Repo.Repo)
	defer s.metricsServer.DecPendingRepoRequest(q.Repo.Repo)

	closer, err := s.repoLock.Lock(gitClient.Root(), commitSHA, true, func() error {
		return checkoutRevision(gitClient, commitSHA)
	})

	if err != nil {
		return nil, err
	}

	defer io.Close(closer)
	apps, err := discovery.Discover(gitClient.Root())
	if err != nil {
		return nil, err
	}
	err = s.cache.SetApps(q.Repo.Repo, commitSHA, apps)
	if err != nil {
		log.Warnf("cache set error %s/%s: %v", q.Repo.Repo, commitSHA, err)
	}
	res := apiclient.AppList{Apps: apps}
	return &res, nil
}

type operationSettings struct {
	sem             *semaphore.Weighted
	noCache         bool
	allowConcurrent bool
}

// operationContext contains request values which are generated by runRepoOperation (on demand) by a call to the
// provided operationContextSrc function.
type operationContext struct {

	// application path or helm chart path
	appPath string

	// output of 'git verify-(tag/commit)', if signature verifiction is enabled (otherwise "")
	verificationResult string
}

// The 'operation' function parameter of 'runRepoOperation' may call this function to retrieve
// the appPath or GPG verificationResult.
// Failure to generate either of these values will return an error which may be cached by
// the calling function (for example, 'runManifestGen')
type operationContextSrc = func() (*operationContext, error)

// runRepoOperation downloads either git folder or helm chart and executes specified operation
// - Returns a value from the cache if present (by calling getCached(...)); if no value is present, the
// provide operation(...) is called. The specific return type of this function is determined by the
// calling function, via the provided  getCached(...) and operation(...) function.
func (s *Service) runRepoOperation(
	ctx context.Context,
	revision string,
	repo *v1alpha1.Repository,
	source *v1alpha1.ApplicationSource,
	verifyCommit bool,
	getCached func(cacheKey string, firstInvocation bool) (bool, interface{}, error),
	operation func(repoRoot, commitSHA, cacheKey string, ctxSrc operationContextSrc) (interface{}, error),
	settings operationSettings) (interface{}, error) {

	var gitClient git.Client
	var helmClient helm.Client
	var err error
	revision = textutils.FirstNonEmpty(revision, source.TargetRevision)
	if source.IsHelm() {
		helmClient, revision, err = s.newHelmClientResolveRevision(repo, revision, source.Chart)
		if err != nil {
			return nil, err
		}
	} else {
		gitClient, revision, err = s.newClientResolveRevision(repo, revision)
		if err != nil {
			return nil, err
		}
	}

	if !settings.noCache {
		result, obj, err := getCached(revision, true)
		if result {
			return obj, err
		}
	}

	s.metricsServer.IncPendingRepoRequest(repo.Repo)
	defer s.metricsServer.DecPendingRepoRequest(repo.Repo)

	if settings.sem != nil {
		err = settings.sem.Acquire(ctx, 1)
		if err != nil {
			return nil, err
		}
		defer settings.sem.Release(1)
	}

	if source.IsHelm() {
		version, err := semver.NewVersion(revision)
		if err != nil {
			return nil, err
		}
		if settings.noCache {
			err = helmClient.CleanChartCache(source.Chart, version)
			if err != nil {
				return nil, err
			}
		}
		chartPath, closer, err := helmClient.ExtractChart(source.Chart, version)
		if err != nil {
			return nil, err
		}
		defer io.Close(closer)
		return operation(chartPath, revision, revision, func() (*operationContext, error) {
			return &operationContext{chartPath, ""}, nil
		})
	} else {
		closer, err := s.repoLock.Lock(gitClient.Root(), revision, settings.allowConcurrent, func() error {
			return checkoutRevision(gitClient, revision)
		})

		if err != nil {
			return nil, err
		}

		defer io.Close(closer)

		commitSHA, err := gitClient.CommitSHA()
		if err != nil {
			return nil, err
		}

		// double-check locking
		if !settings.noCache {
			result, obj, err := getCached(revision, false)
			if result {
				return obj, err
			}
		}
		// Here commitSHA refers to the SHA of the actual commit, whereas revision refers to the branch/tag name etc
		// We use the commitSHA to generate manifests and store them in cache, and revision to retrieve them from cache
		return operation(gitClient.Root(), commitSHA, revision, func() (*operationContext, error) {
			var signature string
			if verifyCommit {
				signature, err = gitClient.VerifyCommitSignature(revision)
				if err != nil {
					return nil, err
				}
			}
			appPath, err := argopath.Path(gitClient.Root(), source.Path)
			if err != nil {
				return nil, err
			}
			return &operationContext{appPath, signature}, nil
		})
	}
}

func (s *Service) GenerateManifest(ctx context.Context, q *apiclient.ManifestRequest) (*apiclient.ManifestResponse, error) {
	resultUncast, err := s.runRepoOperation(ctx, q.Revision, q.Repo, q.ApplicationSource, q.VerifySignature,
		func(cacheKey string, firstInvocation bool) (bool, interface{}, error) {
			return s.getManifestCacheEntry(cacheKey, q, firstInvocation)
		}, func(repoRoot, commitSHA, cacheKey string, ctxSrc operationContextSrc) (interface{}, error) {
			return s.runManifestGen(repoRoot, commitSHA, cacheKey, ctxSrc, q)
		}, operationSettings{sem: s.parallelismLimitSemaphore, noCache: q.NoCache, allowConcurrent: q.ApplicationSource.AllowsConcurrentProcessing()})
	result, ok := resultUncast.(*apiclient.ManifestResponse)
	if result != nil && !ok {
		return nil, errors.New("unexpected result type")
	}
	return result, err
}

// runManifestGenwill be called by runRepoOperation if:
// - the cache does not contain a value for this key
// - or, the cache does contain a value for this key, but it is an expired manifest generation entry
// - or, NoCache is true
// Returns a ManifestResponse, or an error, but not both
func (s *Service) runManifestGen(repoRoot, commitSHA, cacheKey string, ctxSrc operationContextSrc, q *apiclient.ManifestRequest) (interface{}, error) {
	var manifestGenResult *apiclient.ManifestResponse
	ctx, err := ctxSrc()
	if err == nil {
		manifestGenResult, err = GenerateManifests(ctx.appPath, repoRoot, commitSHA, q, false)
	}

	if err != nil {

		// If manifest generation error caching is enabled
		if s.initConstants.PauseGenerationAfterFailedGenerationAttempts > 0 {

			// Retrieve a new copy (if available) of the cached response: this ensures we are updating the latest copy of the cache,
			// rather than a copy of the cache that occurred before (a potentially lengthy) manifest generation.
			innerRes := &cache.CachedManifestResponse{}
			cacheErr := s.cache.GetManifests(cacheKey, q.ApplicationSource, q.Namespace, q.AppLabelKey, q.AppName, innerRes)
			if cacheErr != nil && cacheErr != reposervercache.ErrCacheMiss {
				log.Warnf("manifest cache set error %s: %v", q.ApplicationSource.String(), cacheErr)
				return nil, cacheErr
			}

			// If this is the first error we have seen, store the time (we only use the first failure, as this
			// value is used for PauseGenerationOnFailureForMinutes)
			if innerRes.FirstFailureTimestamp == 0 {
				innerRes.FirstFailureTimestamp = s.now().Unix()
			}

			// Update the cache to include failure information
			innerRes.NumberOfConsecutiveFailures++
			innerRes.MostRecentError = err.Error()
			cacheErr = s.cache.SetManifests(cacheKey, q.ApplicationSource, q.Namespace, q.AppLabelKey, q.AppName, innerRes)
			if cacheErr != nil {
				log.Warnf("manifest cache set error %s: %v", q.ApplicationSource.String(), cacheErr)
				return nil, cacheErr
			}

		}
		return nil, err
	}
	// Otherwise, no error occurred, so ensure the manifest generation error data in the cache entry is reset before we cache the value
	manifestGenCacheEntry := cache.CachedManifestResponse{
		ManifestResponse:                manifestGenResult,
		NumberOfCachedResponsesReturned: 0,
		NumberOfConsecutiveFailures:     0,
		FirstFailureTimestamp:           0,
		MostRecentError:                 "",
	}

	manifestGenResult.Revision = commitSHA

	manifestGenResult.VerifyResult = ctx.verificationResult
<<<<<<< HEAD

	err = s.cache.SetManifests(cacheKey, q.ApplicationSource, q.Namespace, q.AppLabelKey, q.AppLabelValue, &manifestGenCacheEntry)
=======
	err = s.cache.SetManifests(cacheKey, q.ApplicationSource, q.Namespace, q.AppLabelKey, q.AppName, &manifestGenCacheEntry)
>>>>>>> 076924dd
	if err != nil {
		log.Warnf("manifest cache set error %s/%s: %v", q.ApplicationSource.String(), cacheKey, err)
	}
	return manifestGenCacheEntry.ManifestResponse, nil
}

// getManifestCacheEntry returns false if the 'generate manifests' operation should be run by runRepoOperation, eg:
// - If the cache result is empty for the requested key
// - If the cache is not empty, but the cached value is a manifest generation error AND we have not yet met the failure threshold (eg res.NumberOfConsecutiveFailures > 0 && res.NumberOfConsecutiveFailures <  s.initConstants.PauseGenerationAfterFailedGenerationAttempts)
// - If the cache is not empty, but the cache value is an error AND that generation error has expired
// and returns true otherwise.
// If true is returned, either the second or third parameter (but not both) will contain a value from the cache (a ManifestResponse, or error, respectively)
func (s *Service) getManifestCacheEntry(cacheKey string, q *apiclient.ManifestRequest, firstInvocation bool) (bool, interface{}, error) {
	res := cache.CachedManifestResponse{}
	err := s.cache.GetManifests(cacheKey, q.ApplicationSource, q.Namespace, q.AppLabelKey, q.AppName, &res)
	if err == nil {

		// The cache contains an existing value

		// If caching of manifest generation errors is enabled, and res is a cached manifest generation error...
		if s.initConstants.PauseGenerationAfterFailedGenerationAttempts > 0 && res.FirstFailureTimestamp > 0 {

			// If we are already in the 'manifest generation caching' state, due to too many consecutive failures...
			if res.NumberOfConsecutiveFailures >= s.initConstants.PauseGenerationAfterFailedGenerationAttempts {

				// Check if enough time has passed to try generation again (eg to exit the 'manifest generation caching' state)
				if s.initConstants.PauseGenerationOnFailureForMinutes > 0 {

					elapsedTimeInMinutes := int((s.now().Unix() - res.FirstFailureTimestamp) / 60)

					// After X minutes, reset the cache and retry the operation (eg perhaps the error is ephemeral and has passed)
					if elapsedTimeInMinutes >= s.initConstants.PauseGenerationOnFailureForMinutes {
						// We can now try again, so reset the cache state and run the operation below
						err = s.cache.DeleteManifests(cacheKey, q.ApplicationSource, q.Namespace, q.AppLabelKey, q.AppName)
						if err != nil {
							log.Warnf("manifest cache set error %s/%s: %v", q.ApplicationSource.String(), cacheKey, err)
						}
						log.Infof("manifest error cache hit and reset: %s/%s", q.ApplicationSource.String(), cacheKey)
						return false, nil, nil
					}
				}

				// Check if enough cached responses have been returned to try generation again (eg to exit the 'manifest generation caching' state)
				if s.initConstants.PauseGenerationOnFailureForRequests > 0 && res.NumberOfCachedResponsesReturned > 0 {

					if res.NumberOfCachedResponsesReturned >= s.initConstants.PauseGenerationOnFailureForRequests {
						// We can now try again, so reset the error cache state and run the operation below
						err = s.cache.DeleteManifests(cacheKey, q.ApplicationSource, q.Namespace, q.AppLabelKey, q.AppName)
						if err != nil {
							log.Warnf("manifest cache set error %s/%s: %v", q.ApplicationSource.String(), cacheKey, err)
						}
						log.Infof("manifest error cache hit and reset: %s/%s", q.ApplicationSource.String(), cacheKey)
						return false, nil, nil
					}
				}

				// Otherwise, manifest generation is still paused
				log.Infof("manifest error cache hit: %s/%s", q.ApplicationSource.String(), cacheKey)

				cachedErrorResponse := fmt.Errorf(cachedManifestGenerationPrefix+": %s", res.MostRecentError)

				if firstInvocation {
					// Increment the number of returned cached responses and push that new value to the cache
					// (if we have not already done so previously in this function)
					res.NumberOfCachedResponsesReturned++
					err = s.cache.SetManifests(cacheKey, q.ApplicationSource, q.Namespace, q.AppLabelKey, q.AppName, &res)
					if err != nil {
						log.Warnf("manifest cache set error %s/%s: %v", q.ApplicationSource.String(), cacheKey, err)
					}
				}

				return true, nil, cachedErrorResponse

			}

			// Otherwise we are not yet in the manifest generation error state, and not enough consecutive errors have
			// yet occurred to put us in that state.
			log.Infof("manifest error cache miss: %s/%s", q.ApplicationSource.String(), cacheKey)
			return false, res.ManifestResponse, nil
		}

		log.Infof("manifest cache hit: %s/%s", q.ApplicationSource.String(), cacheKey)
		return true, res.ManifestResponse, nil
	}

	if err != reposervercache.ErrCacheMiss {
		log.Warnf("manifest cache error %s: %v", q.ApplicationSource.String(), err)
	} else {
		log.Infof("manifest cache miss: %s/%s", q.ApplicationSource.String(), cacheKey)
	}

	return false, nil, nil
}

func getHelmRepos(repositories []*v1alpha1.Repository) []helm.HelmRepository {
	repos := make([]helm.HelmRepository, 0)
	for _, repo := range repositories {
		repos = append(repos, helm.HelmRepository{Name: repo.Name, Repo: repo.Repo, Creds: repo.GetHelmCreds()})
	}
	return repos
}

func isConcurrencyAllowed(appPath string) bool {
	if _, err := os.Stat(path.Join(appPath, allowConcurrencyFile)); err == nil {
		return true
	}
	return false
}

var manifestGenerateLock = sync.NewKeyLock()

// runHelmBuild executes `helm dependency build` in a given path and ensures that it is executed only once
// if multiple threads are trying to run it.
// Multiple goroutines might process same helm app in one repo concurrently when repo server process multiple
// manifest generation requests of the same commit.
func runHelmBuild(appPath string, h helm.Helm) error {
	manifestGenerateLock.Lock(appPath)
	defer manifestGenerateLock.Unlock(appPath)

	// the `helm dependency build` is potentially time consuming 1~2 seconds
	// marker file is used to check if command already run to avoid running it again unnecessary
	// file is removed when repository re-initialized (e.g. when another commit is processed)
	markerFile := path.Join(appPath, helmDepUpMarkerFile)
	_, err := os.Stat(markerFile)
	if err == nil {
		return nil
	} else if !os.IsNotExist(err) {
		return err
	}

	err = h.DependencyBuild()
	if err != nil {
		return err
	}
	return ioutil.WriteFile(markerFile, []byte("marker"), 0644)
}

func helmTemplate(appPath string, repoRoot string, env *v1alpha1.Env, q *apiclient.ManifestRequest, isLocal bool) ([]*unstructured.Unstructured, error) {
	concurrencyAllowed := isConcurrencyAllowed(appPath)
	if !concurrencyAllowed {
		manifestGenerateLock.Lock(appPath)
		defer manifestGenerateLock.Unlock(appPath)
	}

	templateOpts := &helm.TemplateOpts{
		Name:        q.AppName,
		Namespace:   q.Namespace,
		KubeVersion: text.SemVer(q.KubeVersion),
		APIVersions: q.ApiVersions,
		Set:         map[string]string{},
		SetString:   map[string]string{},
		SetFile:     map[string]string{},
	}

	appHelm := q.ApplicationSource.Helm
	var version string
	if appHelm != nil {
		if appHelm.Version != "" {
			version = appHelm.Version
		}
		if appHelm.ReleaseName != "" {
			templateOpts.Name = appHelm.ReleaseName
		}

		for _, val := range appHelm.ValueFiles {
			// If val is not a URL, run it against the directory enforcer. If it is a URL, use it without checking
			if _, err := url.ParseRequestURI(val); err != nil {

				// Ensure that the repo root provided is absolute
				absRepoPath, err := filepath.Abs(repoRoot)
				if err != nil {
					return nil, err
				}

				// If the path to the file is relative, join it with the current working directory (appPath)
				path := val
				if !filepath.IsAbs(path) {
					absWorkDir, err := filepath.Abs(appPath)
					if err != nil {
						return nil, err
					}
					path = filepath.Join(absWorkDir, path)
				}

				_, err = security.EnforceToCurrentRoot(absRepoPath, path)
				if err != nil {
					return nil, err
				}
			}
			templateOpts.Values = append(templateOpts.Values, val)
		}

		if appHelm.Values != "" {
			file, err := ioutil.TempFile("", "values-*.yaml")
			if err != nil {
				return nil, err
			}
			p := file.Name()
			defer func() { _ = os.RemoveAll(p) }()
			err = ioutil.WriteFile(p, []byte(appHelm.Values), 0644)
			if err != nil {
				return nil, err
			}
			templateOpts.Values = append(templateOpts.Values, p)
		}

		for _, p := range appHelm.Parameters {
			if p.ForceString {
				templateOpts.SetString[p.Name] = p.Value
			} else {
				templateOpts.Set[p.Name] = p.Value
			}
		}
		for _, p := range appHelm.FileParameters {
			templateOpts.SetFile[p.Name] = p.Path
		}
	}
	if templateOpts.Name == "" {
		templateOpts.Name = q.AppName
	}
	for i, j := range templateOpts.Set {
		templateOpts.Set[i] = env.Envsubst(j)
	}
	for i, j := range templateOpts.SetString {
		templateOpts.SetString[i] = env.Envsubst(j)
	}
	for i, j := range templateOpts.SetFile {
		templateOpts.SetFile[i] = env.Envsubst(j)
	}
	h, err := helm.NewHelmApp(appPath, getHelmRepos(q.Repos), isLocal, version)

	if err != nil {
		return nil, err
	}
	defer h.Dispose()
	err = h.Init()
	if err != nil {
		return nil, err
	}

	out, err := h.Template(templateOpts)
	if err != nil {
		if !helm.IsMissingDependencyErr(err) {
			return nil, err
		}

		if concurrencyAllowed {
			err = runHelmBuild(appPath, h)
		} else {
			err = h.DependencyBuild()
		}

		if err != nil {
			return nil, err
		}

		out, err = h.Template(templateOpts)
		if err != nil {
			return nil, err
		}
	}
	return kube.SplitYAML([]byte(out))
}

// GenerateManifests generates manifests from a path
func GenerateManifests(appPath, repoRoot, revision string, q *apiclient.ManifestRequest, isLocal bool) (*apiclient.ManifestResponse, error) {
	var targetObjs []*unstructured.Unstructured
	var dest *v1alpha1.ApplicationDestination

	appSourceType, err := GetAppSourceType(q.ApplicationSource, appPath, q.AppName)
	if err != nil {
		return nil, err
	}
	repoURL := ""
	if q.Repo != nil {
		repoURL = q.Repo.Repo
	}
	env := newEnv(q, revision)

	switch appSourceType {
	case v1alpha1.ApplicationSourceTypeKsonnet:
		targetObjs, dest, err = ksShow(q.AppLabelKey, appPath, q.ApplicationSource.Ksonnet)
	case v1alpha1.ApplicationSourceTypeHelm:
		targetObjs, err = helmTemplate(appPath, repoRoot, env, q, isLocal)
	case v1alpha1.ApplicationSourceTypeKustomize:
		kustomizeBinary := ""
		if q.KustomizeOptions != nil {
			kustomizeBinary = q.KustomizeOptions.BinaryPath
		}
		k := kustomize.NewKustomizeApp(appPath, q.Repo.GetGitCreds(), repoURL, kustomizeBinary)
		targetObjs, _, err = k.Build(q.ApplicationSource.Kustomize, q.KustomizeOptions)
	case v1alpha1.ApplicationSourceTypePlugin:
		targetObjs, err = runConfigManagementPlugin(appPath, env, q, q.Repo.GetGitCreds())
	case v1alpha1.ApplicationSourceTypeDirectory:
		var directory *v1alpha1.ApplicationSourceDirectory
		if directory = q.ApplicationSource.Directory; directory == nil {
			directory = &v1alpha1.ApplicationSourceDirectory{}
		}
		targetObjs, err = findManifests(appPath, repoRoot, env, *directory)
	}
	if err != nil {
		return nil, err
	}

	manifests := make([]string, 0)
	for _, obj := range targetObjs {
		var targets []*unstructured.Unstructured
		if obj.IsList() {
			err = obj.EachListItem(func(object runtime.Object) error {
				unstructuredObj, ok := object.(*unstructured.Unstructured)
				if ok {
					targets = append(targets, unstructuredObj)
					return nil
				}
				return fmt.Errorf("resource list item has unexpected type")
			})
			if err != nil {
				return nil, err
			}
		} else if isNullList(obj) {
			// noop
		} else {
			targets = []*unstructured.Unstructured{obj}
		}

		for _, target := range targets {
			if q.AppLabelKey != "" && q.AppName != "" && !kube.IsCRD(target) {
				err = argokube.SetAppInstanceLabel(target, q.AppLabelKey, q.AppName)
				if err != nil {
					return nil, err
				}
			}
			manifestStr, err := json.Marshal(target.Object)
			if err != nil {
				return nil, err
			}
			manifests = append(manifests, string(manifestStr))
		}
	}

	res := apiclient.ManifestResponse{
		Manifests:  manifests,
		SourceType: string(appSourceType),
	}
	if dest != nil {
		res.Namespace = dest.Namespace
		res.Server = dest.Server
	}
	return &res, nil
}

func newEnv(q *apiclient.ManifestRequest, revision string) *v1alpha1.Env {
	return &v1alpha1.Env{
		&v1alpha1.EnvEntry{Name: "ARGOCD_APP_NAME", Value: q.AppName},
		&v1alpha1.EnvEntry{Name: "ARGOCD_APP_NAMESPACE", Value: q.Namespace},
		&v1alpha1.EnvEntry{Name: "ARGOCD_APP_REVISION", Value: revision},
		&v1alpha1.EnvEntry{Name: "ARGOCD_APP_SOURCE_REPO_URL", Value: q.Repo.Repo},
		&v1alpha1.EnvEntry{Name: "ARGOCD_APP_SOURCE_PATH", Value: q.ApplicationSource.Path},
		&v1alpha1.EnvEntry{Name: "ARGOCD_APP_SOURCE_TARGET_REVISION", Value: q.ApplicationSource.TargetRevision},
	}
}

// mergeSourceParameters merges parameter overrides from one or more files in
// the Git repo into the given ApplicationSource objects.
//
// If .argocd-source.yaml exists at application's path in repository, it will
// be read and merged. If appName is not the empty string, and a file named
// .argocd-source-<appName>.yaml exists, it will also be read and merged.
func mergeSourceParameters(source *v1alpha1.ApplicationSource, path, appName string) error {
	repoFilePath := filepath.Join(path, repoSourceFile)
	overrides := []string{repoFilePath}
	if appName != "" {
		overrides = append(overrides, filepath.Join(path, fmt.Sprintf(appSourceFile, appName)))
	}

	var merged v1alpha1.ApplicationSource = *source.DeepCopy()

	for _, filename := range overrides {
		info, err := os.Stat(filename)
		if os.IsNotExist(err) {
			continue
		} else if info != nil && info.IsDir() {
			continue
		} else if err != nil {
			// filename should be part of error message here
			return err
		}

		data, err := json.Marshal(merged)
		if err != nil {
			return fmt.Errorf("%s: %v", filename, err)
		}
		patch, err := ioutil.ReadFile(filename)
		if err != nil {
			return fmt.Errorf("%s: %v", filename, err)
		}
		patch, err = yaml.YAMLToJSON(patch)
		if err != nil {
			return fmt.Errorf("%s: %v", filename, err)
		}
		data, err = jsonpatch.MergePatch(data, patch)
		if err != nil {
			return fmt.Errorf("%s: %v", filename, err)
		}
		err = json.Unmarshal(data, &merged)
		if err != nil {
			return fmt.Errorf("%s: %v", filename, err)
		}
	}

	// make sure only config management tools related properties are used and ignore everything else
	merged.Chart = source.Chart
	merged.Path = source.Path
	merged.RepoURL = source.RepoURL
	merged.TargetRevision = source.TargetRevision

	*source = merged
	return nil
}

// GetAppSourceType returns explicit application source type or examines a directory and determines its application source type
func GetAppSourceType(source *v1alpha1.ApplicationSource, path, appName string) (v1alpha1.ApplicationSourceType, error) {
	err := mergeSourceParameters(source, path, appName)
	if err != nil {
		return "", fmt.Errorf("error while parsing source parameters: %v", err)
	}

	appSourceType, err := source.ExplicitType()
	if err != nil {
		return "", err
	}
	if appSourceType != nil {
		return *appSourceType, nil
	}
	appType, err := discovery.AppType(path)
	if err != nil {
		return "", err
	}
	return v1alpha1.ApplicationSourceType(appType), nil
}

// isNullList checks if the object is a "List" type where items is null instead of an empty list.
// Handles a corner case where obj.IsList() returns false when a manifest is like:
// ---
// apiVersion: v1
// items: null
// kind: ConfigMapList
func isNullList(obj *unstructured.Unstructured) bool {
	if _, ok := obj.Object["spec"]; ok {
		return false
	}
	if _, ok := obj.Object["status"]; ok {
		return false
	}
	field, ok := obj.Object["items"]
	if !ok {
		return false
	}
	return field == nil
}

// ksShow runs `ks show` in an app directory after setting any component parameter overrides
func ksShow(appLabelKey, appPath string, ksonnetOpts *v1alpha1.ApplicationSourceKsonnet) ([]*unstructured.Unstructured, *v1alpha1.ApplicationDestination, error) {
	ksApp, err := ksonnet.NewKsonnetApp(appPath)
	if err != nil {
		return nil, nil, status.Errorf(codes.FailedPrecondition, "unable to load application from %s: %v", appPath, err)
	}
	if ksonnetOpts == nil {
		return nil, nil, status.Errorf(codes.InvalidArgument, "Ksonnet environment not set")
	}
	for _, override := range ksonnetOpts.Parameters {
		err = ksApp.SetComponentParams(ksonnetOpts.Environment, override.Component, override.Name, override.Value)
		if err != nil {
			return nil, nil, err
		}
	}
	dest, err := ksApp.Destination(ksonnetOpts.Environment)
	if err != nil {
		return nil, nil, status.Errorf(codes.InvalidArgument, err.Error())
	}
	targetObjs, err := ksApp.Show(ksonnetOpts.Environment)
	if err == nil && appLabelKey == common.LabelKeyLegacyApplicationName {
		// Address https://github.com/ksonnet/ksonnet/issues/707
		for _, d := range targetObjs {
			kube.UnsetLabel(d, "ksonnet.io/component")
		}
	}
	if err != nil {
		return nil, nil, err
	}
	return targetObjs, dest, nil
}

var manifestFile = regexp.MustCompile(`^.*\.(yaml|yml|json|jsonnet)$`)

// findManifests looks at all yaml files in a directory and unmarshals them into a list of unstructured objects
func findManifests(appPath string, repoRoot string, env *v1alpha1.Env, directory v1alpha1.ApplicationSourceDirectory) ([]*unstructured.Unstructured, error) {
	var objs []*unstructured.Unstructured
	err := filepath.Walk(appPath, func(path string, f os.FileInfo, err error) error {
		if err != nil {
			return err
		}
		if f.IsDir() {
			if path != appPath && !directory.Recurse {
				return filepath.SkipDir
			} else {
				return nil
			}
		}

		if !manifestFile.MatchString(f.Name()) {
			return nil
		}

		relPath, err := filepath.Rel(appPath, path)
		if err != nil {
			return err
		}
		if directory.Exclude != "" && glob.Match(directory.Exclude, relPath) {
			return nil
		}

		if directory.Include != "" && !glob.Match(directory.Include, relPath) {
			return nil
		}

		if strings.HasSuffix(f.Name(), ".jsonnet") {
			vm, err := makeJsonnetVm(appPath, repoRoot, directory.Jsonnet, env)
			if err != nil {
				return err
			}
			jsonStr, err := vm.EvaluateFile(path)
			if err != nil {
				return status.Errorf(codes.FailedPrecondition, "Failed to evaluate jsonnet %q: %v", f.Name(), err)
			}

			// attempt to unmarshal either array or single object
			var jsonObjs []*unstructured.Unstructured
			err = json.Unmarshal([]byte(jsonStr), &jsonObjs)
			if err == nil {
				objs = append(objs, jsonObjs...)
			} else {
				var jsonObj unstructured.Unstructured
				err = json.Unmarshal([]byte(jsonStr), &jsonObj)
				if err != nil {
					return status.Errorf(codes.FailedPrecondition, "Failed to unmarshal generated json %q: %v", f.Name(), err)
				}
				objs = append(objs, &jsonObj)
			}
		} else {
			out, err := utfutil.ReadFile(path, utfutil.UTF8)
			if err != nil {
				return err
			}
			if strings.HasSuffix(f.Name(), ".json") {
				var obj unstructured.Unstructured
				err = json.Unmarshal(out, &obj)
				if err != nil {
					return status.Errorf(codes.FailedPrecondition, "Failed to unmarshal %q: %v", f.Name(), err)
				}
				objs = append(objs, &obj)
			} else {
				yamlObjs, err := kube.SplitYAML(out)
				if err != nil {
					if len(yamlObjs) > 0 {
						// If we get here, we had a multiple objects in a single YAML file which had some
						// valid k8s objects, but errors parsing others (within the same file). It's very
						// likely the user messed up a portion of the YAML, so report on that.
						return status.Errorf(codes.FailedPrecondition, "Failed to unmarshal %q: %v", f.Name(), err)
					}
					// Otherwise, let's see if it looks like a resource, if yes, we return error
					if bytes.Contains(out, []byte("apiVersion:")) &&
						bytes.Contains(out, []byte("kind:")) &&
						bytes.Contains(out, []byte("metadata:")) {
						return status.Errorf(codes.FailedPrecondition, "Failed to unmarshal %q: %v", f.Name(), err)
					}
					// Otherwise, it might be a unrelated YAML file which we will ignore
					return nil
				}
				objs = append(objs, yamlObjs...)
			}
		}
		return nil
	})
	if err != nil {
		return nil, err
	}
	return objs, nil
}

func makeJsonnetVm(appPath string, repoRoot string, sourceJsonnet v1alpha1.ApplicationSourceJsonnet, env *v1alpha1.Env) (*jsonnet.VM, error) {

	vm := jsonnet.MakeVM()
	for i, j := range sourceJsonnet.TLAs {
		sourceJsonnet.TLAs[i].Value = env.Envsubst(j.Value)
	}
	for i, j := range sourceJsonnet.ExtVars {
		sourceJsonnet.ExtVars[i].Value = env.Envsubst(j.Value)
	}
	for _, arg := range sourceJsonnet.TLAs {
		if arg.Code {
			vm.TLACode(arg.Name, arg.Value)
		} else {
			vm.TLAVar(arg.Name, arg.Value)
		}
	}
	for _, extVar := range sourceJsonnet.ExtVars {
		if extVar.Code {
			vm.ExtCode(extVar.Name, extVar.Value)
		} else {
			vm.ExtVar(extVar.Name, extVar.Value)
		}
	}

	// Jsonnet Imports relative to the repository path
	jpaths := []string{appPath}
	for _, p := range sourceJsonnet.Libs {
		jpath := path.Join(repoRoot, p)
		if !strings.HasPrefix(jpath, repoRoot) {
			return nil, status.Errorf(codes.FailedPrecondition, "%s: referenced library points outside the repository", p)
		}
		jpaths = append(jpaths, jpath)
	}

	vm.Importer(&jsonnet.FileImporter{
		JPaths: jpaths,
	})

	return vm, nil
}

func runCommand(command v1alpha1.Command, path string, env []string) (string, error) {
	if len(command.Command) == 0 {
		return "", fmt.Errorf("Command is empty")
	}
	cmd := exec.Command(command.Command[0], append(command.Command[1:], command.Args...)...)
	cmd.Env = env
	cmd.Dir = path
	return executil.Run(cmd)
}

func findPlugin(plugins []*v1alpha1.ConfigManagementPlugin, name string) *v1alpha1.ConfigManagementPlugin {
	for _, plugin := range plugins {
		if plugin.Name == name {
			return plugin
		}
	}
	return nil
}

func runConfigManagementPlugin(appPath string, envVars *v1alpha1.Env, q *apiclient.ManifestRequest, creds git.Creds) ([]*unstructured.Unstructured, error) {
	concurrencyAllowed := isConcurrencyAllowed(appPath)
	if !concurrencyAllowed {
		manifestGenerateLock.Lock(appPath)
		defer manifestGenerateLock.Unlock(appPath)
	}

	plugin := findPlugin(q.Plugins, q.ApplicationSource.Plugin.Name)
	if plugin == nil {
		return nil, fmt.Errorf("Config management plugin with name '%s' is not supported.", q.ApplicationSource.Plugin.Name)
	}
	env := append(os.Environ(), envVars.Environ()...)
	if creds != nil {
		closer, environ, err := creds.Environ()
		if err != nil {
			return nil, err
		}
		defer func() { _ = closer.Close() }()
		env = append(env, environ...)
	}
	env = append(env, q.ApplicationSource.Plugin.Env.Environ()...)
	env = append(env, "KUBE_VERSION="+q.KubeVersion)
	env = append(env, "KUBE_API_VERSIONS="+strings.Join(q.ApiVersions, ","))
	if plugin.Init != nil {
		_, err := runCommand(*plugin.Init, appPath, env)
		if err != nil {
			return nil, err
		}
	}
	out, err := runCommand(plugin.Generate, appPath, env)
	if err != nil {
		return nil, err
	}
	return kube.SplitYAML([]byte(out))
}

func (s *Service) GetAppDetails(ctx context.Context, q *apiclient.RepoServerAppDetailsQuery) (*apiclient.RepoAppDetailsResponse, error) {

	getCached := func(revision string, _ bool) (bool, interface{}, error) {
		res := &apiclient.RepoAppDetailsResponse{}
		err := s.cache.GetAppDetails(revision, q.Source, res)
		if err == nil {
			log.Infof("app details cache hit: %s/%s", revision, q.Source.Path)
			return true, res, nil
		}

		if err != reposervercache.ErrCacheMiss {
			log.Warnf("app details cache error %s: %v", revision, q.Source)
		} else {
			log.Infof("app details cache miss: %s/%s", revision, q.Source)
		}
		return false, nil, nil

	}

	resultUncast, err := s.runRepoOperation(ctx, q.Source.TargetRevision, q.Repo, q.Source, false, getCached, func(repoRoot, commitSHA, revision string, ctxSrc operationContextSrc) (interface{}, error) {
		ctx, err := ctxSrc()
		if err != nil {
			return nil, err
		}
		appPath := ctx.appPath

		res := &apiclient.RepoAppDetailsResponse{}
		appSourceType, err := GetAppSourceType(q.Source, appPath, q.AppName)
		if err != nil {
			return nil, err
		}

		res.Type = string(appSourceType)

		switch appSourceType {
		case v1alpha1.ApplicationSourceTypeKsonnet:
			var ksonnetAppSpec apiclient.KsonnetAppSpec
			data, err := ioutil.ReadFile(filepath.Join(appPath, "app.yaml"))
			if err != nil {
				return nil, err
			}
			err = yaml.Unmarshal(data, &ksonnetAppSpec)
			if err != nil {
				return nil, err
			}
			ksApp, err := ksonnet.NewKsonnetApp(appPath)
			if err != nil {
				return nil, status.Errorf(codes.FailedPrecondition, "unable to load application from %s: %v", appPath, err)
			}
			env := ""
			if q.Source.Ksonnet != nil {
				env = q.Source.Ksonnet.Environment
			}
			params, err := ksApp.ListParams(env)
			if err != nil {
				return nil, err
			}
			ksonnetAppSpec.Parameters = params
			res.Ksonnet = &ksonnetAppSpec
		case v1alpha1.ApplicationSourceTypeHelm:
			res.Helm = &apiclient.HelmAppSpec{}
			files, err := ioutil.ReadDir(appPath)
			if err != nil {
				return nil, err
			}
			for _, f := range files {
				if f.IsDir() {
					continue
				}
				fName := f.Name()
				if strings.Contains(fName, "values") && (filepath.Ext(fName) == ".yaml" || filepath.Ext(fName) == ".yml") {
					res.Helm.ValueFiles = append(res.Helm.ValueFiles, fName)
				}
			}
			var version string
			if q.Source.Helm != nil {
				if q.Source.Helm.Version != "" {
					version = q.Source.Helm.Version
				}
			}
			h, err := helm.NewHelmApp(appPath, getHelmRepos(q.Repos), false, version)
			if err != nil {
				return nil, err
			}
			defer h.Dispose()
			err = h.Init()
			if err != nil {
				return nil, err
			}
			valuesPath := filepath.Join(appPath, "values.yaml")
			info, err := os.Stat(valuesPath)
			if err == nil && !info.IsDir() {
				bytes, err := ioutil.ReadFile(valuesPath)
				if err != nil {
					return nil, err
				}
				res.Helm.Values = string(bytes)
			}
			params, err := h.GetParameters(valueFiles(q))
			if err != nil {
				return nil, err
			}
			for k, v := range params {
				res.Helm.Parameters = append(res.Helm.Parameters, &v1alpha1.HelmParameter{
					Name:  k,
					Value: v,
				})
			}
			for _, v := range fileParameters(q) {
				res.Helm.FileParameters = append(res.Helm.FileParameters, &v1alpha1.HelmFileParameter{
					Name: v.Name,
					Path: v.Path, //filepath.Join(appPath, v.Path),
				})
			}
		case v1alpha1.ApplicationSourceTypeKustomize:
			res.Kustomize = &apiclient.KustomizeAppSpec{}
			kustomizeBinary := ""
			if q.KustomizeOptions != nil {
				kustomizeBinary = q.KustomizeOptions.BinaryPath
			}
			k := kustomize.NewKustomizeApp(appPath, q.Repo.GetGitCreds(), q.Repo.Repo, kustomizeBinary)
			_, images, err := k.Build(q.Source.Kustomize, q.KustomizeOptions)
			if err != nil {
				return nil, err
			}
			res.Kustomize.Images = images
		}
		_ = s.cache.SetAppDetails(revision, q.Source, res)
		return res, nil
	}, operationSettings{allowConcurrent: q.Source.AllowsConcurrentProcessing()})

	result, ok := resultUncast.(*apiclient.RepoAppDetailsResponse)
	if result != nil && !ok {
		return nil, errors.New("unexpected result type")
	}

	return result, err
}

func (s *Service) GetRevisionMetadata(ctx context.Context, q *apiclient.RepoServerRevisionMetadataRequest) (*v1alpha1.RevisionMetadata, error) {
<<<<<<< HEAD
	commitSHA := parseRevisionSHA(q.Revision)
	if !git.IsCommitSHA(commitSHA) {
=======
	if !(git.IsCommitSHA(q.Revision) || git.IsTruncatedCommitSHA(q.Revision)) {
>>>>>>> 076924dd
		return nil, fmt.Errorf("revision %s must be resolved", q.Revision)
	}
	metadata, err := s.cache.GetRevisionMetadata(q.Repo.Repo, commitSHA)
	if err == nil {
		// The logic here is that if a signature check on metadata is requested,
		// but there is none in the cache, we handle as if we have a cache miss
		// and re-generate the meta data. Otherwise, if there is signature info
		// in the metadata, but none was requested, we remove it from the data
		// that we return.
		if q.CheckSignature && metadata.SignatureInfo == "" {
			log.Infof("revision metadata cache hit, but need to regenerate due to missing signature info: %s/%s", q.Repo.Repo, q.Revision)
		} else {
			log.Infof("revision metadata cache hit: %s/%s", q.Repo.Repo, q.Revision)
			if !q.CheckSignature {
				metadata.SignatureInfo = ""
			}
			return metadata, nil
		}
	} else {
		if err != reposervercache.ErrCacheMiss {
			log.Warnf("revision metadata cache error %s/%s: %v", q.Repo.Repo, commitSHA, err)
		} else {
			log.Infof("revision metadata cache miss: %s/%s", q.Repo.Repo, commitSHA)
		}
	}

	gitClient, _, err := s.newClientResolveRevision(q.Repo, commitSHA)
	if err != nil {
		return nil, err
	}

	s.metricsServer.IncPendingRepoRequest(q.Repo.Repo)
	defer s.metricsServer.DecPendingRepoRequest(q.Repo.Repo)

	closer, err := s.repoLock.Lock(gitClient.Root(), q.Revision, true, func() error {
		return checkoutRevision(gitClient, commitSHA)
	})

	if err != nil {
		return nil, err
	}

	defer io.Close(closer)

	m, err := gitClient.RevisionMetadata(commitSHA)
	if err != nil {
		return nil, err
	}

	// Run gpg verify-commit on the revision
	signatureInfo := ""
	if gpg.IsGPGEnabled() && q.CheckSignature {
		cs, err := gitClient.VerifyCommitSignature(commitSHA)
		if err != nil {
			log.Debugf("Could not verify commit signature: %v", err)
			return nil, err
		}

		if cs != "" {
			vr, err := gpg.ParseGitCommitVerification(cs)
			if err != nil {
				log.Debugf("Could not parse commit verification: %v", err)
				return nil, err
			}
			signatureInfo = fmt.Sprintf("%s signature from %s key %s", vr.Result, vr.Cipher, gpg.KeyID(vr.KeyID))
		} else {
			signatureInfo = "Revision is not signed."
		}
	}

<<<<<<< HEAD
	// discard anything after the first new line and then truncate to 64 chars
	message := text.Trunc(strings.SplitN(m.Message, "\n", 2)[0], 64)
	metadata = &v1alpha1.RevisionMetadata{Author: m.Author, Date: metav1.Time{Time: m.Date}, Tags: m.Tags, Message: message, SignatureInfo: signatureInfo}
	_ = s.cache.SetRevisionMetadata(q.Repo.Repo, commitSHA, metadata)
=======
	metadata = &v1alpha1.RevisionMetadata{Author: m.Author, Date: metav1.Time{Time: m.Date}, Tags: m.Tags, Message: m.Message, SignatureInfo: signatureInfo}
	_ = s.cache.SetRevisionMetadata(q.Repo.Repo, q.Revision, metadata)
>>>>>>> 076924dd
	return metadata, nil
}

func valueFiles(q *apiclient.RepoServerAppDetailsQuery) []string {
	if q.Source.Helm == nil {
		return nil
	}
	return q.Source.Helm.ValueFiles
}

func fileParameters(q *apiclient.RepoServerAppDetailsQuery) []v1alpha1.HelmFileParameter {
	if q.Source.Helm == nil {
		return nil
	}
	return q.Source.Helm.FileParameters
}

func (s *Service) newClient(repo *v1alpha1.Repository) (git.Client, error) {
	gitClient, err := s.newGitClient(repo.Repo, repo.GetGitCreds(), repo.IsInsecure(), repo.EnableLFS)
	if err != nil {
		return nil, err
	}
	return metrics.WrapGitClient(repo.Repo, s.metricsServer, gitClient), nil
}

// newClientResolveRevision is a helper to perform the common task of instantiating a git client
// and resolving a revision to a commit SHA
func (s *Service) newClientResolveRevision(repo *v1alpha1.Repository, revision string) (git.Client, string, error) {
	gitClient, err := s.newClient(repo)
	if err != nil {
		return nil, "", err
	}
	commitSHA, err := gitClient.LsRemote(revision)
	if err != nil {
		return nil, "", err
	}
	return gitClient, commitSHA, nil
}

func (s *Service) newHelmClientResolveRevision(repo *v1alpha1.Repository, revision string, chart string) (helm.Client, string, error) {
	helmClient := s.newHelmClient(repo.Repo, repo.GetHelmCreds(), repo.EnableOCI || helm.IsHelmOciChart(chart))
	if helm.IsVersion(revision) {
		return helmClient, revision, nil
	}
	if repo.EnableOCI {
		return nil, "", errors.New("OCI helm registers don't support semver ranges. Exact revision must be specified.")
	}
	constraints, err := semver.NewConstraint(revision)
	if err != nil {
		return nil, "", fmt.Errorf("invalid revision '%s': %v", revision, err)
	}
	index, err := helmClient.GetIndex()
	if err != nil {
		return nil, "", err
	}
	entries, err := index.GetEntries(chart)
	if err != nil {
		return nil, "", err
	}
	version, err := entries.MaxVersion(constraints)
	if err != nil {
		return nil, "", err
	}
	return helmClient, version.String(), nil
}

// checkoutRevision is a convenience function to initialize a repo, fetch, and checkout a revision
// Returns the 40 character commit SHA after the checkout has been performed
// nolint:unparam
func checkoutRevision(gitClient git.Client, revision string) error {
	err := gitClient.Init()
	commitSHA := parseRevisionSHA(revision)
	if err != nil {
		return status.Errorf(codes.Internal, "Failed to initialize git repo: %v", err)
	}
<<<<<<< HEAD
	err = gitClient.Fetch()
	if err != nil {
		return status.Errorf(codes.Internal, "Failed to fetch git repo: %v", err)
	}
	err = gitClient.Checkout(commitSHA)
	if err != nil {
		return status.Errorf(codes.Internal, "Failed to checkout %s: %v", commitSHA, err)
=======

	// Some git providers don't support fetching commit sha
	if revision != "" && !git.IsCommitSHA(revision) && !git.IsTruncatedCommitSHA(revision) {
		err = gitClient.Fetch(revision)
		if err != nil {
			return status.Errorf(codes.Internal, "Failed to fetch %s: %v", revision, err)
		}
		err = gitClient.Checkout("FETCH_HEAD")
		if err != nil {
			return status.Errorf(codes.Internal, "Failed to checkout FETCH_HEAD: %v", err)
		}
	} else {
		err = gitClient.Fetch("")
		if err != nil {
			return status.Errorf(codes.Internal, "Failed to fetch %s: %v", revision, err)
		}
		err = gitClient.Checkout(revision)
		if err != nil {
			return status.Errorf(codes.Internal, "Failed to checkout %s: %v", revision, err)
		}
>>>>>>> 076924dd
	}

	return err
}

func (s *Service) GetHelmCharts(ctx context.Context, q *apiclient.HelmChartsRequest) (*apiclient.HelmChartsResponse, error) {
	index, err := s.newHelmClient(q.Repo.Repo, q.Repo.GetHelmCreds(), q.Repo.EnableOCI).GetIndex()
	if err != nil {
		return nil, err
	}
	res := apiclient.HelmChartsResponse{}
	for chartName, entries := range index.Entries {
		chart := apiclient.HelmChart{
			Name: chartName,
		}
		for _, entry := range entries {
			chart.Versions = append(chart.Versions, entry.Version)
		}
		res.Items = append(res.Items, &chart)
	}
	return &res, nil
}

// If ARGOCD_GIT_MODULES_UPDATE_CHANGES is enabled, the revisionSHA
// is concatenated with the revisionSHAs of the git submodules.
// To ensure correct checkout and displaying in ui, we need to extract
// the SHA of the root repository.
func parseRevisionSHA(revision string) string {
	if !strings.Contains(revision, "-") {
		return revision
	}
	return strings.Split(revision, "-")[0]
}<|MERGE_RESOLUTION|>--- conflicted
+++ resolved
@@ -362,12 +362,8 @@
 	manifestGenResult.Revision = commitSHA
 
 	manifestGenResult.VerifyResult = ctx.verificationResult
-<<<<<<< HEAD
-
-	err = s.cache.SetManifests(cacheKey, q.ApplicationSource, q.Namespace, q.AppLabelKey, q.AppLabelValue, &manifestGenCacheEntry)
-=======
 	err = s.cache.SetManifests(cacheKey, q.ApplicationSource, q.Namespace, q.AppLabelKey, q.AppName, &manifestGenCacheEntry)
->>>>>>> 076924dd
+
 	if err != nil {
 		log.Warnf("manifest cache set error %s/%s: %v", q.ApplicationSource.String(), cacheKey, err)
 	}
@@ -1194,12 +1190,9 @@
 }
 
 func (s *Service) GetRevisionMetadata(ctx context.Context, q *apiclient.RepoServerRevisionMetadataRequest) (*v1alpha1.RevisionMetadata, error) {
-<<<<<<< HEAD
 	commitSHA := parseRevisionSHA(q.Revision)
-	if !git.IsCommitSHA(commitSHA) {
-=======
-	if !(git.IsCommitSHA(q.Revision) || git.IsTruncatedCommitSHA(q.Revision)) {
->>>>>>> 076924dd
+
+	if !(git.IsCommitSHA(commitSHA) || git.IsTruncatedCommitSHA(commitSHA)) {
 		return nil, fmt.Errorf("revision %s must be resolved", q.Revision)
 	}
 	metadata, err := s.cache.GetRevisionMetadata(q.Repo.Repo, commitSHA)
@@ -1270,15 +1263,9 @@
 		}
 	}
 
-<<<<<<< HEAD
-	// discard anything after the first new line and then truncate to 64 chars
-	message := text.Trunc(strings.SplitN(m.Message, "\n", 2)[0], 64)
-	metadata = &v1alpha1.RevisionMetadata{Author: m.Author, Date: metav1.Time{Time: m.Date}, Tags: m.Tags, Message: message, SignatureInfo: signatureInfo}
-	_ = s.cache.SetRevisionMetadata(q.Repo.Repo, commitSHA, metadata)
-=======
 	metadata = &v1alpha1.RevisionMetadata{Author: m.Author, Date: metav1.Time{Time: m.Date}, Tags: m.Tags, Message: m.Message, SignatureInfo: signatureInfo}
 	_ = s.cache.SetRevisionMetadata(q.Repo.Repo, q.Revision, metadata)
->>>>>>> 076924dd
+
 	return metadata, nil
 }
 
@@ -1351,24 +1338,16 @@
 func checkoutRevision(gitClient git.Client, revision string) error {
 	err := gitClient.Init()
 	commitSHA := parseRevisionSHA(revision)
+
 	if err != nil {
 		return status.Errorf(codes.Internal, "Failed to initialize git repo: %v", err)
 	}
-<<<<<<< HEAD
-	err = gitClient.Fetch()
-	if err != nil {
-		return status.Errorf(codes.Internal, "Failed to fetch git repo: %v", err)
-	}
-	err = gitClient.Checkout(commitSHA)
-	if err != nil {
-		return status.Errorf(codes.Internal, "Failed to checkout %s: %v", commitSHA, err)
-=======
 
 	// Some git providers don't support fetching commit sha
-	if revision != "" && !git.IsCommitSHA(revision) && !git.IsTruncatedCommitSHA(revision) {
-		err = gitClient.Fetch(revision)
-		if err != nil {
-			return status.Errorf(codes.Internal, "Failed to fetch %s: %v", revision, err)
+	if commitSHA != "" && !git.IsCommitSHA(commitSHA) && !git.IsTruncatedCommitSHA(commitSHA) {
+		err = gitClient.Fetch(commitSHA)
+		if err != nil {
+			return status.Errorf(codes.Internal, "Failed to fetch %s: %v", commitSHA, err)
 		}
 		err = gitClient.Checkout("FETCH_HEAD")
 		if err != nil {
@@ -1377,13 +1356,12 @@
 	} else {
 		err = gitClient.Fetch("")
 		if err != nil {
-			return status.Errorf(codes.Internal, "Failed to fetch %s: %v", revision, err)
-		}
-		err = gitClient.Checkout(revision)
-		if err != nil {
-			return status.Errorf(codes.Internal, "Failed to checkout %s: %v", revision, err)
-		}
->>>>>>> 076924dd
+			return status.Errorf(codes.Internal, "Failed to fetch %s: %v", commitSHA, err)
+		}
+		err = gitClient.Checkout(commitSHA)
+		if err != nil {
+			return status.Errorf(codes.Internal, "Failed to checkout %s: %v", commitSHA, err)
+		}
 	}
 
 	return err
