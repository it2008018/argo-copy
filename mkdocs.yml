--- conflicted
+++ resolved
@@ -1,11 +1,6 @@
 site_name: Argo CD - Declarative GitOps CD for Kubernetes
-<<<<<<< HEAD
 repo_url: https://github.com/alexec/argo-cd
 strict: true
-remote_name: alexec
-=======
-repo_url: https://github.com/argoproj/argo-cd
->>>>>>> 1e8db873
 theme:
   name: material
   palette:
