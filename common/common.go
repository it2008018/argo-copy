--- conflicted
+++ resolved
@@ -57,6 +57,7 @@
 	DefaultPortArgoCDMetrics              = 8082
 	DefaultPortArgoCDAPIServerMetrics     = 8083
 	DefaultPortRepoServerMetrics          = 8084
+
 	DefaultPortEventReporterServerMetrics = 8087
 	DefaultPortEventReporterServer        = 8088
 )
@@ -68,6 +69,7 @@
 	DefaultAddressAPIServerMetrics           = "0.0.0.0"
 	DefaultAddressRepoServer                 = "0.0.0.0"
 	DefaultAddressRepoServerMetrics          = "0.0.0.0"
+
 	DefaultAddressEventReporterServer        = "0.0.0.0"
 	DefaultAddressEventReporterServerMetrics = "0.0.0.0"
 )
@@ -247,10 +249,6 @@
 	EnvMaxCookieNumber = "ARGOCD_MAX_COOKIE_NUMBER"
 	// EnvPluginSockFilePath allows to override the pluginSockFilePath for repo server and cmp server
 	EnvPluginSockFilePath = "ARGOCD_PLUGINSOCKFILEPATH"
-	// EnvApplicationEventCacheDuration controls the expiration of application events cache
-	EnvApplicationEventCacheDuration = "ARGOCD_APP_EVENTS_CACHE_DURATION"
-	// EnvResourceEventCacheDuration controls the expiration of resource events cache
-	EnvResourceEventCacheDuration = "ARGOCD_RESOURCE_EVENTS_CACHE_DURATION"
 	// EnvCMPChunkSize defines the chunk size in bytes used when sending files to the cmp server
 	EnvCMPChunkSize = "ARGOCD_CMP_CHUNK_SIZE"
 	// EnvCMPWorkDir defines the full path of the work directory used by the CMP server
@@ -267,20 +265,22 @@
 	EnvRedisName = "ARGOCD_REDIS_NAME"
 	// EnvRedisHaProxyName is the name of the Argo CD Redis HA proxy component, as specified by the value under the LabelKeyAppName label key.
 	EnvRedisHaProxyName = "ARGOCD_REDIS_HAPROXY_NAME"
-<<<<<<< HEAD
+	// EnvGRPCKeepAliveMin defines the GRPCKeepAliveEnforcementMinimum, used in the grpc.KeepaliveEnforcementPolicy. Expects a "Duration" format (e.g. 10s).
+	EnvGRPCKeepAliveMin = "ARGOCD_GRPC_KEEP_ALIVE_MIN"
+	// EnvServerSideDiff defines the env var used to enable ServerSide Diff feature.
+	// If defined, value must be "true" or "false".
+	EnvServerSideDiff = "ARGOCD_APPLICATION_CONTROLLER_SERVER_SIDE_DIFF"
+
+	// EnvApplicationEventCacheDuration controls the expiration of application events cache
+	EnvApplicationEventCacheDuration = "ARGOCD_APP_EVENTS_CACHE_DURATION"
+	// EnvResourceEventCacheDuration controls the expiration of resource events cache
+	EnvResourceEventCacheDuration = "ARGOCD_RESOURCE_EVENTS_CACHE_DURATION"
 	// EnvEventReporterShardingAlgorithm is the distribution sharding algorithm to be used: legacy
 	EnvEventReporterShardingAlgorithm = "EVENT_REPORTER_SHARDING_ALGORITHM"
 	// EnvEventReporterReplicas is the number of EventReporter replicas
 	EnvEventReporterReplicas = "EVENT_REPORTER_REPLICAS"
 	// EnvEventReporterShard is the shard number that should be handled by reporter
 	EnvEventReporterShard = "EVENT_REPORTER_SHARD"
-=======
-	// EnvGRPCKeepAliveMin defines the GRPCKeepAliveEnforcementMinimum, used in the grpc.KeepaliveEnforcementPolicy. Expects a "Duration" format (e.g. 10s).
-	EnvGRPCKeepAliveMin = "ARGOCD_GRPC_KEEP_ALIVE_MIN"
-	// EnvServerSideDiff defines the env var used to enable ServerSide Diff feature.
-	// If defined, value must be "true" or "false".
-	EnvServerSideDiff = "ARGOCD_APPLICATION_CONTROLLER_SERVER_SIDE_DIFF"
->>>>>>> f5d63a5c
 )
 
 // Config Management Plugin related constants
@@ -415,7 +415,7 @@
 
 var PermissionDeniedAPIError = status.Error(codes.PermissionDenied, "permission denied")
 
-// Event reporter constants
+// CF Event reporter constants
 const (
 	EventReporterLegacyShardingAlgorithm  = "legacy"
 	DefaultEventReporterShardingAlgorithm = EventReporterLegacyShardingAlgorithm
