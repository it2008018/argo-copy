--- conflicted
+++ resolved
@@ -2,10 +2,7 @@
 
 import (
 	"os"
-<<<<<<< HEAD
-=======
 	"strconv"
->>>>>>> ab80a812
 )
 
 // Default service addresses and URLS of Argo CD internal services
@@ -159,14 +156,15 @@
 	CacheVersion = "1.0.0"
 )
 
-<<<<<<< HEAD
 // GetGnuPGHomePath retrieves the path to use for GnuPG home directory, which is either taken from GNUPGHOME environment or a default value
 func GetGnuPGHomePath() string {
 	if gnuPgHome := os.Getenv("GNUPGHOME"); gnuPgHome == "" {
 		return DefaultGnuPgHomePath
 	} else {
 		return gnuPgHome
-=======
+	}
+}
+
 var (
 	// K8sClientConfigQPS controls the QPS to be used in K8s REST client configs
 	K8sClientConfigQPS float32 = 50
@@ -186,6 +184,5 @@
 		}
 	} else {
 		K8sClientConfigBurst = 2 * int(K8sClientConfigQPS)
->>>>>>> ab80a812
 	}
 }