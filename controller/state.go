package controller

import (
	"context"
	"crypto/hmac"
	"crypto/sha256"
	"encoding/hex"
	"encoding/json"
	"errors"
	"fmt"
	"reflect"
	"strings"
	goSync "sync"
	"time"

	v1 "k8s.io/api/core/v1"

	"github.com/argoproj/gitops-engine/pkg/diff"
	"github.com/argoproj/gitops-engine/pkg/health"
	"github.com/argoproj/gitops-engine/pkg/sync"
	hookutil "github.com/argoproj/gitops-engine/pkg/sync/hook"
	"github.com/argoproj/gitops-engine/pkg/sync/ignore"
	resourceutil "github.com/argoproj/gitops-engine/pkg/sync/resource"
	"github.com/argoproj/gitops-engine/pkg/sync/syncwaves"
	kubeutil "github.com/argoproj/gitops-engine/pkg/utils/kube"
	log "github.com/sirupsen/logrus"
	metav1 "k8s.io/apimachinery/pkg/apis/meta/v1"
	"k8s.io/apimachinery/pkg/apis/meta/v1/unstructured"
	"k8s.io/apimachinery/pkg/runtime/schema"
	"k8s.io/apimachinery/pkg/types"
	"k8s.io/client-go/tools/cache"

	"github.com/argoproj/argo-cd/v2/common"
	statecache "github.com/argoproj/argo-cd/v2/controller/cache"
	"github.com/argoproj/argo-cd/v2/controller/metrics"
	"github.com/argoproj/argo-cd/v2/pkg/apis/application/v1alpha1"
	appclientset "github.com/argoproj/argo-cd/v2/pkg/client/clientset/versioned"
	"github.com/argoproj/argo-cd/v2/reposerver/apiclient"
	"github.com/argoproj/argo-cd/v2/util/argo"
	argodiff "github.com/argoproj/argo-cd/v2/util/argo/diff"
	appstatecache "github.com/argoproj/argo-cd/v2/util/cache/appstate"
	"github.com/argoproj/argo-cd/v2/util/db"
	"github.com/argoproj/argo-cd/v2/util/git"
	"github.com/argoproj/argo-cd/v2/util/gpg"
	"github.com/argoproj/argo-cd/v2/util/io"
	"github.com/argoproj/argo-cd/v2/util/settings"
	"github.com/argoproj/argo-cd/v2/util/stats"
)

var (
	CompareStateRepoError = errors.New("failed to get repo objects")
)

type resourceInfoProviderStub struct {
}

func (r *resourceInfoProviderStub) IsNamespaced(_ schema.GroupKind) (bool, error) {
	return false, nil
}

type managedResource struct {
	Target          *unstructured.Unstructured
	Live            *unstructured.Unstructured
	Diff            diff.DiffResult
	Group           string
	Version         string
	Kind            string
	Namespace       string
	Name            string
	Hook            bool
	ResourceVersion string
}

// AppStateManager defines methods which allow to compare application spec and actual application state.
type AppStateManager interface {
	CompareAppState(app *v1alpha1.Application, project *v1alpha1.AppProject, revisions []string, sources []v1alpha1.ApplicationSource, noCache bool, noRevisionCache bool, localObjects []string, hasMultipleSources bool) (*comparisonResult, error)
	SyncAppState(app *v1alpha1.Application, state *v1alpha1.OperationState)
	GetRepoObjs(app *v1alpha1.Application, sources []v1alpha1.ApplicationSource, appLabelKey string, revisions []string, noCache, noRevisionCache, verifySignature bool, proj *v1alpha1.AppProject) ([]*unstructured.Unstructured, []*apiclient.ManifestResponse, error)
}

// comparisonResult holds the state of an application after the reconciliation
type comparisonResult struct {
	syncStatus           *v1alpha1.SyncStatus
	healthStatus         *v1alpha1.HealthStatus
	resources            []v1alpha1.ResourceStatus
	managedResources     []managedResource
	reconciliationResult sync.ReconciliationResult
	diffConfig           argodiff.DiffConfig
	appSourceType        v1alpha1.ApplicationSourceType
	// appSourceTypes stores the SourceType for each application source under sources field
	appSourceTypes []v1alpha1.ApplicationSourceType
	// timings maps phases of comparison to the duration it took to complete (for statistical purposes)
	timings            map[string]time.Duration
	diffResultList     *diff.DiffResultList
	hasPostDeleteHooks bool
}

func (res *comparisonResult) GetSyncStatus() *v1alpha1.SyncStatus {
	return res.syncStatus
}

func (res *comparisonResult) GetHealthStatus() *v1alpha1.HealthStatus {
	return res.healthStatus
}

// appStateManager allows to compare applications to git
type appStateManager struct {
	metricsServer         *metrics.MetricsServer
	db                    db.ArgoDB
	settingsMgr           *settings.SettingsManager
	appclientset          appclientset.Interface
	projInformer          cache.SharedIndexInformer
	kubectl               kubeutil.Kubectl
	repoClientset         apiclient.Clientset
	liveStateCache        statecache.LiveStateCache
	cache                 *appstatecache.Cache
	namespace             string
	statusRefreshTimeout  time.Duration
	resourceTracking      argo.ResourceTracking
	persistResourceHealth bool
	repoErrorCache        goSync.Map
	repoErrorGracePeriod  time.Duration
	serverSideDiff        bool
}

<<<<<<< HEAD
func (m *appStateManager) getRepoObjs(app *v1alpha1.Application, sources []v1alpha1.ApplicationSource, appLabelKey string, revisions []string, noCache, noRevisionCache bool, proj *v1alpha1.AppProject) ([]*unstructured.Unstructured, []*apiclient.ManifestResponse, error) {

=======
// GetRepoObjs will generate the manifests for the given application delegating the
// task to the repo-server. It returns the list of generated manifests as unstructured
// objects. It also returns the full response from all calls to the repo server as the
// second argument.
func (m *appStateManager) GetRepoObjs(app *v1alpha1.Application, sources []v1alpha1.ApplicationSource, appLabelKey string, revisions []string, noCache, noRevisionCache, verifySignature bool, proj *v1alpha1.AppProject) ([]*unstructured.Unstructured, []*apiclient.ManifestResponse, error) {
>>>>>>> ed0218f9
	ts := stats.NewTimingStats()
	helmRepos, err := m.db.ListHelmRepositories(context.Background())
	if err != nil {
		return nil, nil, fmt.Errorf("failed to list Helm repositories: %w", err)
	}
	permittedHelmRepos, err := argo.GetPermittedRepos(proj, helmRepos)
	if err != nil {
		return nil, nil, fmt.Errorf("failed to get permitted Helm repositories for project %q: %w", proj.Name, err)
	}

	ts.AddCheckpoint("repo_ms")
	helmRepositoryCredentials, err := m.db.GetAllHelmRepositoryCredentials(context.Background())
	if err != nil {
		return nil, nil, fmt.Errorf("failed to get Helm credentials: %w", err)
	}
	permittedHelmCredentials, err := argo.GetPermittedReposCredentials(proj, helmRepositoryCredentials)
	if err != nil {
		return nil, nil, fmt.Errorf("failed to get permitted Helm credentials for project %q: %w", proj.Name, err)
	}

	enabledSourceTypes, err := m.settingsMgr.GetEnabledSourceTypes()
	if err != nil {
		return nil, nil, fmt.Errorf("failed to get enabled source types: %w", err)
	}
	ts.AddCheckpoint("plugins_ms")

	kustomizeSettings, err := m.settingsMgr.GetKustomizeSettings()
	if err != nil {
		return nil, nil, fmt.Errorf("failed to get Kustomize settings: %w", err)
	}

	helmOptions, err := m.settingsMgr.GetHelmSettings()
	if err != nil {
		return nil, nil, fmt.Errorf("failed to get Helm settings: %w", err)
	}

	ts.AddCheckpoint("build_options_ms")
	serverVersion, apiResources, err := m.liveStateCache.GetVersionsInfo(app.Spec.Destination.Server)
	if err != nil {
		return nil, nil, fmt.Errorf("failed to get cluster version for cluster %q: %w", app.Spec.Destination.Server, err)
	}
	conn, repoClient, err := m.repoClientset.NewRepoServerClient()
	if err != nil {
		return nil, nil, fmt.Errorf("failed to connect to repo server: %w", err)
	}
	defer io.Close(conn)

	manifestInfos := make([]*apiclient.ManifestResponse, 0)
	targetObjs := make([]*unstructured.Unstructured, 0)

	// Store the map of all sources having ref field into a map for applications with sources field
	refSources, err := argo.GetRefSources(context.Background(), app.Spec, m.db)
	if err != nil {
		return nil, nil, fmt.Errorf("failed to get ref sources: %v", err)
	}

	for i, source := range sources {
		if len(revisions) < len(sources) || revisions[i] == "" {
			revisions[i] = source.TargetRevision
		}
		ts.AddCheckpoint("helm_ms")
		repo, err := m.db.GetRepository(context.Background(), source.RepoURL)
		if err != nil {
			return nil, nil, fmt.Errorf("failed to get repo %q: %w", source.RepoURL, err)
		}
		kustomizeOptions, err := kustomizeSettings.GetOptions(source)
		if err != nil {
			return nil, nil, fmt.Errorf("failed to get Kustomize options for source %d of %d: %w", i+1, len(sources), err)
		}

		// If this source does not have a verification policy, we work with an
		// empty one.
		svp := proj.SourceVerificationPolicy(source.RepoURL)
		if svp == nil {
			svp = &v1alpha1.SourceVerificationPolicy{
				VerificationLevel: v1alpha1.SourceVerificationLevelNone,
			}
		}

		prevRevision, err := m.getLastSyncedRevision(app, source, revisions[i], svp)
		if err != nil {
			return nil, nil, fmt.Errorf("could not get last synced revision for verification: %w", err)
		}

		ts.AddCheckpoint("version_ms")
		log.Debugf("Generating Manifest for source %s revision %s (past revision: '%s')", source, revisions[i], prevRevision)
		manifestInfo, err := repoClient.GenerateManifest(context.Background(), &apiclient.ManifestRequest{
			Repo:               repo,
			Repos:              permittedHelmRepos,
			Revision:           revisions[i],
			NoCache:            noCache,
			NoRevisionCache:    noRevisionCache,
			AppLabelKey:        appLabelKey,
			AppName:            app.InstanceName(m.namespace),
			Namespace:          app.Spec.Destination.Namespace,
			ApplicationSource:  &source,
			KustomizeOptions:   kustomizeOptions,
			KubeVersion:        serverVersion,
			ApiVersions:        argo.APIResourcesToStrings(apiResources, true),
			VerificationPolicy: svp,
			HelmRepoCreds:      permittedHelmCredentials,
			TrackingMethod:     string(argo.GetTrackingMethod(m.settingsMgr)),
			EnabledSourceTypes: enabledSourceTypes,
			HelmOptions:        helmOptions,
			HasMultipleSources: app.Spec.HasMultipleSources(),
			RefSources:         refSources,
<<<<<<< HEAD
			PreviousRevision:   prevRevision,
=======
			ProjectName:        proj.Name,
			ProjectSourceRepos: proj.Spec.SourceRepos,
>>>>>>> ed0218f9
		})
		if err != nil {
			return nil, nil, fmt.Errorf("failed to generate manifest for source %d of %d: %w", i+1, len(sources), err)
		}

		targetObj, err := unmarshalManifests(manifestInfo.Manifests)

		if err != nil {
			return nil, nil, fmt.Errorf("failed to unmarshal manifests for source %d of %d: %w", i+1, len(sources), err)
		}
		targetObjs = append(targetObjs, targetObj...)

		manifestInfos = append(manifestInfos, manifestInfo)
	}

	ts.AddCheckpoint("unmarshal_ms")
	logCtx := log.WithField("application", app.QualifiedName())
	for k, v := range ts.Timings() {
		logCtx = logCtx.WithField(k, v.Milliseconds())
	}
	logCtx = logCtx.WithField("time_ms", time.Since(ts.StartTime).Milliseconds())
	logCtx.Info("GetRepoObjs stats")
	return targetObjs, manifestInfos, nil
}

// getLastSyncedRevision returns the revision app was last synced to, if the
// source policy's verification level is progressive. It will verify the HMAC
func (m *appStateManager) getLastSyncedRevision(app *v1alpha1.Application, source v1alpha1.ApplicationSource, revision string, svp *v1alpha1.SourceVerificationPolicy) (string, error) {
	var prevRevision, prevHMAC string
	var hist v1alpha1.RevisionHistory

	// No verification policy means we're good to go
	if svp == nil {
		return "", nil
	}

	logCtx := log.
		WithField("application", app.QualifiedName()).
		WithField("source", source.RepoURL).
		WithField("targetRevision", revision)

	// We only need information about the previous revision when in progressive
	// verification mode.
	if len(app.Status.History) > 0 && svp.VerificationLevel == v1alpha1.SourceVerificationLevelProgressive {
		hist = app.Status.History.LastRevisionHistory()
	} else {
		hist = v1alpha1.RevisionHistory{}
	}

	//
	if len(hist.Sources) > 0 {
		if len(hist.Sources) != len(hist.Revisions) || len(hist.Sources) != len(hist.RevisionSignatures) {
			return "", fmt.Errorf("misaligned length of sources (%d) and revisions (%d) or revisionSignatures (%d) in history", len(hist.Sources), len(hist.Revisions), len(hist.RevisionSignatures))
		}
		for i, s := range hist.Sources {
			if s.Equals(&source) {
				prevRevision = hist.Revisions[i]
				prevHMAC = hist.RevisionSignatures[i]
				break
			}
		}
	} else if hist.Source.RepoURL != "" {
		prevRevision = app.Status.History.LastRevisionHistory().Revision
		prevHMAC = app.Status.History.LastRevisionHistory().RevisionSignature
	}

	// If the HMAC has been removed from the history (or did not exist in
	// the first place), we set previous to the empty string, thereby
	// effectively enforcing verification for the whole repository. If the
	// HMAC exist, but can not be verified, we treat that situation as a
	// hard error.
	if prevRevision != "" {
		if prevHMAC == "" {
			return "", fmt.Errorf("no HMAC found in history")
		} else {
			err := m.VerifyRevisionHMAC(app, prevRevision, prevHMAC)
			if err != nil {
				return "", fmt.Errorf("error verifying HMAC: %w", err)
			}
			return prevRevision, nil
		}
	}

	// If we do not have a sync history, but a bootstrap period was defined,
	// we may temporarily switch to
	if svp.VerificationLevel == v1alpha1.SourceVerificationLevelProgressive {
		if svp.BootstrapPeriod > 0 && time.Since(app.GetCreationTimestamp().Time) < svp.BootstrapPeriod {
			logCtx.Infof("Bootstrapping sync to progressive verification mode by temporarily setting verification level to head for this sync.")
			svp.VerificationLevel = v1alpha1.SourceVerificationLevelHead
		} else {
			logCtx.Infof("No sync history found and bootstrap period expired, reverting progressive to strict verification")
		}
	}

	return "", nil
}

func unmarshalManifests(manifests []string) ([]*unstructured.Unstructured, error) {
	targetObjs := make([]*unstructured.Unstructured, 0)
	for _, manifest := range manifests {
		obj, err := v1alpha1.UnmarshalToUnstructured(manifest)
		if err != nil {
			return nil, err
		}
		targetObjs = append(targetObjs, obj)
	}
	return targetObjs, nil
}

func DeduplicateTargetObjects(
	namespace string,
	objs []*unstructured.Unstructured,
	infoProvider kubeutil.ResourceInfoProvider,
) ([]*unstructured.Unstructured, []v1alpha1.ApplicationCondition, error) {

	targetByKey := make(map[kubeutil.ResourceKey][]*unstructured.Unstructured)
	for i := range objs {
		obj := objs[i]
		if obj == nil {
			continue
		}
		isNamespaced := kubeutil.IsNamespacedOrUnknown(infoProvider, obj.GroupVersionKind().GroupKind())
		if !isNamespaced {
			obj.SetNamespace("")
		} else if obj.GetNamespace() == "" {
			obj.SetNamespace(namespace)
		}
		key := kubeutil.GetResourceKey(obj)
		if key.Name == "" && obj.GetGenerateName() != "" {
			key.Name = fmt.Sprintf("%s%d", obj.GetGenerateName(), i)
		}
		targetByKey[key] = append(targetByKey[key], obj)
	}
	conditions := make([]v1alpha1.ApplicationCondition, 0)
	result := make([]*unstructured.Unstructured, 0)
	for key, targets := range targetByKey {
		if len(targets) > 1 {
			now := metav1.Now()
			conditions = append(conditions, v1alpha1.ApplicationCondition{
				Type:               v1alpha1.ApplicationConditionRepeatedResourceWarning,
				Message:            fmt.Sprintf("Resource %s appeared %d times among application resources.", key.String(), len(targets)),
				LastTransitionTime: &now,
			})
		}
		result = append(result, targets[len(targets)-1])
	}

	return result, conditions, nil
}

// getComparisonSettings will return the system level settings related to the
// diff/normalization process.
func (m *appStateManager) getComparisonSettings() (string, map[string]v1alpha1.ResourceOverride, *settings.ResourcesFilter, error) {
	resourceOverrides, err := m.settingsMgr.GetResourceOverrides()
	if err != nil {
		return "", nil, nil, err
	}
	appLabelKey, err := m.settingsMgr.GetAppInstanceLabelKey()
	if err != nil {
		return "", nil, nil, err
	}
	resFilter, err := m.settingsMgr.GetResourcesFilter()
	if err != nil {
		return "", nil, nil, err
	}
	return appLabelKey, resourceOverrides, resFilter, nil
}

// ensureSignedRevisions ensures that the given git revision(s) have valid signatures,
// and are signed by allowed key(s). The information about signatures are being
// supplied in the manifestResponse from the repository server.
func ensureSignedRevisions(revision, previousRevision string, app *v1alpha1.Application, project *v1alpha1.AppProject, source v1alpha1.ApplicationSource, manifestInfo *apiclient.ManifestResponse) []v1alpha1.ApplicationCondition {
	now := metav1.Now()
	conditions := make([]v1alpha1.ApplicationCondition, 0)

	// If there ain't a policy for the source to be verified, or the policy
	// is disabled, there's no reason to proceed with verification.
	svp := project.SourceVerificationPolicy(source.RepoURL)
	if svp == nil || svp.VerificationLevel == v1alpha1.SourceVerificationLevelNone {
		return conditions
	}

	svpError := func(msg string) v1alpha1.ApplicationCondition {
		return v1alpha1.ApplicationCondition{
			Type:               v1alpha1.ApplicationConditionSourceVerificationError,
			Message:            msg,
			LastTransitionTime: &now,
		}
	}

	if len(manifestInfo.VerificationResult) == 0 {
		msg := "One or more commits need to be signed according to policy, but there are none."
		conditions = append(conditions, svpError(msg))
		return conditions
	}

	for _, vr := range manifestInfo.VerificationResult {
		msg := ""
		switch vr.VerificationResult {
		case gpg.VerificationResultGood:
			validKey := false
			// If no trusted signers are defined, we trust all
			if len(svp.TrustedSigners) > 0 {
				for _, k := range svp.TrustedSigners {
					if gpg.KeyID(k.KeyID) == gpg.KeyID(vr.KeyID) && gpg.KeyID(k.KeyID) != "" {
						validKey = true
						break
					}
				}
			} else {
				validKey = true
			}
			if !validKey {
				msg = fmt.Sprintf("Found GOOD signature on revision %s in %s, but the signer %s is not trusted by the verification policy",
					git.ShortCommitSHA(vr.CommitSHA), source.RepoURL, vr.KeyID)
			}
		case gpg.VerificationResultBad:
			msg = fmt.Sprintf("Found BAD signature on revision %s in %s signed by %s",
				git.ShortCommitSHA(vr.CommitSHA), source.RepoURL, vr.KeyID)
		case gpg.VerificationResultMissingKey:
			msg = fmt.Sprintf("Found UNKNOWN signature on revision %s in %s signed by %s",
				git.ShortCommitSHA(vr.CommitSHA), source.RepoURL, vr.KeyID)
		case gpg.VerificationResultNoSignature:
			msg = fmt.Sprintf("Found UNSIGNED revision %s in %s, but signature of all commits is required by policy",
				git.ShortCommitSHA(vr.CommitSHA), source.RepoURL)
		default:
			msg = fmt.Sprintf("INVALID signature on commit %s in %s signed by %s with status %s",
				vr.CommitSHA, source.RepoURL, vr.KeyID, vr.VerificationResult)
		}

		if msg != "" {
			conditions = append(conditions, svpError(msg))
			break
		}
	}

	return conditions
}

func isManagedNamespace(ns *unstructured.Unstructured, app *v1alpha1.Application) bool {
	return ns != nil && ns.GetKind() == kubeutil.NamespaceKind && ns.GetName() == app.Spec.Destination.Namespace && app.Spec.SyncPolicy != nil && app.Spec.SyncPolicy.ManagedNamespaceMetadata != nil
}

// CompareAppState compares application git state to the live app state, using the specified
// revision and supplied source. If revision or overrides are empty, then compares against
// revision and overrides in the app spec.
func (m *appStateManager) CompareAppState(app *v1alpha1.Application, project *v1alpha1.AppProject, revisions []string, sources []v1alpha1.ApplicationSource, noCache bool, noRevisionCache bool, localManifests []string, hasMultipleSources bool) (*comparisonResult, error) {
	ts := stats.NewTimingStats()
	appLabelKey, resourceOverrides, resFilter, err := m.getComparisonSettings()

	ts.AddCheckpoint("settings_ms")

	// return unknown comparison result if basic comparison settings cannot be loaded
	if err != nil {
		if hasMultipleSources {
			return &comparisonResult{
				syncStatus: &v1alpha1.SyncStatus{
					ComparedTo: v1alpha1.ComparedTo{Destination: app.Spec.Destination, Sources: sources, IgnoreDifferences: app.Spec.IgnoreDifferences},
					Status:     v1alpha1.SyncStatusCodeUnknown,
					Revisions:  revisions,
				},
				healthStatus: &v1alpha1.HealthStatus{Status: health.HealthStatusUnknown},
			}, nil
		} else {
			return &comparisonResult{
				syncStatus: &v1alpha1.SyncStatus{
					ComparedTo: v1alpha1.ComparedTo{Source: sources[0], Destination: app.Spec.Destination, IgnoreDifferences: app.Spec.IgnoreDifferences},
					Status:     v1alpha1.SyncStatusCodeUnknown,
					Revision:   revisions[0],
				},
				healthStatus: &v1alpha1.HealthStatus{Status: health.HealthStatusUnknown},
			}, nil
		}
	}

	logCtx := log.WithField("application", app.QualifiedName())

	// do best effort loading live and target state to present as much information about app state as possible
	failedToLoadObjs := false
	conditions := make([]v1alpha1.ApplicationCondition, 0)

	logCtx.Infof("Comparing app state (cluster: %s, namespace: %s)", app.Spec.Destination.Server, app.Spec.Destination.Namespace)

	var targetObjs []*unstructured.Unstructured
	now := metav1.Now()

	var manifestInfos []*apiclient.ManifestResponse
	targetNsExists := false

	if len(localManifests) == 0 {
		// If the length of revisions is not same as the length of sources,
		// we take the revisions from the sources directly for all the sources.
		if len(revisions) != len(sources) {
			revisions = make([]string, 0)
			for _, source := range sources {
				revisions = append(revisions, source.TargetRevision)
			}
		}

<<<<<<< HEAD
		targetObjs, manifestInfos, err = m.getRepoObjs(app, sources, appLabelKey, revisions, noCache, noRevisionCache, project)
=======
		targetObjs, manifestInfos, err = m.GetRepoObjs(app, sources, appLabelKey, revisions, noCache, noRevisionCache, verifySignature, project)
>>>>>>> ed0218f9
		if err != nil {
			targetObjs = make([]*unstructured.Unstructured, 0)
			msg := fmt.Sprintf("Failed to load target state: %s", err.Error())
			conditions = append(conditions, v1alpha1.ApplicationCondition{Type: v1alpha1.ApplicationConditionComparisonError, Message: msg, LastTransitionTime: &now})
			if firstSeen, ok := m.repoErrorCache.Load(app.Name); ok {
				if time.Since(firstSeen.(time.Time)) <= m.repoErrorGracePeriod && !noRevisionCache {
					// if first seen is less than grace period and it's not a Level 3 comparison,
					// ignore error and short circuit
					logCtx.Debugf("Ignoring repo error %v, already encountered error in grace period", err.Error())
					return nil, CompareStateRepoError
				}
			} else if !noRevisionCache {
				logCtx.Debugf("Ignoring repo error %v, new occurrence", err.Error())
				m.repoErrorCache.Store(app.Name, time.Now())
				return nil, CompareStateRepoError
			}
			failedToLoadObjs = true
		} else {
			m.repoErrorCache.Delete(app.Name)
		}
	} else {
		// Prevent applying local manifests for now when signature verification is enabled
		// This is also enforced on API level, but as a last resort, we also enforce it here
		if gpg.IsGPGEnabled() && project.HasSourceVerificationPolicy() {
			msg := "Cannot use local manifests when signature verification is required"
			targetObjs = make([]*unstructured.Unstructured, 0)
			conditions = append(conditions, v1alpha1.ApplicationCondition{Type: v1alpha1.ApplicationConditionComparisonError, Message: msg, LastTransitionTime: &now})
			failedToLoadObjs = true
		} else {
			targetObjs, err = unmarshalManifests(localManifests)
			if err != nil {
				targetObjs = make([]*unstructured.Unstructured, 0)
				msg := fmt.Sprintf("Failed to load local manifests: %s", err.Error())
				conditions = append(conditions, v1alpha1.ApplicationCondition{Type: v1alpha1.ApplicationConditionComparisonError, Message: msg, LastTransitionTime: &now})
				failedToLoadObjs = true
			}
		}
		// empty out manifestInfoMap
		manifestInfos = make([]*apiclient.ManifestResponse, 0)
	}
	ts.AddCheckpoint("git_ms")

	var infoProvider kubeutil.ResourceInfoProvider
	infoProvider, err = m.liveStateCache.GetClusterCache(app.Spec.Destination.Server)
	if err != nil {
		infoProvider = &resourceInfoProviderStub{}
	}
	targetObjs, dedupConditions, err := DeduplicateTargetObjects(app.Spec.Destination.Namespace, targetObjs, infoProvider)
	if err != nil {
		msg := fmt.Sprintf("Failed to deduplicate target state: %s", err.Error())
		conditions = append(conditions, v1alpha1.ApplicationCondition{Type: v1alpha1.ApplicationConditionComparisonError, Message: msg, LastTransitionTime: &now})
	}
	conditions = append(conditions, dedupConditions...)
	for i := len(targetObjs) - 1; i >= 0; i-- {
		targetObj := targetObjs[i]
		gvk := targetObj.GroupVersionKind()
		if resFilter.IsExcludedResource(gvk.Group, gvk.Kind, app.Spec.Destination.Server) {
			targetObjs = append(targetObjs[:i], targetObjs[i+1:]...)
			conditions = append(conditions, v1alpha1.ApplicationCondition{
				Type:               v1alpha1.ApplicationConditionExcludedResourceWarning,
				Message:            fmt.Sprintf("Resource %s/%s %s is excluded in the settings", gvk.Group, gvk.Kind, targetObj.GetName()),
				LastTransitionTime: &now,
			})
		}

		// If we reach this path, this means that a namespace has been both defined in Git, as well in the
		// application's managedNamespaceMetadata. We want to ensure that this manifest is the one being used instead
		// of what is present in managedNamespaceMetadata.
		if isManagedNamespace(targetObj, app) {
			targetNsExists = true
		}
	}
	ts.AddCheckpoint("dedup_ms")

	liveObjByKey, err := m.liveStateCache.GetManagedLiveObjs(app, targetObjs)
	if err != nil {
		liveObjByKey = make(map[kubeutil.ResourceKey]*unstructured.Unstructured)
		msg := fmt.Sprintf("Failed to load live state: %s", err.Error())
		conditions = append(conditions, v1alpha1.ApplicationCondition{Type: v1alpha1.ApplicationConditionComparisonError, Message: msg, LastTransitionTime: &now})
		failedToLoadObjs = true
	}

	logCtx.Debugf("Retrieved live manifests")

	// filter out all resources which are not permitted in the application project
	for k, v := range liveObjByKey {
		permitted, err := project.IsLiveResourcePermitted(v, app.Spec.Destination.Server, app.Spec.Destination.Name, func(project string) ([]*v1alpha1.Cluster, error) {
			clusters, err := m.db.GetProjectClusters(context.TODO(), project)
			if err != nil {
				return nil, fmt.Errorf("failed to get clusters for project %q: %v", project, err)
			}
			return clusters, nil
		})

		if err != nil {
			msg := fmt.Sprintf("Failed to check if live resource %q is permitted in project %q: %s", k.String(), app.Spec.Project, err.Error())
			conditions = append(conditions, v1alpha1.ApplicationCondition{Type: v1alpha1.ApplicationConditionComparisonError, Message: msg, LastTransitionTime: &now})
			failedToLoadObjs = true
			continue
		}

		if !permitted {
			delete(liveObjByKey, k)
		}
	}

	trackingMethod := argo.GetTrackingMethod(m.settingsMgr)

	for _, liveObj := range liveObjByKey {
		if liveObj != nil {
			appInstanceName := m.resourceTracking.GetAppName(liveObj, appLabelKey, trackingMethod)
			if appInstanceName != "" && appInstanceName != app.InstanceName(m.namespace) {
				fqInstanceName := strings.ReplaceAll(appInstanceName, "_", "/")
				conditions = append(conditions, v1alpha1.ApplicationCondition{
					Type:               v1alpha1.ApplicationConditionSharedResourceWarning,
					Message:            fmt.Sprintf("%s/%s is part of applications %s and %s", liveObj.GetKind(), liveObj.GetName(), app.QualifiedName(), fqInstanceName),
					LastTransitionTime: &now,
				})
			}

			// For the case when a namespace is managed with `managedNamespaceMetadata` AND it has resource tracking
			// enabled (e.g. someone manually adds resource tracking labels or annotations), we need to do some
			// bookkeeping in order to prevent the managed namespace from being pruned.
			//
			// Live namespaces which are managed namespaces (i.e. application namespaces which are managed with
			// CreateNamespace=true and has non-nil managedNamespaceMetadata) will (usually) not have a corresponding
			// entry in source control. In order for the namespace not to risk being pruned, we'll need to generate a
			// namespace which we can compare the live namespace with. For that, we'll do the same as is done in
			// gitops-engine, the difference here being that we create a managed namespace which is only used for comparison.
			//
			// targetNsExists == true implies that it already exists as a target, so no need to add the namespace to the
			// targetObjs array.
			if isManagedNamespace(liveObj, app) && !targetNsExists {
				nsSpec := &v1.Namespace{TypeMeta: metav1.TypeMeta{APIVersion: "v1", Kind: kubeutil.NamespaceKind}, ObjectMeta: metav1.ObjectMeta{Name: liveObj.GetName()}}
				managedNs, err := kubeutil.ToUnstructured(nsSpec)

				if err != nil {
					conditions = append(conditions, v1alpha1.ApplicationCondition{Type: v1alpha1.ApplicationConditionComparisonError, Message: err.Error(), LastTransitionTime: &now})
					failedToLoadObjs = true
					continue
				}

				// No need to care about the return value here, we just want the modified managedNs
				_, err = syncNamespace(m.resourceTracking, appLabelKey, trackingMethod, app.Name, app.Spec.SyncPolicy)(managedNs, liveObj)
				if err != nil {
					conditions = append(conditions, v1alpha1.ApplicationCondition{Type: v1alpha1.ApplicationConditionComparisonError, Message: err.Error(), LastTransitionTime: &now})
					failedToLoadObjs = true
				} else {
					targetObjs = append(targetObjs, managedNs)
				}
			}
		}
	}
	hasPostDeleteHooks := false
	for _, obj := range targetObjs {
		if isPostDeleteHook(obj) {
			hasPostDeleteHooks = true
		}
	}

	reconciliation := sync.Reconcile(targetObjs, liveObjByKey, app.Spec.Destination.Namespace, infoProvider)
	ts.AddCheckpoint("live_ms")

	compareOptions, err := m.settingsMgr.GetResourceCompareOptions()
	if err != nil {
		log.Warnf("Could not get compare options from ConfigMap (assuming defaults): %v", err)
		compareOptions = settings.GetDefaultDiffOptions()
	}
	manifestRevisions := make([]string, 0)

	for _, manifestInfo := range manifestInfos {
		manifestRevisions = append(manifestRevisions, manifestInfo.Revision)
	}

	serverSideDiff := m.serverSideDiff ||
		resourceutil.HasAnnotationOption(app, common.AnnotationCompareOptions, "ServerSideDiff=true")

	// This allows turning SSD off for a given app if it is enabled at the
	// controller level
	if resourceutil.HasAnnotationOption(app, common.AnnotationCompareOptions, "ServerSideDiff=false") {
		serverSideDiff = false
	}

	useDiffCache := useDiffCache(noCache, manifestInfos, sources, app, manifestRevisions, m.statusRefreshTimeout, serverSideDiff, logCtx)

	diffConfigBuilder := argodiff.NewDiffConfigBuilder().
		WithDiffSettings(app.Spec.IgnoreDifferences, resourceOverrides, compareOptions.IgnoreAggregatedRoles).
		WithTracking(appLabelKey, string(trackingMethod))

	if useDiffCache {
		diffConfigBuilder.WithCache(m.cache, app.InstanceName(m.namespace))
	} else {
		diffConfigBuilder.WithNoCache()
	}

	if resourceutil.HasAnnotationOption(app, common.AnnotationCompareOptions, "IncludeMutationWebhook=true") {
		diffConfigBuilder.WithIgnoreMutationWebhook(false)
	}

	gvkParser, err := m.getGVKParser(app.Spec.Destination.Server)
	if err != nil {
		conditions = append(conditions, v1alpha1.ApplicationCondition{Type: v1alpha1.ApplicationConditionUnknownError, Message: err.Error(), LastTransitionTime: &now})
	}
	diffConfigBuilder.WithGVKParser(gvkParser)
	diffConfigBuilder.WithManager(common.ArgoCDSSAManager)

	diffConfigBuilder.WithServerSideDiff(serverSideDiff)

	if serverSideDiff {
		resourceOps, cleanup, err := m.getResourceOperations(app.Spec.Destination.Server)
		if err != nil {
			log.Errorf("CompareAppState error getting resource operations: %s", err)
			conditions = append(conditions, v1alpha1.ApplicationCondition{Type: v1alpha1.ApplicationConditionUnknownError, Message: err.Error(), LastTransitionTime: &now})
		}
		defer cleanup()
		diffConfigBuilder.WithServerSideDryRunner(diff.NewK8sServerSideDryRunner(resourceOps))
	}

	// enable structured merge diff if application syncs with server-side apply
	if app.Spec.SyncPolicy != nil && app.Spec.SyncPolicy.SyncOptions.HasOption("ServerSideApply=true") {
		diffConfigBuilder.WithStructuredMergeDiff(true)
	}

	// it is necessary to ignore the error at this point to avoid creating duplicated
	// application conditions as argo.StateDiffs will validate this diffConfig again.
	diffConfig, _ := diffConfigBuilder.Build()

	diffResults, err := argodiff.StateDiffs(reconciliation.Live, reconciliation.Target, diffConfig)
	if err != nil {
		diffResults = &diff.DiffResultList{}
		failedToLoadObjs = true
		msg := fmt.Sprintf("Failed to compare desired state to live state: %s", err.Error())
		conditions = append(conditions, v1alpha1.ApplicationCondition{Type: v1alpha1.ApplicationConditionComparisonError, Message: msg, LastTransitionTime: &now})
	}
	ts.AddCheckpoint("diff_ms")

	syncCode := v1alpha1.SyncStatusCodeSynced
	managedResources := make([]managedResource, len(reconciliation.Target))
	resourceSummaries := make([]v1alpha1.ResourceStatus, len(reconciliation.Target))
	for i, targetObj := range reconciliation.Target {
		liveObj := reconciliation.Live[i]
		obj := liveObj
		if obj == nil {
			obj = targetObj
		}
		if obj == nil {
			continue
		}
		gvk := obj.GroupVersionKind()

		isSelfReferencedObj := m.isSelfReferencedObj(liveObj, targetObj, app.GetName(), appLabelKey, trackingMethod)

		resState := v1alpha1.ResourceStatus{
			Namespace:       obj.GetNamespace(),
			Name:            obj.GetName(),
			Kind:            gvk.Kind,
			Version:         gvk.Version,
			Group:           gvk.Group,
			Hook:            isHook(obj),
			RequiresPruning: targetObj == nil && liveObj != nil && isSelfReferencedObj,
		}
		if targetObj != nil {
			resState.SyncWave = int64(syncwaves.Wave(targetObj))
		}

		var diffResult diff.DiffResult
		if i < len(diffResults.Diffs) {
			diffResult = diffResults.Diffs[i]
		} else {
			diffResult = diff.DiffResult{Modified: false, NormalizedLive: []byte("{}"), PredictedLive: []byte("{}")}
		}

		// For the case when a namespace is managed with `managedNamespaceMetadata` AND it has resource tracking
		// enabled (e.g. someone manually adds resource tracking labels or annotations), we need to do some
		// bookkeeping in order to ensure that it's not considered `OutOfSync` (since it does not exist in source
		// control).
		//
		// This is in addition to the bookkeeping we do (see `isManagedNamespace` and its references) to prevent said
		// namespace from being pruned.
		isManagedNs := isManagedNamespace(targetObj, app) && liveObj == nil

		if resState.Hook || ignore.Ignore(obj) || (targetObj != nil && hookutil.Skip(targetObj)) || !isSelfReferencedObj {
			// For resource hooks, skipped resources or objects that may have
			// been created by another controller with annotations copied from
			// the source object, don't store sync status, and do not affect
			// overall sync status
		} else if !isManagedNs && (diffResult.Modified || targetObj == nil || liveObj == nil) {
			// Set resource state to OutOfSync since one of the following is true:
			// * target and live resource are different
			// * target resource not defined and live resource is extra
			// * target resource present but live resource is missing
			resState.Status = v1alpha1.SyncStatusCodeOutOfSync
			// we ignore the status if the obj needs pruning AND we have the annotation
			needsPruning := targetObj == nil && liveObj != nil
			if !(needsPruning && resourceutil.HasAnnotationOption(obj, common.AnnotationCompareOptions, "IgnoreExtraneous")) {
				syncCode = v1alpha1.SyncStatusCodeOutOfSync
			}
		} else {
			resState.Status = v1alpha1.SyncStatusCodeSynced
		}
		// set unknown status to all resource that are not permitted in the app project
		isNamespaced, err := m.liveStateCache.IsNamespaced(app.Spec.Destination.Server, gvk.GroupKind())
		if !project.IsGroupKindPermitted(gvk.GroupKind(), isNamespaced && err == nil) {
			resState.Status = v1alpha1.SyncStatusCodeUnknown
		}

		if isNamespaced && obj.GetNamespace() == "" {
			conditions = append(conditions, v1alpha1.ApplicationCondition{Type: v1alpha1.ApplicationConditionInvalidSpecError, Message: fmt.Sprintf("Namespace for %s %s is missing.", obj.GetName(), gvk.String()), LastTransitionTime: &now})
		}

		// we can't say anything about the status if we were unable to get the target objects
		if failedToLoadObjs {
			resState.Status = v1alpha1.SyncStatusCodeUnknown
		}

		resourceVersion := ""
		if liveObj != nil {
			resourceVersion = liveObj.GetResourceVersion()
		}
		managedResources[i] = managedResource{
			Name:            resState.Name,
			Namespace:       resState.Namespace,
			Group:           resState.Group,
			Kind:            resState.Kind,
			Version:         resState.Version,
			Live:            liveObj,
			Target:          targetObj,
			Diff:            diffResult,
			Hook:            resState.Hook,
			ResourceVersion: resourceVersion,
		}
		resourceSummaries[i] = resState
	}

	if failedToLoadObjs {
		syncCode = v1alpha1.SyncStatusCodeUnknown
	} else if app.HasChangedManagedNamespaceMetadata() {
		syncCode = v1alpha1.SyncStatusCodeOutOfSync
	}
	var revision string

	if !hasMultipleSources && len(manifestRevisions) > 0 {
		revision = manifestRevisions[0]
	}
	var syncStatus v1alpha1.SyncStatus
	if hasMultipleSources {
		syncStatus = v1alpha1.SyncStatus{
			ComparedTo: v1alpha1.ComparedTo{
				Destination:       app.Spec.Destination,
				Sources:           sources,
				IgnoreDifferences: app.Spec.IgnoreDifferences,
			},
			Status:    syncCode,
			Revisions: manifestRevisions,
		}
	} else {
		syncStatus = v1alpha1.SyncStatus{
			ComparedTo: v1alpha1.ComparedTo{
				Destination:       app.Spec.Destination,
				Source:            app.Spec.GetSource(),
				IgnoreDifferences: app.Spec.IgnoreDifferences,
			},
			Status:   syncCode,
			Revision: revision,
		}
	}

	ts.AddCheckpoint("sync_ms")

	healthStatus, err := setApplicationHealth(managedResources, resourceSummaries, resourceOverrides, app, m.persistResourceHealth)
	if err != nil {
		conditions = append(conditions, v1alpha1.ApplicationCondition{Type: v1alpha1.ApplicationConditionComparisonError, Message: fmt.Sprintf("error setting app health: %s", err.Error()), LastTransitionTime: &now})
	}

	// The repo-server has already done the heavy-lifting of verifying the commit(s) that make up the manifests,
	// we just need to ensure that commits are signed by an allowed key in order to continue.
	for i, manifestInfo := range manifestInfos {
		if gpg.IsGPGEnabled() && project.HasSourceVerificationPolicy() && manifestInfo != nil {
			svp := project.SourceVerificationPolicy(sources[i].RepoURL)
			prevRevision, err := m.getLastSyncedRevision(app, sources[i], manifestRevisions[i], svp)
			if err != nil {
				conditions = append(conditions, v1alpha1.ApplicationCondition{
					Type:    v1alpha1.ApplicationConditionComparisonError,
					Message: fmt.Sprintf("could not determine sync history required for source verification: %v", err),
				})
				break
			}
			conditions = append(conditions, ensureSignedRevisions(manifestInfo.Revision, prevRevision, app, project, sources[i], manifestInfo)...)
		}
	}

	compRes := comparisonResult{
		syncStatus:           &syncStatus,
		healthStatus:         healthStatus,
		resources:            resourceSummaries,
		managedResources:     managedResources,
		reconciliationResult: reconciliation,
		diffConfig:           diffConfig,
		diffResultList:       diffResults,
		hasPostDeleteHooks:   hasPostDeleteHooks,
	}

	if hasMultipleSources {
		for _, manifestInfo := range manifestInfos {
			compRes.appSourceTypes = append(compRes.appSourceTypes, v1alpha1.ApplicationSourceType(manifestInfo.SourceType))
		}
	} else {
		for _, manifestInfo := range manifestInfos {
			compRes.appSourceType = v1alpha1.ApplicationSourceType(manifestInfo.SourceType)
			break
		}
	}

	app.Status.SetConditions(conditions, map[v1alpha1.ApplicationConditionType]bool{
		v1alpha1.ApplicationConditionComparisonError:           true,
		v1alpha1.ApplicationConditionSourceVerificationError:   true,
		v1alpha1.ApplicationConditionSharedResourceWarning:     true,
		v1alpha1.ApplicationConditionRepeatedResourceWarning:   true,
		v1alpha1.ApplicationConditionExcludedResourceWarning:   true,
		v1alpha1.ApplicationConditionSourceVerificationWarning: true,
	})
	ts.AddCheckpoint("health_ms")
	compRes.timings = ts.Timings()
	return &compRes, nil
}

// useDiffCache will determine if the diff should be calculated based
// on the existing live state cache or not.
func useDiffCache(noCache bool, manifestInfos []*apiclient.ManifestResponse, sources []v1alpha1.ApplicationSource, app *v1alpha1.Application, manifestRevisions []string, statusRefreshTimeout time.Duration, serverSideDiff bool, log *log.Entry) bool {

	if noCache {
		log.WithField("useDiffCache", "false").Debug("noCache is true")
		return false
	}
	refreshType, refreshRequested := app.IsRefreshRequested()
	if refreshRequested {
		log.WithField("useDiffCache", "false").Debugf("refresh type %s requested", string(refreshType))
		return false
	}
	// serverSideDiff should still use cache even if status is expired.
	// This is an attempt to avoid hitting k8s API server too frequently during
	// app refresh with serverSideDiff is enabled. If there are negative side
	// effects identified with this approach, the serverSideDiff should be removed
	// from this condition.
	if app.Status.Expired(statusRefreshTimeout) && !serverSideDiff {
		log.WithField("useDiffCache", "false").Debug("app.status.expired")
		return false
	}

	if len(manifestInfos) != len(sources) {
		log.WithField("useDiffCache", "false").Debug("manifestInfos len != sources len")
		return false
	}

	revisionChanged := !reflect.DeepEqual(app.Status.GetRevisions(), manifestRevisions)
	if revisionChanged {
		log.WithField("useDiffCache", "false").Debug("revisionChanged")
		return false
	}

	currentSpec := app.BuildComparedToStatus()
	specChanged := !reflect.DeepEqual(app.Status.Sync.ComparedTo, currentSpec)
	if specChanged {
		log.WithField("useDiffCache", "false").Debug("specChanged")
		return false
	}

	log.WithField("useDiffCache", "true").Debug("using diff cache")
	return true
}

<<<<<<< HEAD
// VerifyRevisionHMAC verifies that the calculated HMAC of a revision for a
// given app matches the expected one
func (m *appStateManager) VerifyRevisionHMAC(app *v1alpha1.Application, revision, expected string) error {
	if len(app.Status.History) == 0 {
		return fmt.Errorf("application history is empty")
	}
	signature, err := m.generateRevisionHMAC(app, revision)
	if err != nil {
		return err
	}
	if signature != expected {
		return fmt.Errorf("revision HMAC is invalid")
	}
	return nil
}

// generateRevisionHMAC generates and returns a HMAC for a given application's revision.
func (m *appStateManager) generateRevisionHMAC(app *v1alpha1.Application, revision string) (string, error) {
	settings, err := m.settingsMgr.GetSettings()
	if err != nil {
		return "", err
	}
	toSign := app.ObjectMeta.Namespace + "_" + app.ObjectMeta.Name + "_" + revision
	hm := hmac.New(sha256.New, settings.ServerSignature)
	_, err = hm.Write([]byte(toSign))
	if err != nil {
		return "", err
	}
	return hex.EncodeToString(hm.Sum(nil)), nil
}

func (m *appStateManager) persistRevisionHistory(app *v1alpha1.Application, revision string, source v1alpha1.ApplicationSource, revisions []string, sources []v1alpha1.ApplicationSource, hasMultipleSources bool, startedAt metav1.Time) error {
=======
func (m *appStateManager) persistRevisionHistory(
	app *v1alpha1.Application,
	revision string,
	source v1alpha1.ApplicationSource,
	revisions []string,
	sources []v1alpha1.ApplicationSource,
	hasMultipleSources bool,
	startedAt metav1.Time,
	initiatedBy v1alpha1.OperationInitiator,
) error {
>>>>>>> ed0218f9
	var nextID int64
	if len(app.Status.History) > 0 {
		nextID = app.Status.History.LastRevisionHistory().ID + 1
	}

	if hasMultipleSources {
		var err error
		signatures := make([]string, len(revisions))
		for i, r := range revisions {
			signatures[i], err = m.generateRevisionHMAC(app, r)
			if err != nil {
				return fmt.Errorf("error creating signature for revisison %s: %w", r, err)
			}
		}
		app.Status.History = append(app.Status.History, v1alpha1.RevisionHistory{
<<<<<<< HEAD
			DeployedAt:         metav1.NewTime(time.Now().UTC()),
			DeployStartedAt:    &startedAt,
			ID:                 nextID,
			Sources:            sources,
			Revisions:          revisions,
			RevisionSignatures: signatures,
=======
			DeployedAt:      metav1.NewTime(time.Now().UTC()),
			DeployStartedAt: &startedAt,
			ID:              nextID,
			Sources:         sources,
			Revisions:       revisions,
			InitiatedBy:     initiatedBy,
>>>>>>> ed0218f9
		})
	} else {
		signature, err := m.generateRevisionHMAC(app, revision)
		if err != nil {
			return fmt.Errorf("error creating signature for revision %s: %w", revision, err)
		}
		app.Status.History = append(app.Status.History, v1alpha1.RevisionHistory{
<<<<<<< HEAD
			Revision:          revision,
			RevisionSignature: signature,
			DeployedAt:        metav1.NewTime(time.Now().UTC()),
			DeployStartedAt:   &startedAt,
			ID:                nextID,
			Source:            source,
=======
			Revision:        revision,
			DeployedAt:      metav1.NewTime(time.Now().UTC()),
			DeployStartedAt: &startedAt,
			ID:              nextID,
			Source:          source,
			InitiatedBy:     initiatedBy,
>>>>>>> ed0218f9
		})
	}

	app.Status.History = app.Status.History.Trunc(app.Spec.GetRevisionHistoryLimit())

	patch, err := json.Marshal(map[string]map[string][]v1alpha1.RevisionHistory{
		"status": {
			"history": app.Status.History,
		},
	})
	if err != nil {
		return fmt.Errorf("error marshaling revision history patch: %w", err)
	}
	_, err = m.appclientset.ArgoprojV1alpha1().Applications(app.Namespace).Patch(context.Background(), app.Name, types.MergePatchType, patch, metav1.PatchOptions{})
	return err
}

// NewAppStateManager creates new instance of AppStateManager
func NewAppStateManager(
	db db.ArgoDB,
	appclientset appclientset.Interface,
	repoClientset apiclient.Clientset,
	namespace string,
	kubectl kubeutil.Kubectl,
	settingsMgr *settings.SettingsManager,
	liveStateCache statecache.LiveStateCache,
	projInformer cache.SharedIndexInformer,
	metricsServer *metrics.MetricsServer,
	cache *appstatecache.Cache,
	statusRefreshTimeout time.Duration,
	resourceTracking argo.ResourceTracking,
	persistResourceHealth bool,
	repoErrorGracePeriod time.Duration,
	serverSideDiff bool,
) AppStateManager {
	return &appStateManager{
		liveStateCache:        liveStateCache,
		cache:                 cache,
		db:                    db,
		appclientset:          appclientset,
		kubectl:               kubectl,
		repoClientset:         repoClientset,
		namespace:             namespace,
		settingsMgr:           settingsMgr,
		projInformer:          projInformer,
		metricsServer:         metricsServer,
		statusRefreshTimeout:  statusRefreshTimeout,
		resourceTracking:      resourceTracking,
		persistResourceHealth: persistResourceHealth,
		repoErrorGracePeriod:  repoErrorGracePeriod,
		serverSideDiff:        serverSideDiff,
	}
}

// isSelfReferencedObj returns whether the given obj is managed by the application
// according to the values of the tracking id (aka app instance value) annotation.
// It returns true when all of the properties of the tracking id (app name, namespace,
// group and kind) match the properties of the live object, or if the tracking method
// used does not provide the required properties for matching.
// Reference: https://github.com/argoproj/argo-cd/issues/8683
func (m *appStateManager) isSelfReferencedObj(live, config *unstructured.Unstructured, appName, appLabelKey string, trackingMethod v1alpha1.TrackingMethod) bool {
	if live == nil {
		return true
	}

	// If tracking method doesn't contain required metadata for this check,
	// we are not able to determine and just assume the object to be managed.
	if trackingMethod == argo.TrackingMethodLabel {
		return true
	}

	// config != nil is the best-case scenario for constructing an accurate
	// Tracking ID. `config` is the "desired state" (from git/helm/etc.).
	// Using the desired state is important when there is an ApiGroup upgrade.
	// When upgrading, the comparison must be made with the new tracking ID.
	// Example:
	//     live resource annotation will be:
	//        ingress-app:extensions/Ingress:default/some-ingress
	//     when it should be:
	//        ingress-app:networking.k8s.io/Ingress:default/some-ingress
	// More details in: https://github.com/argoproj/argo-cd/pull/11012
	var aiv argo.AppInstanceValue
	if config != nil {
		aiv = argo.UnstructuredToAppInstanceValue(config, appName, "")
		return isSelfReferencedObj(live, aiv)
	}

	// If config is nil then compare the live resource with the value
	// of the annotation. In this case, in order to validate if obj is
	// managed by this application, the values from the annotation have
	// to match the properties from the live object. Cluster scoped objects
	// carry the app's destination namespace in the tracking annotation,
	// but are unique in GVK + name combination.
	appInstance := m.resourceTracking.GetAppInstance(live, appLabelKey, trackingMethod)
	if appInstance != nil {
		return isSelfReferencedObj(live, *appInstance)
	}
	return true
}

// isSelfReferencedObj returns true if the given Tracking ID (`aiv`) matches
// the given object. It returns false when the ID doesn't match. This sometimes
// happens when a tracking label or annotation gets accidentally copied to a
// different resource.
func isSelfReferencedObj(obj *unstructured.Unstructured, aiv argo.AppInstanceValue) bool {
	return (obj.GetNamespace() == aiv.Namespace || obj.GetNamespace() == "") &&
		obj.GetName() == aiv.Name &&
		obj.GetObjectKind().GroupVersionKind().Group == aiv.Group &&
		obj.GetObjectKind().GroupVersionKind().Kind == aiv.Kind
}<|MERGE_RESOLUTION|>--- conflicted
+++ resolved
@@ -75,7 +75,7 @@
 type AppStateManager interface {
 	CompareAppState(app *v1alpha1.Application, project *v1alpha1.AppProject, revisions []string, sources []v1alpha1.ApplicationSource, noCache bool, noRevisionCache bool, localObjects []string, hasMultipleSources bool) (*comparisonResult, error)
 	SyncAppState(app *v1alpha1.Application, state *v1alpha1.OperationState)
-	GetRepoObjs(app *v1alpha1.Application, sources []v1alpha1.ApplicationSource, appLabelKey string, revisions []string, noCache, noRevisionCache, verifySignature bool, proj *v1alpha1.AppProject) ([]*unstructured.Unstructured, []*apiclient.ManifestResponse, error)
+	GetRepoObjs(app *v1alpha1.Application, sources []v1alpha1.ApplicationSource, appLabelKey string, revisions []string, noCache, noRevisionCache bool, proj *v1alpha1.AppProject) ([]*unstructured.Unstructured, []*apiclient.ManifestResponse, error)
 }
 
 // comparisonResult holds the state of an application after the reconciliation
@@ -123,16 +123,11 @@
 	serverSideDiff        bool
 }
 
-<<<<<<< HEAD
-func (m *appStateManager) getRepoObjs(app *v1alpha1.Application, sources []v1alpha1.ApplicationSource, appLabelKey string, revisions []string, noCache, noRevisionCache bool, proj *v1alpha1.AppProject) ([]*unstructured.Unstructured, []*apiclient.ManifestResponse, error) {
-
-=======
 // GetRepoObjs will generate the manifests for the given application delegating the
 // task to the repo-server. It returns the list of generated manifests as unstructured
 // objects. It also returns the full response from all calls to the repo server as the
 // second argument.
-func (m *appStateManager) GetRepoObjs(app *v1alpha1.Application, sources []v1alpha1.ApplicationSource, appLabelKey string, revisions []string, noCache, noRevisionCache, verifySignature bool, proj *v1alpha1.AppProject) ([]*unstructured.Unstructured, []*apiclient.ManifestResponse, error) {
->>>>>>> ed0218f9
+func (m *appStateManager) GetRepoObjs(app *v1alpha1.Application, sources []v1alpha1.ApplicationSource, appLabelKey string, revisions []string, noCache, noRevisionCache bool, proj *v1alpha1.AppProject) ([]*unstructured.Unstructured, []*apiclient.ManifestResponse, error) {
 	ts := stats.NewTimingStats()
 	helmRepos, err := m.db.ListHelmRepositories(context.Background())
 	if err != nil {
@@ -239,12 +234,9 @@
 			HelmOptions:        helmOptions,
 			HasMultipleSources: app.Spec.HasMultipleSources(),
 			RefSources:         refSources,
-<<<<<<< HEAD
 			PreviousRevision:   prevRevision,
-=======
 			ProjectName:        proj.Name,
 			ProjectSourceRepos: proj.Spec.SourceRepos,
->>>>>>> ed0218f9
 		})
 		if err != nil {
 			return nil, nil, fmt.Errorf("failed to generate manifest for source %d of %d: %w", i+1, len(sources), err)
@@ -544,11 +536,7 @@
 			}
 		}
 
-<<<<<<< HEAD
-		targetObjs, manifestInfos, err = m.getRepoObjs(app, sources, appLabelKey, revisions, noCache, noRevisionCache, project)
-=======
-		targetObjs, manifestInfos, err = m.GetRepoObjs(app, sources, appLabelKey, revisions, noCache, noRevisionCache, verifySignature, project)
->>>>>>> ed0218f9
+		targetObjs, manifestInfos, err = m.GetRepoObjs(app, sources, appLabelKey, revisions, noCache, noRevisionCache, project)
 		if err != nil {
 			targetObjs = make([]*unstructured.Unstructured, 0)
 			msg := fmt.Sprintf("Failed to load target state: %s", err.Error())
@@ -975,6 +963,37 @@
 	return &compRes, nil
 }
 
+// VerifyRevisionHMAC verifies that the calculated HMAC of a revision for a
+// given app matches the expected one
+func (m *appStateManager) VerifyRevisionHMAC(app *v1alpha1.Application, revision, expected string) error {
+	if len(app.Status.History) == 0 {
+		return fmt.Errorf("application history is empty")
+	}
+	signature, err := m.generateRevisionHMAC(app, revision)
+	if err != nil {
+		return err
+	}
+	if signature != expected {
+		return fmt.Errorf("revision HMAC is invalid")
+	}
+	return nil
+}
+
+// generateRevisionHMAC generates and returns a HMAC for a given application's revision.
+func (m *appStateManager) generateRevisionHMAC(app *v1alpha1.Application, revision string) (string, error) {
+	settings, err := m.settingsMgr.GetSettings()
+	if err != nil {
+		return "", err
+	}
+	toSign := app.ObjectMeta.Namespace + "_" + app.ObjectMeta.Name + "_" + revision
+	hm := hmac.New(sha256.New, settings.ServerSignature)
+	_, err = hm.Write([]byte(toSign))
+	if err != nil {
+		return "", err
+	}
+	return hex.EncodeToString(hm.Sum(nil)), nil
+}
+
 // useDiffCache will determine if the diff should be calculated based
 // on the existing live state cache or not.
 func useDiffCache(noCache bool, manifestInfos []*apiclient.ManifestResponse, sources []v1alpha1.ApplicationSource, app *v1alpha1.Application, manifestRevisions []string, statusRefreshTimeout time.Duration, serverSideDiff bool, log *log.Entry) bool {
@@ -1020,40 +1039,6 @@
 	return true
 }
 
-<<<<<<< HEAD
-// VerifyRevisionHMAC verifies that the calculated HMAC of a revision for a
-// given app matches the expected one
-func (m *appStateManager) VerifyRevisionHMAC(app *v1alpha1.Application, revision, expected string) error {
-	if len(app.Status.History) == 0 {
-		return fmt.Errorf("application history is empty")
-	}
-	signature, err := m.generateRevisionHMAC(app, revision)
-	if err != nil {
-		return err
-	}
-	if signature != expected {
-		return fmt.Errorf("revision HMAC is invalid")
-	}
-	return nil
-}
-
-// generateRevisionHMAC generates and returns a HMAC for a given application's revision.
-func (m *appStateManager) generateRevisionHMAC(app *v1alpha1.Application, revision string) (string, error) {
-	settings, err := m.settingsMgr.GetSettings()
-	if err != nil {
-		return "", err
-	}
-	toSign := app.ObjectMeta.Namespace + "_" + app.ObjectMeta.Name + "_" + revision
-	hm := hmac.New(sha256.New, settings.ServerSignature)
-	_, err = hm.Write([]byte(toSign))
-	if err != nil {
-		return "", err
-	}
-	return hex.EncodeToString(hm.Sum(nil)), nil
-}
-
-func (m *appStateManager) persistRevisionHistory(app *v1alpha1.Application, revision string, source v1alpha1.ApplicationSource, revisions []string, sources []v1alpha1.ApplicationSource, hasMultipleSources bool, startedAt metav1.Time) error {
-=======
 func (m *appStateManager) persistRevisionHistory(
 	app *v1alpha1.Application,
 	revision string,
@@ -1064,7 +1049,6 @@
 	startedAt metav1.Time,
 	initiatedBy v1alpha1.OperationInitiator,
 ) error {
->>>>>>> ed0218f9
 	var nextID int64
 	if len(app.Status.History) > 0 {
 		nextID = app.Status.History.LastRevisionHistory().ID + 1
@@ -1080,21 +1064,13 @@
 			}
 		}
 		app.Status.History = append(app.Status.History, v1alpha1.RevisionHistory{
-<<<<<<< HEAD
 			DeployedAt:         metav1.NewTime(time.Now().UTC()),
 			DeployStartedAt:    &startedAt,
 			ID:                 nextID,
 			Sources:            sources,
 			Revisions:          revisions,
 			RevisionSignatures: signatures,
-=======
-			DeployedAt:      metav1.NewTime(time.Now().UTC()),
-			DeployStartedAt: &startedAt,
-			ID:              nextID,
-			Sources:         sources,
-			Revisions:       revisions,
-			InitiatedBy:     initiatedBy,
->>>>>>> ed0218f9
+			InitiatedBy:        initiatedBy,
 		})
 	} else {
 		signature, err := m.generateRevisionHMAC(app, revision)
@@ -1102,21 +1078,13 @@
 			return fmt.Errorf("error creating signature for revision %s: %w", revision, err)
 		}
 		app.Status.History = append(app.Status.History, v1alpha1.RevisionHistory{
-<<<<<<< HEAD
 			Revision:          revision,
 			RevisionSignature: signature,
 			DeployedAt:        metav1.NewTime(time.Now().UTC()),
 			DeployStartedAt:   &startedAt,
 			ID:                nextID,
 			Source:            source,
-=======
-			Revision:        revision,
-			DeployedAt:      metav1.NewTime(time.Now().UTC()),
-			DeployStartedAt: &startedAt,
-			ID:              nextID,
-			Source:          source,
-			InitiatedBy:     initiatedBy,
->>>>>>> ed0218f9
+			InitiatedBy:       initiatedBy,
 		})
 	}
 
