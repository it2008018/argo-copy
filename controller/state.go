--- conflicted
+++ resolved
@@ -31,17 +31,8 @@
 	"github.com/argoproj/argo-cd/reposerver/apiclient"
 	"github.com/argoproj/argo-cd/util/argo"
 	"github.com/argoproj/argo-cd/util/db"
-<<<<<<< HEAD
-	"github.com/argoproj/argo-cd/util/diff"
 	"github.com/argoproj/argo-cd/util/gpg"
-	"github.com/argoproj/argo-cd/util/health"
-	hookutil "github.com/argoproj/argo-cd/util/hook"
-	kubeutil "github.com/argoproj/argo-cd/util/kube"
-	"github.com/argoproj/argo-cd/util/resource"
-	"github.com/argoproj/argo-cd/util/resource/ignore"
-=======
 	argohealth "github.com/argoproj/argo-cd/util/health"
->>>>>>> 86bfb6b3
 	"github.com/argoproj/argo-cd/util/settings"
 	"github.com/argoproj/argo-cd/util/stats"
 )
@@ -104,11 +95,7 @@
 	namespace      string
 }
 
-<<<<<<< HEAD
-func (m *appStateManager) getRepoObjs(app *v1alpha1.Application, source v1alpha1.ApplicationSource, appLabelKey, revision string, noCache, verifySignature bool) ([]*unstructured.Unstructured, []*unstructured.Unstructured, *apiclient.ManifestResponse, error) {
-=======
-func (m *appStateManager) getRepoObjs(app *v1alpha1.Application, source v1alpha1.ApplicationSource, appLabelKey, revision string, noCache bool) ([]*unstructured.Unstructured, *apiclient.ManifestResponse, error) {
->>>>>>> 86bfb6b3
+func (m *appStateManager) getRepoObjs(app *v1alpha1.Application, source v1alpha1.ApplicationSource, appLabelKey, revision string, noCache, verifySignature bool) ([]*unstructured.Unstructured, *apiclient.ManifestResponse, error) {
 	ts := stats.NewTimingStats()
 	helmRepos, err := m.db.ListHelmRepositories(context.Background())
 	if err != nil {
@@ -164,18 +151,10 @@
 		Namespace:         app.Spec.Destination.Namespace,
 		ApplicationSource: &source,
 		Plugins:           tools,
-<<<<<<< HEAD
-		KustomizeOptions: &appv1.KustomizeOptions{
-			BuildOptions: buildOptions,
-		},
-		KubeVersion:     serverVersion,
-		ApiVersions:     apiVersions,
-		VerifySignature: verifySignature,
-=======
 		KustomizeOptions:  kustomizeOptions,
 		KubeVersion:       serverVersion,
 		ApiVersions:       argo.APIGroupsToVersions(apiGroups),
->>>>>>> 86bfb6b3
+		VerifySignature:   verifySignature,
 	})
 	if err != nil {
 		return nil, nil, err
@@ -300,31 +279,22 @@
 	now := metav1.Now()
 
 	if len(localManifests) == 0 {
-<<<<<<< HEAD
-		targetObjs, hooks, manifestInfo, err = m.getRepoObjs(app, source, appLabelKey, revision, noCache, verifySignature)
-=======
-		targetObjs, manifestInfo, err = m.getRepoObjs(app, source, appLabelKey, revision, noCache)
->>>>>>> 86bfb6b3
+		targetObjs, manifestInfo, err = m.getRepoObjs(app, source, appLabelKey, revision, noCache, verifySignature)
 		if err != nil {
 			targetObjs = make([]*unstructured.Unstructured, 0)
 			conditions = append(conditions, v1alpha1.ApplicationCondition{Type: v1alpha1.ApplicationConditionComparisonError, Message: err.Error(), LastTransitionTime: &now})
 			failedToLoadObjs = true
 		}
 	} else {
-<<<<<<< HEAD
 		// Prevent applying local manifests for now when signature verification is enabled
 		// This is also enforced on API level, but as a last resort, we also enforce it here
 		if gpg.IsGPGEnabled() && verifySignature {
 			msg := "Cannot use local manifests when signature verification is required"
-=======
-		targetObjs, err = unmarshalManifests(localManifests)
-		if err != nil {
->>>>>>> 86bfb6b3
 			targetObjs = make([]*unstructured.Unstructured, 0)
 			conditions = append(conditions, v1alpha1.ApplicationCondition{Type: v1alpha1.ApplicationConditionComparisonError, Message: msg, LastTransitionTime: &now})
 			failedToLoadObjs = true
 		} else {
-			targetObjs, hooks, err = unmarshalManifests(localManifests)
+			targetObjs, err = unmarshalManifests(localManifests)
 			if err != nil {
 				targetObjs = make([]*unstructured.Unstructured, 0)
 				conditions = append(conditions, v1alpha1.ApplicationCondition{Type: v1alpha1.ApplicationConditionComparisonError, Message: err.Error(), LastTransitionTime: &now})
