package controller

import (
	"context"
	"encoding/json"
	"fmt"
	"math"
	"net/http"
	"reflect"
	"runtime/debug"
	"sort"
	"strconv"
	"strings"
	"sync"
	"time"

	clustercache "github.com/argoproj/gitops-engine/pkg/cache"
	"github.com/argoproj/gitops-engine/pkg/diff"
	"github.com/argoproj/gitops-engine/pkg/health"
	synccommon "github.com/argoproj/gitops-engine/pkg/sync/common"
	resourceutil "github.com/argoproj/gitops-engine/pkg/sync/resource"
	"github.com/argoproj/gitops-engine/pkg/utils/kube"
	jsonpatch "github.com/evanphx/json-patch"
	log "github.com/sirupsen/logrus"
	"golang.org/x/sync/semaphore"
	v1 "k8s.io/api/core/v1"
	apierr "k8s.io/apimachinery/pkg/api/errors"
	metav1 "k8s.io/apimachinery/pkg/apis/meta/v1"
	"k8s.io/apimachinery/pkg/apis/meta/v1/unstructured"
	"k8s.io/apimachinery/pkg/labels"
	apiruntime "k8s.io/apimachinery/pkg/runtime"
	"k8s.io/apimachinery/pkg/runtime/schema"
	"k8s.io/apimachinery/pkg/types"
	"k8s.io/apimachinery/pkg/util/runtime"
	"k8s.io/apimachinery/pkg/util/wait"
	"k8s.io/apimachinery/pkg/watch"
	"k8s.io/client-go/kubernetes"
	"k8s.io/client-go/tools/cache"
	"k8s.io/client-go/util/workqueue"

	"github.com/argoproj/argo-cd/v2/common"
	statecache "github.com/argoproj/argo-cd/v2/controller/cache"
	"github.com/argoproj/argo-cd/v2/controller/metrics"
	"github.com/argoproj/argo-cd/v2/pkg/apis/application"
	appv1 "github.com/argoproj/argo-cd/v2/pkg/apis/application/v1alpha1"
	appclientset "github.com/argoproj/argo-cd/v2/pkg/client/clientset/versioned"
	"github.com/argoproj/argo-cd/v2/pkg/client/informers/externalversions/application/v1alpha1"
	applisters "github.com/argoproj/argo-cd/v2/pkg/client/listers/application/v1alpha1"
	"github.com/argoproj/argo-cd/v2/reposerver/apiclient"
	"github.com/argoproj/argo-cd/v2/util/argo"
	argodiff "github.com/argoproj/argo-cd/v2/util/argo/diff"
	appstatecache "github.com/argoproj/argo-cd/v2/util/cache/appstate"
	"github.com/argoproj/argo-cd/v2/util/db"
	"github.com/argoproj/argo-cd/v2/util/errors"
	"github.com/argoproj/argo-cd/v2/util/glob"
	"github.com/argoproj/argo-cd/v2/util/helm"
	logutils "github.com/argoproj/argo-cd/v2/util/log"
	settings_util "github.com/argoproj/argo-cd/v2/util/settings"
)

const (
	updateOperationStateTimeout = 1 * time.Second
	// orphanedIndex contains application which monitor orphaned resources by namespace
	orphanedIndex = "orphaned"
)

type CompareWith int

const (
	// Compare live application state against state defined in latest git revision with no resolved revision caching.
	CompareWithLatestForceResolve CompareWith = 3
	// Compare live application state against state defined in latest git revision.
	CompareWithLatest CompareWith = 2
	// Compare live application state against state defined using revision of most recent comparison.
	CompareWithRecent CompareWith = 1
	// Skip comparison and only refresh application resources tree
	ComparisonWithNothing CompareWith = 0
)

func (a CompareWith) Max(b CompareWith) CompareWith {
	return CompareWith(math.Max(float64(a), float64(b)))
}

func (a CompareWith) Pointer() *CompareWith {
	return &a
}

// ApplicationController is the controller for application resources.
type ApplicationController struct {
	cache                *appstatecache.Cache
	namespace            string
	kubeClientset        kubernetes.Interface
	kubectl              kube.Kubectl
	applicationClientset appclientset.Interface
	auditLogger          *argo.AuditLogger
	// queue contains app namespace/name
	appRefreshQueue workqueue.RateLimitingInterface
	// queue contains app namespace/name/comparisonType and used to request app refresh with the predefined comparison type
	appComparisonTypeRefreshQueue workqueue.RateLimitingInterface
	appOperationQueue             workqueue.RateLimitingInterface
	projectRefreshQueue           workqueue.RateLimitingInterface
	appInformer                   cache.SharedIndexInformer
	appLister                     applisters.ApplicationLister
	projInformer                  cache.SharedIndexInformer
	appStateManager               AppStateManager
	stateCache                    statecache.LiveStateCache
	statusRefreshTimeout          time.Duration
	statusHardRefreshTimeout      time.Duration
	selfHealTimeout               time.Duration
	repoClientset                 apiclient.Clientset
	db                            db.ArgoDB
	settingsMgr                   *settings_util.SettingsManager
	refreshRequestedApps          map[string]CompareWith
	refreshRequestedAppsMutex     *sync.Mutex
	metricsServer                 *metrics.MetricsServer
	kubectlSemaphore              *semaphore.Weighted
	clusterFilter                 func(cluster *appv1.Cluster) bool
	projByNameCache               sync.Map
	applicationNamespaces         []string
}

// NewApplicationController creates new instance of ApplicationController.
func NewApplicationController(
	namespace string,
	settingsMgr *settings_util.SettingsManager,
	kubeClientset kubernetes.Interface,
	applicationClientset appclientset.Interface,
	repoClientset apiclient.Clientset,
	argoCache *appstatecache.Cache,
	kubectl kube.Kubectl,
	appResyncPeriod time.Duration,
	appHardResyncPeriod time.Duration,
	selfHealTimeout time.Duration,
	metricsPort int,
	metricsCacheExpiration time.Duration,
	metricsApplicationLabels []string,
	kubectlParallelismLimit int64,
	persistResourceHealth bool,
	clusterFilter func(cluster *appv1.Cluster) bool,
	applicationNamespaces []string,
) (*ApplicationController, error) {
	log.Infof("appResyncPeriod=%v, appHardResyncPeriod=%v", appResyncPeriod, appHardResyncPeriod)
	db := db.NewDB(namespace, settingsMgr, kubeClientset)
	ctrl := ApplicationController{
		cache:                         argoCache,
		namespace:                     namespace,
		kubeClientset:                 kubeClientset,
		kubectl:                       kubectl,
		applicationClientset:          applicationClientset,
		repoClientset:                 repoClientset,
		appRefreshQueue:               workqueue.NewNamedRateLimitingQueue(workqueue.DefaultControllerRateLimiter(), "app_reconciliation_queue"),
		appOperationQueue:             workqueue.NewNamedRateLimitingQueue(workqueue.DefaultControllerRateLimiter(), "app_operation_processing_queue"),
		projectRefreshQueue:           workqueue.NewNamedRateLimitingQueue(workqueue.DefaultControllerRateLimiter(), "project_reconciliation_queue"),
		appComparisonTypeRefreshQueue: workqueue.NewRateLimitingQueue(workqueue.DefaultControllerRateLimiter()),
		db:                            db,
		statusRefreshTimeout:          appResyncPeriod,
		statusHardRefreshTimeout:      appHardResyncPeriod,
		refreshRequestedApps:          make(map[string]CompareWith),
		refreshRequestedAppsMutex:     &sync.Mutex{},
		auditLogger:                   argo.NewAuditLogger(namespace, kubeClientset, "argocd-application-controller"),
		settingsMgr:                   settingsMgr,
		selfHealTimeout:               selfHealTimeout,
		clusterFilter:                 clusterFilter,
		projByNameCache:               sync.Map{},
		applicationNamespaces:         applicationNamespaces,
	}
	if kubectlParallelismLimit > 0 {
		ctrl.kubectlSemaphore = semaphore.NewWeighted(kubectlParallelismLimit)
	}
	kubectl.SetOnKubectlRun(ctrl.onKubectlRun)
	appInformer, appLister := ctrl.newApplicationInformerAndLister()
	indexers := cache.Indexers{cache.NamespaceIndex: cache.MetaNamespaceIndexFunc}
	projInformer := v1alpha1.NewAppProjectInformer(applicationClientset, namespace, appResyncPeriod, indexers)
	projInformer.AddEventHandler(cache.ResourceEventHandlerFuncs{
		AddFunc: func(obj interface{}) {
			if key, err := cache.MetaNamespaceKeyFunc(obj); err == nil {
				ctrl.projectRefreshQueue.Add(key)
				if projMeta, ok := obj.(metav1.Object); ok {
					ctrl.InvalidateProjectsCache(projMeta.GetName())
				}

			}
		},
		UpdateFunc: func(old, new interface{}) {
			if key, err := cache.MetaNamespaceKeyFunc(new); err == nil {
				ctrl.projectRefreshQueue.Add(key)
				if projMeta, ok := new.(metav1.Object); ok {
					ctrl.InvalidateProjectsCache(projMeta.GetName())
				}
			}
		},
		DeleteFunc: func(obj interface{}) {
			if key, err := cache.DeletionHandlingMetaNamespaceKeyFunc(obj); err == nil {
				ctrl.projectRefreshQueue.Add(key)
				if projMeta, ok := obj.(metav1.Object); ok {
					ctrl.InvalidateProjectsCache(projMeta.GetName())
				}
			}
		},
	})
	metricsAddr := fmt.Sprintf("0.0.0.0:%d", metricsPort)
	var err error
	ctrl.metricsServer, err = metrics.NewMetricsServer(metricsAddr, appLister, ctrl.canProcessApp, func(r *http.Request) error {
		return nil
	}, metricsApplicationLabels)
	if err != nil {
		return nil, err
	}
	if metricsCacheExpiration.Seconds() != 0 {
		err = ctrl.metricsServer.SetExpiration(metricsCacheExpiration)
		if err != nil {
			return nil, err
		}
	}
	stateCache := statecache.NewLiveStateCache(db, appInformer, ctrl.settingsMgr, kubectl, ctrl.metricsServer, ctrl.handleObjectUpdated, clusterFilter, argo.NewResourceTracking())
	appStateManager := NewAppStateManager(db, applicationClientset, repoClientset, namespace, kubectl, ctrl.settingsMgr, stateCache, projInformer, ctrl.metricsServer, argoCache, ctrl.statusRefreshTimeout, argo.NewResourceTracking(), persistResourceHealth)
	ctrl.appInformer = appInformer
	ctrl.appLister = appLister
	ctrl.projInformer = projInformer
	ctrl.appStateManager = appStateManager
	ctrl.stateCache = stateCache

	return &ctrl, nil
}

func (ctrl *ApplicationController) InvalidateProjectsCache(names ...string) {
	if len(names) > 0 {
		for _, name := range names {
			ctrl.projByNameCache.Delete(name)
		}
	} else {
		ctrl.projByNameCache.Range(func(key, _ interface{}) bool {
			ctrl.projByNameCache.Delete(key)
			return true
		})
	}
}

func (ctrl *ApplicationController) GetMetricsServer() *metrics.MetricsServer {
	return ctrl.metricsServer
}

func (ctrl *ApplicationController) onKubectlRun(command string) (kube.CleanupFunc, error) {
	ctrl.metricsServer.IncKubectlExec(command)
	if ctrl.kubectlSemaphore != nil {
		if err := ctrl.kubectlSemaphore.Acquire(context.Background(), 1); err != nil {
			return nil, err
		}
		ctrl.metricsServer.IncKubectlExecPending(command)
	}
	return func() {
		if ctrl.kubectlSemaphore != nil {
			ctrl.kubectlSemaphore.Release(1)
			ctrl.metricsServer.DecKubectlExecPending(command)
		}
	}, nil
}

func isSelfReferencedApp(app *appv1.Application, ref v1.ObjectReference) bool {
	gvk := ref.GroupVersionKind()
	return ref.UID == app.UID &&
		ref.Name == app.Name &&
		ref.Namespace == app.Namespace &&
		gvk.Group == application.Group &&
		gvk.Kind == application.ApplicationKind
}

func (ctrl *ApplicationController) newAppProjCache(name string) *appProjCache {
	return &appProjCache{name: name, ctrl: ctrl}
}

type appProjCache struct {
	name string
	ctrl *ApplicationController

	lock    sync.Mutex
	appProj *appv1.AppProject
}

// GetAppProject gets an AppProject from the cache. If the AppProject is not
// yet cached, retrieves the AppProject from the K8s control plane and stores
// in the cache.
func (projCache *appProjCache) GetAppProject(ctx context.Context) (*appv1.AppProject, error) {
	projCache.lock.Lock()
	defer projCache.lock.Unlock()
	if projCache.appProj != nil {
		return projCache.appProj, nil
	}
	proj, err := argo.GetAppProjectByName(projCache.name, applisters.NewAppProjectLister(projCache.ctrl.projInformer.GetIndexer()), projCache.ctrl.namespace, projCache.ctrl.settingsMgr, projCache.ctrl.db, ctx)
	if err != nil {
		return nil, err
	}
	projCache.appProj = proj
	return projCache.appProj, nil
}

// getAppProj gets the AppProject for the given Application app.
func (ctrl *ApplicationController) getAppProj(app *appv1.Application) (*appv1.AppProject, error) {
	projCache, _ := ctrl.projByNameCache.LoadOrStore(app.Spec.GetProject(), ctrl.newAppProjCache(app.Spec.GetProject()))
	proj, err := projCache.(*appProjCache).GetAppProject(context.TODO())
	if err != nil {
		if apierr.IsNotFound(err) {
			return nil, err
		} else {
			return nil, fmt.Errorf("could not retrieve AppProject '%s' from cache: %v", app.Spec.Project, err)
		}
	}
	if !proj.IsAppNamespacePermitted(app, ctrl.namespace) {
		return nil, argo.ErrProjectNotPermitted(app.GetName(), app.GetNamespace(), proj.GetName())
	}
	return proj, nil
}

func (ctrl *ApplicationController) handleObjectUpdated(managedByApp map[string]bool, ref v1.ObjectReference) {
	// if namespaced resource is not managed by any app it might be orphaned resource of some other apps
	if len(managedByApp) == 0 && ref.Namespace != "" {
		// retrieve applications which monitor orphaned resources in the same namespace and refresh them unless resource is denied in app project
		if objs, err := ctrl.appInformer.GetIndexer().ByIndex(orphanedIndex, ref.Namespace); err == nil {
			for i := range objs {
				app, ok := objs[i].(*appv1.Application)
				if !ok {
					continue
				}

				managedByApp[app.InstanceName(ctrl.namespace)] = true
			}
		}
	}
	for appName, isManagedResource := range managedByApp {
		// The appName is given as <namespace>_<name>, but the indexer needs it
		// format <namespace>/<name>
		appKey := ctrl.toAppKey(appName)
		obj, exists, err := ctrl.appInformer.GetIndexer().GetByKey(appKey)
		app, ok := obj.(*appv1.Application)
		if exists && err == nil && ok && isSelfReferencedApp(app, ref) {
			// Don't force refresh app if related resource is application itself. This prevents infinite reconciliation loop.
			continue
		}

		if !ctrl.canProcessApp(obj) {
			// Don't force refresh app if app belongs to a different controller shard or is outside the allowed namespaces.
			continue
		}

		// Enforce application's permission for the source namespace
		_, err = ctrl.getAppProj(app)
		if err != nil {
			log.Errorf("Unable to determine project for app '%s': %v", app.QualifiedName(), err)
			continue
		}

		level := ComparisonWithNothing
		if isManagedResource {
			level = CompareWithRecent
		}

		// Additional check for debug level so we don't need to evaluate the
		// format string in case of non-debug scenarios
		if log.GetLevel() >= log.DebugLevel {
			var resKey string
			if ref.Namespace != "" {
				resKey = ref.Namespace + "/" + ref.Name
			} else {
				resKey = "(cluster-scoped)/" + ref.Name
			}
			log.Debugf("Refreshing app %s for change in cluster of object %s of type %s/%s", appKey, resKey, ref.APIVersion, ref.Kind)
		}

		ctrl.requestAppRefresh(app.QualifiedName(), &level, nil)
	}
}

// setAppManagedResources will build a list of ResourceDiff based on the provided comparisonResult
// and persist app resources related data in the cache. Will return the persisted ApplicationTree.
func (ctrl *ApplicationController) setAppManagedResources(a *appv1.Application, comparisonResult *comparisonResult) (*appv1.ApplicationTree, error) {
	managedResources, err := ctrl.hideSecretData(a, comparisonResult)
	if err != nil {
		return nil, fmt.Errorf("error getting managed resources: %s", err)
	}
	tree, err := ctrl.getResourceTree(a, managedResources)
	if err != nil {
		return nil, fmt.Errorf("error getting resource tree: %s", err)
	}
	err = ctrl.cache.SetAppResourcesTree(a.InstanceName(ctrl.namespace), tree)
	if err != nil {
		return nil, fmt.Errorf("error setting app resource tree: %s", err)
	}
	err = ctrl.cache.SetAppManagedResources(a.InstanceName(ctrl.namespace), managedResources)
	if err != nil {
		return nil, fmt.Errorf("error setting app managed resources: %s", err)
	}
	return tree, nil
}

// returns true of given resources exist in the namespace by default and not managed by the user
func isKnownOrphanedResourceExclusion(key kube.ResourceKey, proj *appv1.AppProject) bool {
	if key.Namespace == "default" && key.Group == "" && key.Kind == kube.ServiceKind && key.Name == "kubernetes" {
		return true
	}
	if key.Group == "" && key.Kind == kube.ServiceAccountKind && key.Name == "default" {
		return true
	}
	if key.Group == "" && key.Kind == "ConfigMap" && key.Name == "kube-root-ca.crt" {
		return true
	}
	list := proj.Spec.OrphanedResources.Ignore
	for _, item := range list {
		if item.Kind == "" || glob.Match(item.Kind, key.Kind) {
			if glob.Match(item.Group, key.Group) {
				if item.Name == "" || glob.Match(item.Name, key.Name) {
					return true
				}
			}
		}
	}
	return false
}

func (ctrl *ApplicationController) getResourceTree(a *appv1.Application, managedResources []*appv1.ResourceDiff) (*appv1.ApplicationTree, error) {
	nodes := make([]appv1.ResourceNode, 0)
	proj, err := ctrl.getAppProj(a)
	if err != nil {
		return nil, fmt.Errorf("failed to get project: %w", err)
	}

	orphanedNodesMap := make(map[kube.ResourceKey]appv1.ResourceNode)
	warnOrphaned := true
	if proj.Spec.OrphanedResources != nil {
		orphanedNodesMap, err = ctrl.stateCache.GetNamespaceTopLevelResources(a.Spec.Destination.Server, a.Spec.Destination.Namespace)
		if err != nil {
			return nil, fmt.Errorf("failed to get namespace top-level resources: %w", err)
		}
		warnOrphaned = proj.Spec.OrphanedResources.IsWarn()
	}
	for i := range managedResources {
		managedResource := managedResources[i]
		delete(orphanedNodesMap, kube.NewResourceKey(managedResource.Group, managedResource.Kind, managedResource.Namespace, managedResource.Name))
		var live = &unstructured.Unstructured{}
		err := json.Unmarshal([]byte(managedResource.LiveState), &live)
		if err != nil {
			return nil, fmt.Errorf("failed to unmarshal live state of managed resources: %w", err)
		}
		var target = &unstructured.Unstructured{}
		err = json.Unmarshal([]byte(managedResource.TargetState), &target)
		if err != nil {
			return nil, fmt.Errorf("failed to unmarshal target state of managed resources: %w", err)
		}

		if live == nil {
			nodes = append(nodes, appv1.ResourceNode{
				ResourceRef: appv1.ResourceRef{
					Version:   target.GroupVersionKind().Version,
					Name:      managedResource.Name,
					Kind:      managedResource.Kind,
					Group:     managedResource.Group,
					Namespace: managedResource.Namespace,
				},
			})
		} else {
			err := ctrl.stateCache.IterateHierarchy(a.Spec.Destination.Server, kube.GetResourceKey(live), func(child appv1.ResourceNode, appName string) bool {
				permitted, _ := proj.IsResourcePermitted(schema.GroupKind{Group: child.ResourceRef.Group, Kind: child.ResourceRef.Kind}, child.Namespace, a.Spec.Destination, func(project string) ([]*appv1.Cluster, error) {
					clusters, err := ctrl.db.GetProjectClusters(context.TODO(), project)
					if err != nil {
						return nil, fmt.Errorf("failed to get project clusters: %w", err)
					}
					return clusters, nil
				})
				if !permitted {
					return false
				}
				nodes = append(nodes, child)
				return true
			})
			if err != nil {
				return nil, fmt.Errorf("failed to iterate resource hierarchy: %w", err)
			}
		}
	}
	orphanedNodes := make([]appv1.ResourceNode, 0)
	for k := range orphanedNodesMap {
		if k.Namespace != "" && proj.IsGroupKindPermitted(k.GroupKind(), true) && !isKnownOrphanedResourceExclusion(k, proj) {
			err := ctrl.stateCache.IterateHierarchy(a.Spec.Destination.Server, k, func(child appv1.ResourceNode, appName string) bool {
				belongToAnotherApp := false
				if appName != "" {
					appKey := ctrl.toAppKey(appName)
					if _, exists, err := ctrl.appInformer.GetIndexer().GetByKey(appKey); exists && err == nil {
						belongToAnotherApp = true
					}
				}

				if belongToAnotherApp {
					return false
				}

				permitted, _ := proj.IsResourcePermitted(schema.GroupKind{Group: child.ResourceRef.Group, Kind: child.ResourceRef.Kind}, child.Namespace, a.Spec.Destination, func(project string) ([]*appv1.Cluster, error) {
					return ctrl.db.GetProjectClusters(context.TODO(), project)
				})

				if !permitted {
					return false
				}
				orphanedNodes = append(orphanedNodes, child)
				return true
			})
			if err != nil {
				return nil, err
			}
		}
	}
	var conditions []appv1.ApplicationCondition
	if len(orphanedNodes) > 0 && warnOrphaned {
		conditions = []appv1.ApplicationCondition{{
			Type:    appv1.ApplicationConditionOrphanedResourceWarning,
			Message: fmt.Sprintf("Application has %d orphaned resources", len(orphanedNodes)),
		}}
	}
	a.Status.SetConditions(conditions, map[appv1.ApplicationConditionType]bool{appv1.ApplicationConditionOrphanedResourceWarning: true})
	sort.Slice(orphanedNodes, func(i, j int) bool {
		return orphanedNodes[i].ResourceRef.String() < orphanedNodes[j].ResourceRef.String()
	})

	hosts, err := ctrl.getAppHosts(a, nodes)
	if err != nil {
		return nil, fmt.Errorf("failed to get app hosts: %w", err)
	}
	return &appv1.ApplicationTree{Nodes: nodes, OrphanedNodes: orphanedNodes, Hosts: hosts}, nil
}

func (ctrl *ApplicationController) getAppHosts(a *appv1.Application, appNodes []appv1.ResourceNode) ([]appv1.HostInfo, error) {
	supportedResourceNames := map[v1.ResourceName]bool{
		v1.ResourceCPU:     true,
		v1.ResourceStorage: true,
		v1.ResourceMemory:  true,
	}
	appPods := map[kube.ResourceKey]bool{}
	for _, node := range appNodes {
		if node.Group == "" && node.Kind == kube.PodKind {
			appPods[kube.NewResourceKey(node.Group, node.Kind, node.Namespace, node.Name)] = true
		}
	}

	allNodesInfo := map[string]statecache.NodeInfo{}
	allPodsByNode := map[string][]statecache.PodInfo{}
	appPodsByNode := map[string][]statecache.PodInfo{}
	err := ctrl.stateCache.IterateResources(a.Spec.Destination.Server, func(res *clustercache.Resource, info *statecache.ResourceInfo) {
		key := res.ResourceKey()

		switch {
		case info.NodeInfo != nil && key.Group == "" && key.Kind == "Node":
			allNodesInfo[key.Name] = *info.NodeInfo
		case info.PodInfo != nil && key.Group == "" && key.Kind == kube.PodKind:
			if appPods[key] {
				appPodsByNode[info.PodInfo.NodeName] = append(appPodsByNode[info.PodInfo.NodeName], *info.PodInfo)
			} else {
				allPodsByNode[info.PodInfo.NodeName] = append(allPodsByNode[info.PodInfo.NodeName], *info.PodInfo)
			}
		}
	})
	if err != nil {
		return nil, err
	}

	var hosts []appv1.HostInfo
	for nodeName, appPods := range appPodsByNode {
		node, ok := allNodesInfo[nodeName]
		if !ok {
			continue
		}

		neighbors := allPodsByNode[nodeName]

		resources := map[v1.ResourceName]appv1.HostResourceInfo{}
		for name, resource := range node.Capacity {
			info := resources[name]
			info.ResourceName = name
			info.Capacity += resource.MilliValue()
			resources[name] = info
		}

		for _, pod := range appPods {
			for name, resource := range pod.ResourceRequests {
				if !supportedResourceNames[name] {
					continue
				}

				info := resources[name]
				info.RequestedByApp += resource.MilliValue()
				resources[name] = info
			}
		}

		for _, pod := range neighbors {
			for name, resource := range pod.ResourceRequests {
				if !supportedResourceNames[name] || pod.Phase == v1.PodSucceeded || pod.Phase == v1.PodFailed {
					continue
				}
				info := resources[name]
				info.RequestedByNeighbors += resource.MilliValue()
				resources[name] = info
			}
		}

		var resourcesInfo []appv1.HostResourceInfo
		for _, info := range resources {
			if supportedResourceNames[info.ResourceName] && info.Capacity > 0 {
				resourcesInfo = append(resourcesInfo, info)
			}
		}
		sort.Slice(resourcesInfo, func(i, j int) bool {
			return resourcesInfo[i].ResourceName < resourcesInfo[j].ResourceName
		})
		hosts = append(hosts, appv1.HostInfo{Name: nodeName, SystemInfo: node.SystemInfo, ResourcesInfo: resourcesInfo})
	}
	return hosts, nil
}

func (ctrl *ApplicationController) hideSecretData(app *appv1.Application, comparisonResult *comparisonResult) ([]*appv1.ResourceDiff, error) {
	items := make([]*appv1.ResourceDiff, len(comparisonResult.managedResources))
	for i := range comparisonResult.managedResources {
		res := comparisonResult.managedResources[i]
		item := appv1.ResourceDiff{
			Namespace:       res.Namespace,
			Name:            res.Name,
			Group:           res.Group,
			Kind:            res.Kind,
			Hook:            res.Hook,
			ResourceVersion: res.ResourceVersion,
		}

		target := res.Target
		live := res.Live
		resDiff := res.Diff
		if res.Kind == kube.SecretKind && res.Group == "" {
			var err error
			target, live, err = diff.HideSecretData(res.Target, res.Live)
			if err != nil {
				return nil, fmt.Errorf("error hiding secret data: %s", err)
			}
			compareOptions, err := ctrl.settingsMgr.GetResourceCompareOptions()
			if err != nil {
				return nil, fmt.Errorf("error getting resource compare options: %s", err)
			}
			resourceOverrides, err := ctrl.settingsMgr.GetResourceOverrides()
			if err != nil {
				return nil, fmt.Errorf("error getting resource overrides: %s", err)
			}
			appLabelKey, err := ctrl.settingsMgr.GetAppInstanceLabelKey()
			if err != nil {
				return nil, fmt.Errorf("error getting app instance label key: %s", err)
			}
			trackingMethod, err := ctrl.settingsMgr.GetTrackingMethod()
			if err != nil {
				return nil, fmt.Errorf("error getting tracking method: %s", err)
			}

			clusterCache, err := ctrl.stateCache.GetClusterCache(app.Spec.Destination.Server)
			if err != nil {
				return nil, fmt.Errorf("error getting cluster cache: %s", err)
			}
			diffConfig, err := argodiff.NewDiffConfigBuilder().
				WithDiffSettings(app.Spec.IgnoreDifferences, resourceOverrides, compareOptions.IgnoreAggregatedRoles).
				WithTracking(appLabelKey, trackingMethod).
				WithNoCache().
				WithLogger(logutils.NewLogrusLogger(logutils.NewWithCurrentConfig())).
				WithGVKParser(clusterCache.GetGVKParser()).
				Build()
			if err != nil {
				return nil, fmt.Errorf("appcontroller error building diff config: %s", err)
			}

			diffResult, err := argodiff.StateDiff(live, target, diffConfig)
			if err != nil {
				return nil, fmt.Errorf("error applying diff: %s", err)
			}
			resDiff = diffResult
		}

		if live != nil {
			data, err := json.Marshal(live)
			if err != nil {
				return nil, fmt.Errorf("error marshaling live json: %s", err)
			}
			item.LiveState = string(data)
		} else {
			item.LiveState = "null"
		}

		if target != nil {
			data, err := json.Marshal(target)
			if err != nil {
				return nil, fmt.Errorf("error marshaling target json: %s", err)
			}
			item.TargetState = string(data)
		} else {
			item.TargetState = "null"
		}
		item.PredictedLiveState = string(resDiff.PredictedLive)
		item.NormalizedLiveState = string(resDiff.NormalizedLive)
		item.Modified = resDiff.Modified

		items[i] = &item
	}
	return items, nil
}

// Run starts the Application CRD controller.
func (ctrl *ApplicationController) Run(ctx context.Context, statusProcessors int, operationProcessors int) {
	defer runtime.HandleCrash()
	defer ctrl.appRefreshQueue.ShutDown()
	defer ctrl.appComparisonTypeRefreshQueue.ShutDown()
	defer ctrl.appOperationQueue.ShutDown()
	defer ctrl.projectRefreshQueue.ShutDown()

	ctrl.metricsServer.RegisterClustersInfoSource(ctx, ctrl.stateCache)
	ctrl.RegisterClusterSecretUpdater(ctx)

	go ctrl.appInformer.Run(ctx.Done())
	go ctrl.projInformer.Run(ctx.Done())

	errors.CheckError(ctrl.stateCache.Init())

	if !cache.WaitForCacheSync(ctx.Done(), ctrl.appInformer.HasSynced, ctrl.projInformer.HasSynced) {
		log.Error("Timed out waiting for caches to sync")
		return
	}

	go func() { errors.CheckError(ctrl.stateCache.Run(ctx)) }()
	go func() { errors.CheckError(ctrl.metricsServer.ListenAndServe()) }()

	for i := 0; i < statusProcessors; i++ {
		go wait.Until(func() {
			for ctrl.processAppRefreshQueueItem() {
			}
		}, time.Second, ctx.Done())
	}

	for i := 0; i < operationProcessors; i++ {
		go wait.Until(func() {
			for ctrl.processAppOperationQueueItem() {
			}
		}, time.Second, ctx.Done())
	}

	go wait.Until(func() {
		for ctrl.processAppComparisonTypeQueueItem() {
		}
	}, time.Second, ctx.Done())

	go wait.Until(func() {
		for ctrl.processProjectQueueItem() {
		}
	}, time.Second, ctx.Done())
	<-ctx.Done()
}

// requestAppRefresh adds a request for given app to the refresh queue. appName
// needs to be the qualified name of the application, i.e. <namespace>/<name>.
func (ctrl *ApplicationController) requestAppRefresh(appName string, compareWith *CompareWith, after *time.Duration) {
	key := ctrl.toAppKey(appName)

	if compareWith != nil && after != nil {
		ctrl.appComparisonTypeRefreshQueue.AddAfter(fmt.Sprintf("%s/%d", key, compareWith), *after)
	} else {
		if compareWith != nil {
			ctrl.refreshRequestedAppsMutex.Lock()
			ctrl.refreshRequestedApps[key] = compareWith.Max(ctrl.refreshRequestedApps[key])
			ctrl.refreshRequestedAppsMutex.Unlock()
		}
		if after != nil {
			ctrl.appRefreshQueue.AddAfter(key, *after)
			ctrl.appOperationQueue.AddAfter(key, *after)
		} else {
			ctrl.appRefreshQueue.Add(key)
			ctrl.appOperationQueue.Add(key)
		}
	}
}

func (ctrl *ApplicationController) isRefreshRequested(appName string) (bool, CompareWith) {
	ctrl.refreshRequestedAppsMutex.Lock()
	defer ctrl.refreshRequestedAppsMutex.Unlock()
	level, ok := ctrl.refreshRequestedApps[appName]
	if ok {
		delete(ctrl.refreshRequestedApps, appName)
	}
	return ok, level
}

func (ctrl *ApplicationController) processAppOperationQueueItem() (processNext bool) {
	appKey, shutdown := ctrl.appOperationQueue.Get()
	if shutdown {
		processNext = false
		return
	}
	processNext = true
	defer func() {
		if r := recover(); r != nil {
			log.Errorf("Recovered from panic: %+v\n%s", r, debug.Stack())
		}
		ctrl.appOperationQueue.Done(appKey)
	}()

	obj, exists, err := ctrl.appInformer.GetIndexer().GetByKey(appKey.(string))
	if err != nil {
		log.Errorf("Failed to get application '%s' from informer index: %+v", appKey, err)
		return
	}
	if !exists {
		// This happens after app was deleted, but the work queue still had an entry for it.
		return
	}
	origApp, ok := obj.(*appv1.Application)
	if !ok {
		log.Warnf("Key '%s' in index is not an application", appKey)
		return
	}
	app := origApp.DeepCopy()

	if app.Operation != nil {
		// If we get here, we are about to process an operation, but we cannot rely on informer since it might have stale data.
		// So always retrieve the latest version to ensure it is not stale to avoid unnecessary syncing.
		// We cannot rely on informer since applications might be updated by both application controller and api server.
		freshApp, err := ctrl.applicationClientset.ArgoprojV1alpha1().Applications(app.ObjectMeta.Namespace).Get(context.Background(), app.ObjectMeta.Name, metav1.GetOptions{})
		if err != nil {
			log.Errorf("Failed to retrieve latest application state: %v", err)
			return
		}
		app = freshApp
	}

	if app.Operation != nil {
		ctrl.processRequestedAppOperation(app)
	} else if app.DeletionTimestamp != nil && app.CascadedDeletion() {
		_, err = ctrl.finalizeApplicationDeletion(app, func(project string) ([]*appv1.Cluster, error) {
			return ctrl.db.GetProjectClusters(context.Background(), project)
		})
		if err != nil {
			ctrl.setAppCondition(app, appv1.ApplicationCondition{
				Type:    appv1.ApplicationConditionDeletionError,
				Message: err.Error(),
			})
			message := fmt.Sprintf("Unable to delete application resources: %v", err.Error())
			ctrl.auditLogger.LogAppEvent(app, argo.EventInfo{Reason: argo.EventReasonStatusRefreshed, Type: v1.EventTypeWarning}, message, "")
		}
	}
	return
}

func (ctrl *ApplicationController) processAppComparisonTypeQueueItem() (processNext bool) {
	key, shutdown := ctrl.appComparisonTypeRefreshQueue.Get()
	processNext = true

	defer func() {
		if r := recover(); r != nil {
			log.Errorf("Recovered from panic: %+v\n%s", r, debug.Stack())
		}
		ctrl.appComparisonTypeRefreshQueue.Done(key)
	}()
	if shutdown {
		processNext = false
		return
	}

	if parts := strings.Split(key.(string), "/"); len(parts) != 3 {
		log.Warnf("Unexpected key format in appComparisonTypeRefreshTypeQueue. Key should consists of namespace/name/comparisonType but got: %s", key.(string))
	} else {
		if compareWith, err := strconv.Atoi(parts[2]); err != nil {
			log.Warnf("Unable to parse comparison type: %v", err)
			return
		} else {
			ctrl.requestAppRefresh(ctrl.toAppQualifiedName(parts[1], parts[0]), CompareWith(compareWith).Pointer(), nil)
		}
	}
	return
}

func (ctrl *ApplicationController) processProjectQueueItem() (processNext bool) {
	key, shutdown := ctrl.projectRefreshQueue.Get()
	processNext = true

	defer func() {
		if r := recover(); r != nil {
			log.Errorf("Recovered from panic: %+v\n%s", r, debug.Stack())
		}
		ctrl.projectRefreshQueue.Done(key)
	}()
	if shutdown {
		processNext = false
		return
	}
	obj, exists, err := ctrl.projInformer.GetIndexer().GetByKey(key.(string))
	if err != nil {
		log.Errorf("Failed to get project '%s' from informer index: %+v", key, err)
		return
	}
	if !exists {
		// This happens after appproj was deleted, but the work queue still had an entry for it.
		return
	}
	origProj, ok := obj.(*appv1.AppProject)
	if !ok {
		log.Warnf("Key '%s' in index is not an appproject", key)
		return
	}

	if origProj.DeletionTimestamp != nil && origProj.HasFinalizer() {
		if err := ctrl.finalizeProjectDeletion(origProj.DeepCopy()); err != nil {
			log.Warnf("Failed to finalize project deletion: %v", err)
		}
	}
	return
}

func (ctrl *ApplicationController) finalizeProjectDeletion(proj *appv1.AppProject) error {
	apps, err := ctrl.appLister.Applications(ctrl.namespace).List(labels.Everything())
	if err != nil {
		return fmt.Errorf("error listing applications: %w", err)
	}
	appsCount := 0
	for i := range apps {
		if apps[i].Spec.GetProject() == proj.Name {
			appsCount++
		}
	}
	if appsCount == 0 {
		return ctrl.removeProjectFinalizer(proj)
	} else {
		log.Infof("Cannot remove project '%s' finalizer as is referenced by %d applications", proj.Name, appsCount)
	}
	return nil
}

func (ctrl *ApplicationController) removeProjectFinalizer(proj *appv1.AppProject) error {
	proj.RemoveFinalizer()
	var patch []byte
	patch, _ = json.Marshal(map[string]interface{}{
		"metadata": map[string]interface{}{
			"finalizers": proj.Finalizers,
		},
	})
	_, err := ctrl.applicationClientset.ArgoprojV1alpha1().AppProjects(ctrl.namespace).Patch(context.Background(), proj.Name, types.MergePatchType, patch, metav1.PatchOptions{})
	return err
}

// shouldBeDeleted returns whether a given resource obj should be deleted on cascade delete of application app
func (ctrl *ApplicationController) shouldBeDeleted(app *appv1.Application, obj *unstructured.Unstructured) bool {
	return !kube.IsCRD(obj) && !isSelfReferencedApp(app, kube.GetObjectRef(obj)) &&
		!resourceutil.HasAnnotationOption(obj, synccommon.AnnotationSyncOptions, synccommon.SyncOptionDisableDeletion) &&
		!resourceutil.HasAnnotationOption(obj, helm.ResourcePolicyAnnotation, helm.ResourcePolicyKeep)
}

func (ctrl *ApplicationController) getPermittedAppLiveObjects(app *appv1.Application, proj *appv1.AppProject, projectClusters func(project string) ([]*appv1.Cluster, error)) (map[kube.ResourceKey]*unstructured.Unstructured, error) {
	objsMap, err := ctrl.stateCache.GetManagedLiveObjs(app, []*unstructured.Unstructured{})
	if err != nil {
		return nil, err
	}
	// Don't delete live resources which are not permitted in the app project
	for k, v := range objsMap {
		permitted, err := proj.IsLiveResourcePermitted(v, app.Spec.Destination.Server, app.Spec.Destination.Name, projectClusters)

		if err != nil {
			return nil, err
		}

		if !permitted {
			delete(objsMap, k)
		}
	}
	return objsMap, nil
}

func (ctrl *ApplicationController) finalizeApplicationDeletion(app *appv1.Application, projectClusters func(project string) ([]*appv1.Cluster, error)) ([]*unstructured.Unstructured, error) {
	logCtx := log.WithField("application", app.QualifiedName())
	logCtx.Infof("Deleting resources")
	// Get refreshed application info, since informer app copy might be stale
	app, err := ctrl.applicationClientset.ArgoprojV1alpha1().Applications(app.Namespace).Get(context.Background(), app.Name, metav1.GetOptions{})
	if err != nil {
		if !apierr.IsNotFound(err) {
			logCtx.Errorf("Unable to get refreshed application info prior deleting resources: %v", err)
		}
		return nil, nil
	}
	proj, err := ctrl.getAppProj(app)
	if err != nil {
		return nil, err
	}

	// validDestination is true if the Application destination points to a cluster that is managed by Argo CD
	// (and thus either a cluster secret exists for it, or it's local); validDestination is false otherwise.
	validDestination := true

	// Validate the cluster using the Application destination's `name` field, if applicable,
	// and set the Server field, if needed.
	if err := argo.ValidateDestination(context.Background(), &app.Spec.Destination, ctrl.db); err != nil {
		log.Warnf("Unable to validate destination of the Application being deleted: %v", err)
		validDestination = false
	}

	objs := make([]*unstructured.Unstructured, 0)
	var cluster *appv1.Cluster

	// Attempt to validate the destination via its URL
	if validDestination {
		if cluster, err = ctrl.db.GetCluster(context.Background(), app.Spec.Destination.Server); err != nil {
			log.Warnf("Unable to locate cluster URL for Application being deleted: %v", err)
			validDestination = false
		}
	}

	if validDestination {
		// ApplicationDestination points to a valid cluster, so we may clean up the live objects

		objsMap, err := ctrl.getPermittedAppLiveObjects(app, proj, projectClusters)
		if err != nil {
			return nil, err
		}

		for k := range objsMap {
			// Wait for objects pending deletion to complete before proceeding with next sync wave
			if objsMap[k].GetDeletionTimestamp() != nil {
				logCtx.Infof("%d objects remaining for deletion", len(objsMap))
				return objs, nil
			}

			if ctrl.shouldBeDeleted(app, objsMap[k]) {
				objs = append(objs, objsMap[k])
			}
		}

		config := metrics.AddMetricsTransportWrapper(ctrl.metricsServer, app, cluster.RESTConfig())

		filteredObjs := FilterObjectsForDeletion(objs)

		propagationPolicy := metav1.DeletePropagationForeground
		if app.GetPropagationPolicy() == appv1.BackgroundPropagationPolicyFinalizer {
			propagationPolicy = metav1.DeletePropagationBackground
		}
		logCtx.Infof("Deleting application's resources with %s propagation policy", propagationPolicy)

		err = kube.RunAllAsync(len(filteredObjs), func(i int) error {
			obj := filteredObjs[i]
			return ctrl.kubectl.DeleteResource(context.Background(), config, obj.GroupVersionKind(), obj.GetName(), obj.GetNamespace(), metav1.DeleteOptions{PropagationPolicy: &propagationPolicy})
		})
		if err != nil {
			return objs, err
		}

		objsMap, err = ctrl.getPermittedAppLiveObjects(app, proj, projectClusters)
		if err != nil {
			return nil, err
		}

		for k, obj := range objsMap {
			if !ctrl.shouldBeDeleted(app, obj) {
				delete(objsMap, k)
			}
		}
		if len(objsMap) > 0 {
			logCtx.Infof("%d objects remaining for deletion", len(objsMap))
			return objs, nil
		}
	}

	if err := ctrl.cache.SetAppManagedResources(app.Name, nil); err != nil {
		return objs, err
	}

	if err := ctrl.cache.SetAppResourcesTree(app.Name, nil); err != nil {
		return objs, err
	}

	if err := ctrl.removeCascadeFinalizer(app); err != nil {
		return objs, err
	}

	if validDestination {
		logCtx.Infof("Successfully deleted %d resources", len(objs))
	} else {
		logCtx.Infof("Resource entries removed from undefined cluster")
	}

	ctrl.projectRefreshQueue.Add(fmt.Sprintf("%s/%s", ctrl.namespace, app.Spec.GetProject()))
	return objs, nil
}

func (ctrl *ApplicationController) removeCascadeFinalizer(app *appv1.Application) error {
	_, err := ctrl.getAppProj(app)
	if err != nil {
		return fmt.Errorf("error getting project: %w", err)
	}
	app.UnSetCascadedDeletion()
	var patch []byte
	patch, _ = json.Marshal(map[string]interface{}{
		"metadata": map[string]interface{}{
			"finalizers": app.Finalizers,
		},
	})

	_, err = ctrl.applicationClientset.ArgoprojV1alpha1().Applications(app.Namespace).Patch(context.Background(), app.Name, types.MergePatchType, patch, metav1.PatchOptions{})
	return err
}

func (ctrl *ApplicationController) setAppCondition(app *appv1.Application, condition appv1.ApplicationCondition) {
	// do nothing if app already has same condition
	for _, c := range app.Status.Conditions {
		if c.Message == condition.Message && c.Type == condition.Type {
			return
		}
	}

	app.Status.SetConditions([]appv1.ApplicationCondition{condition}, map[appv1.ApplicationConditionType]bool{condition.Type: true})

	var patch []byte
	patch, err := json.Marshal(map[string]interface{}{
		"status": map[string]interface{}{
			"conditions": app.Status.Conditions,
		},
	})
	if err == nil {
		_, err = ctrl.applicationClientset.ArgoprojV1alpha1().Applications(app.Namespace).Patch(context.Background(), app.Name, types.MergePatchType, patch, metav1.PatchOptions{})
	}
	if err != nil {
		log.Errorf("Unable to set application condition: %v", err)
	}
}

func (ctrl *ApplicationController) processRequestedAppOperation(app *appv1.Application) {
	logCtx := log.WithField("application", app.QualifiedName())
	var state *appv1.OperationState
	// Recover from any unexpected panics and automatically set the status to be failed
	defer func() {
		if r := recover(); r != nil {
			logCtx.Errorf("Recovered from panic: %+v\n%s", r, debug.Stack())
			state.Phase = synccommon.OperationError
			if rerr, ok := r.(error); ok {
				state.Message = rerr.Error()
			} else {
				state.Message = fmt.Sprintf("%v", r)
			}
			ctrl.setOperationState(app, state)
		}
	}()
	terminating := false
	if isOperationInProgress(app) {
		state = app.Status.OperationState.DeepCopy()
		terminating = state.Phase == synccommon.OperationTerminating
		// Failed  operation with retry strategy might have be in-progress and has completion time
		if state.FinishedAt != nil && !terminating {
			retryAt, err := app.Status.OperationState.Operation.Retry.NextRetryAt(state.FinishedAt.Time, state.RetryCount)
			if err != nil {
				state.Phase = synccommon.OperationFailed
				state.Message = err.Error()
				ctrl.setOperationState(app, state)
				return
			}
			retryAfter := time.Until(retryAt)
			if retryAfter > 0 {
				logCtx.Infof("Skipping retrying in-progress operation. Attempting again at: %s", retryAt.Format(time.RFC3339))
				ctrl.requestAppRefresh(app.QualifiedName(), CompareWithLatest.Pointer(), &retryAfter)
				return
			} else {
				// retrying operation. remove previous failure time in app since it is used as a trigger
				// that previous failed and operation should be retried
				state.FinishedAt = nil
				ctrl.setOperationState(app, state)
				// Get rid of sync results and null out previous operation completion time
				state.SyncResult = nil
			}
		} else {
			logCtx.Infof("Resuming in-progress operation. phase: %s, message: %s", state.Phase, state.Message)
		}
	} else {
		state = &appv1.OperationState{Phase: synccommon.OperationRunning, Operation: *app.Operation, StartedAt: metav1.Now()}
		ctrl.setOperationState(app, state)
		logCtx.Infof("Initialized new operation: %v", *app.Operation)
	}

	if err := argo.ValidateDestination(context.Background(), &app.Spec.Destination, ctrl.db); err != nil {
		state.Phase = synccommon.OperationFailed
		state.Message = err.Error()
	} else {
		ctrl.appStateManager.SyncAppState(app, state)
	}

	// Check whether application is allowed to use project
	_, err := ctrl.getAppProj(app)
	if err != nil {
		state.Phase = synccommon.OperationError
		state.Message = err.Error()
	}

	if state.Phase == synccommon.OperationRunning {
		// It's possible for an app to be terminated while we were operating on it. We do not want
		// to clobber the Terminated state with Running. Get the latest app state to check for this.
		freshApp, err := ctrl.applicationClientset.ArgoprojV1alpha1().Applications(app.Namespace).Get(context.Background(), app.ObjectMeta.Name, metav1.GetOptions{})
		if err == nil {
			// App may have lost permissions to use the project meanwhile.
			_, err = ctrl.getAppProj(freshApp)
			if err != nil {
				state.Phase = synccommon.OperationFailed
				state.Message = fmt.Sprintf("operation not allowed: %v", err)
			}
			if freshApp.Status.OperationState != nil && freshApp.Status.OperationState.Phase == synccommon.OperationTerminating {
				state.Phase = synccommon.OperationTerminating
				state.Message = "operation is terminating"
				// after this, we will get requeued to the workqueue, but next time the
				// SyncAppState will operate in a Terminating phase, allowing the worker to perform
				// cleanup (e.g. delete jobs, workflows, etc...)
			}
		}
	} else if state.Phase == synccommon.OperationFailed || state.Phase == synccommon.OperationError {
		if !terminating && (state.RetryCount < state.Operation.Retry.Limit || state.Operation.Retry.Limit < 0) {
			now := metav1.Now()
			state.FinishedAt = &now
			if retryAt, err := state.Operation.Retry.NextRetryAt(now.Time, state.RetryCount); err != nil {
				state.Phase = synccommon.OperationFailed
				state.Message = fmt.Sprintf("%s (failed to retry: %v)", state.Message, err)
			} else {
				state.Phase = synccommon.OperationRunning
				state.RetryCount++
				state.Message = fmt.Sprintf("%s. Retrying attempt #%d at %s.", state.Message, state.RetryCount, retryAt.Format(time.Kitchen))
			}
		} else if state.RetryCount > 0 {
			state.Message = fmt.Sprintf("%s (retried %d times).", state.Message, state.RetryCount)
		}

	}

	ctrl.setOperationState(app, state)
	if state.Phase.Completed() && (app.Operation.Sync != nil && !app.Operation.Sync.DryRun) {
		// if we just completed an operation, force a refresh so that UI will report up-to-date
		// sync/health information
		if _, err := cache.MetaNamespaceKeyFunc(app); err == nil {
			// force app refresh with using CompareWithLatest comparison type and trigger app reconciliation loop
			ctrl.requestAppRefresh(app.QualifiedName(), CompareWithLatest.Pointer(), nil)
		} else {
			logCtx.Warnf("Fails to requeue application: %v", err)
		}
	}
}

func (ctrl *ApplicationController) setOperationState(app *appv1.Application, state *appv1.OperationState) {
	kube.RetryUntilSucceed(context.Background(), updateOperationStateTimeout, "Update application operation state", logutils.NewLogrusLogger(logutils.NewWithCurrentConfig()), func() error {
		if state.Phase == "" {
			// expose any bugs where we neglect to set phase
			panic("no phase was set")
		}
		if state.Phase.Completed() {
			now := metav1.Now()
			state.FinishedAt = &now
		}
		patch := map[string]interface{}{
			"status": map[string]interface{}{
				"operationState": state,
			},
		}
		if state.Phase.Completed() {
			// If operation is completed, clear the operation field to indicate no operation is
			// in progress.
			patch["operation"] = nil
		}
		if reflect.DeepEqual(app.Status.OperationState, state) {
			log.Infof("No operation updates necessary to '%s'. Skipping patch", app.QualifiedName())
			return nil
		}
		patchJSON, err := json.Marshal(patch)
		if err != nil {
			return fmt.Errorf("error marshaling json: %w", err)
		}
		if app.Status.OperationState != nil && app.Status.OperationState.FinishedAt != nil && state.FinishedAt == nil {
			patchJSON, err = jsonpatch.MergeMergePatches(patchJSON, []byte(`{"status": {"operationState": {"finishedAt": null}}}`))
			if err != nil {
				return fmt.Errorf("error merging operation state patch: %w", err)
			}
		}

		appClient := ctrl.applicationClientset.ArgoprojV1alpha1().Applications(app.Namespace)
		_, err = appClient.Patch(context.Background(), app.Name, types.MergePatchType, patchJSON, metav1.PatchOptions{})
		if err != nil {
			// Stop retrying updating deleted application
			if apierr.IsNotFound(err) {
				return nil
			}
			return fmt.Errorf("error patching application with operation state: %w", err)
		}
		log.Infof("updated '%s' operation (phase: %s)", app.QualifiedName(), state.Phase)
		if state.Phase.Completed() {
			eventInfo := argo.EventInfo{Reason: argo.EventReasonOperationCompleted}
			var messages []string
			if state.Operation.Sync != nil && len(state.Operation.Sync.Resources) > 0 {
				messages = []string{"Partial sync operation"}
			} else {
				messages = []string{"Sync operation"}
			}
			if state.SyncResult != nil {
				messages = append(messages, "to", state.SyncResult.Revision)
			}
			if state.Phase.Successful() {
				eventInfo.Type = v1.EventTypeNormal
				messages = append(messages, "succeeded")
			} else {
				eventInfo.Type = v1.EventTypeWarning
				messages = append(messages, "failed:", state.Message)
			}
			ctrl.auditLogger.LogAppEvent(app, eventInfo, strings.Join(messages, " "), "")
			ctrl.metricsServer.IncSync(app, state)
		}
		return nil
	})
}

func (ctrl *ApplicationController) processAppRefreshQueueItem() (processNext bool) {
	appKey, shutdown := ctrl.appRefreshQueue.Get()
	if shutdown {
		processNext = false
		return
	}
	processNext = true
	defer func() {
		if r := recover(); r != nil {
			log.Errorf("Recovered from panic: %+v\n%s", r, debug.Stack())
		}
		ctrl.appRefreshQueue.Done(appKey)
	}()
	obj, exists, err := ctrl.appInformer.GetIndexer().GetByKey(appKey.(string))
	if err != nil {
		log.Errorf("Failed to get application '%s' from informer index: %+v", appKey, err)
		return
	}
	if !exists {
		// This happens after app was deleted, but the work queue still had an entry for it.
		return
	}
	origApp, ok := obj.(*appv1.Application)
	if !ok {
		log.Warnf("Key '%s' in index is not an application", appKey)
		return
	}
	origApp = origApp.DeepCopy()
	needRefresh, refreshType, comparisonLevel := ctrl.needRefreshAppStatus(origApp, ctrl.statusRefreshTimeout, ctrl.statusHardRefreshTimeout)

	if !needRefresh {
		return
	}
	app := origApp.DeepCopy()
	logCtx := log.WithFields(log.Fields{"application": app.QualifiedName()})

	startTime := time.Now()
	defer func() {
		reconcileDuration := time.Since(startTime)
		ctrl.metricsServer.IncReconcile(origApp, reconcileDuration)
		logCtx.WithFields(log.Fields{
			"time_ms":        reconcileDuration.Milliseconds(),
			"level":          comparisonLevel,
			"dest-server":    origApp.Spec.Destination.Server,
			"dest-name":      origApp.Spec.Destination.Name,
			"dest-namespace": origApp.Spec.Destination.Namespace,
		}).Info("Reconciliation completed")
	}()

	if comparisonLevel == ComparisonWithNothing {
		managedResources := make([]*appv1.ResourceDiff, 0)
		if err := ctrl.cache.GetAppManagedResources(app.InstanceName(ctrl.namespace), &managedResources); err != nil {
			logCtx.Warnf("Failed to get cached managed resources for tree reconciliation, fall back to full reconciliation")
		} else {
			var tree *appv1.ApplicationTree
			if tree, err = ctrl.getResourceTree(app, managedResources); err == nil {
				app.Status.Summary = tree.GetSummary(app)
				if err := ctrl.cache.SetAppResourcesTree(app.InstanceName(ctrl.namespace), tree); err != nil {
					logCtx.Errorf("Failed to cache resources tree: %v", err)
					return
				}
			}

			ctrl.persistAppStatus(origApp, &app.Status)
			return
		}
	}

	project, hasErrors := ctrl.refreshAppConditions(app)
	if hasErrors {
		app.Status.Sync.Status = appv1.SyncStatusCodeUnknown
		app.Status.Health.Status = health.HealthStatusUnknown
		ctrl.persistAppStatus(origApp, &app.Status)

		if err := ctrl.cache.SetAppResourcesTree(app.InstanceName(ctrl.namespace), &appv1.ApplicationTree{}); err != nil {
			log.Warnf("failed to set app resource tree: %v", err)
		}
		if err := ctrl.cache.SetAppManagedResources(app.InstanceName(ctrl.namespace), nil); err != nil {
			log.Warnf("failed to set app managed resources tree: %v", err)
		}
		return
	}

	var localManifests []string
	if opState := app.Status.OperationState; opState != nil && opState.Operation.Sync != nil {
		localManifests = opState.Operation.Sync.Manifests
	}

	revisions := make([]string, 0)
	sources := make([]appv1.ApplicationSource, 0)

	hasMultipleSources := app.Spec.HasMultipleSources()

	// If we have multiple sources, we use all the sources under `sources` field and ignore source under `source` field.
	// else we use the source under the source field.
	if hasMultipleSources {
		for _, source := range app.Spec.Sources {
			// We do not perform any filtering of duplicate sources.
			// Argo CD will apply and update the resources generated from the sources automatically
			// based on the order in which manifests were generated
			sources = append(sources, source)
			revisions = append(revisions, source.TargetRevision)
		}
		if comparisonLevel == CompareWithRecent {
			revisions = app.Status.Sync.Revisions
		}
	} else {
		revision := app.Spec.GetSource().TargetRevision
		if comparisonLevel == CompareWithRecent {
			revision = app.Status.Sync.Revision
		}
		revisions = append(revisions, revision)
		sources = append(sources, app.Spec.GetSource())
	}
	now := metav1.Now()

	compareResult := ctrl.appStateManager.CompareAppState(app, project, revisions, sources,
		refreshType == appv1.RefreshTypeHard,
		comparisonLevel == CompareWithLatestForceResolve, localManifests, hasMultipleSources)

	for k, v := range compareResult.timings {
		logCtx = logCtx.WithField(k, v.Milliseconds())
	}

	ctrl.normalizeApplication(origApp, app)

	tree, err := ctrl.setAppManagedResources(app, compareResult)
	if err != nil {
		logCtx.Errorf("Failed to cache app resources: %v", err)
	} else {
		app.Status.Summary = tree.GetSummary(app)
	}

	if project.Spec.SyncWindows.Matches(app).CanSync(false) {
		syncErrCond := ctrl.autoSync(app, compareResult.syncStatus, compareResult.resources)
		if syncErrCond != nil {
			app.Status.SetConditions(
				[]appv1.ApplicationCondition{*syncErrCond},
				map[appv1.ApplicationConditionType]bool{appv1.ApplicationConditionSyncError: true},
			)
		} else {
			app.Status.SetConditions(
				[]appv1.ApplicationCondition{},
				map[appv1.ApplicationConditionType]bool{appv1.ApplicationConditionSyncError: true},
			)
		}
	} else {
		logCtx.Info("Sync prevented by sync window")
	}

	if app.Status.ReconciledAt == nil || comparisonLevel >= CompareWithLatest {
		app.Status.ReconciledAt = &now
	}
	app.Status.Sync = *compareResult.syncStatus
	app.Status.Health = *compareResult.healthStatus
	app.Status.Resources = compareResult.resources
	sort.Slice(app.Status.Resources, func(i, j int) bool {
		return resourceStatusKey(app.Status.Resources[i]) < resourceStatusKey(app.Status.Resources[j])
	})
	app.Status.SourceType = compareResult.appSourceType
	app.Status.SourceTypes = compareResult.appSourceTypes
	ctrl.persistAppStatus(origApp, &app.Status)
	return
}

func resourceStatusKey(res appv1.ResourceStatus) string {
	return strings.Join([]string{res.Group, res.Kind, res.Namespace, res.Name}, "/")
}

func currentSourceEqualsSyncedSource(app *appv1.Application) bool {
	if app.Spec.HasMultipleSources() {
		return app.Spec.Sources.Equals(app.Status.Sync.ComparedTo.Sources)
	}
	return app.Spec.Source.Equals(&app.Status.Sync.ComparedTo.Source)
}

// needRefreshAppStatus answers if application status needs to be refreshed.
// Returns true if application never been compared, has changed or comparison result has expired.
// Additionally returns whether full refresh was requested or not.
// If full refresh is requested then target and live state should be reconciled, else only live state tree should be updated.
func (ctrl *ApplicationController) needRefreshAppStatus(app *appv1.Application, statusRefreshTimeout, statusHardRefreshTimeout time.Duration) (bool, appv1.RefreshType, CompareWith) {
	logCtx := log.WithFields(log.Fields{"application": app.QualifiedName()})
	var reason string
	compareWith := CompareWithLatest
	refreshType := appv1.RefreshTypeNormal
	softExpired := app.Status.ReconciledAt == nil || app.Status.ReconciledAt.Add(statusRefreshTimeout).Before(time.Now().UTC())
	hardExpired := (app.Status.ReconciledAt == nil || app.Status.ReconciledAt.Add(statusHardRefreshTimeout).Before(time.Now().UTC())) && statusHardRefreshTimeout.Seconds() != 0

	if requestedType, ok := app.IsRefreshRequested(); ok {
		compareWith = CompareWithLatestForceResolve
		// user requested app refresh.
		refreshType = requestedType
		reason = fmt.Sprintf("%s refresh requested", refreshType)
	} else {
		if !currentSourceEqualsSyncedSource(app) {
			reason = "spec.source differs"
			compareWith = CompareWithLatestForceResolve
			if app.Spec.HasMultipleSources() {
				reason = "at least one of the spec.sources differs"
			}
		} else if hardExpired || softExpired {
			// The commented line below mysteriously crashes if app.Status.ReconciledAt is nil
			// reason = fmt.Sprintf("comparison expired. reconciledAt: %v, expiry: %v", app.Status.ReconciledAt, statusRefreshTimeout)
			//TODO: find existing Golang bug or create a new one
			reconciledAtStr := "never"
			if app.Status.ReconciledAt != nil {
				reconciledAtStr = app.Status.ReconciledAt.String()
			}
			reason = fmt.Sprintf("comparison expired, requesting refresh. reconciledAt: %v, expiry: %v", reconciledAtStr, statusRefreshTimeout)
			if hardExpired {
				reason = fmt.Sprintf("comparison expired, requesting hard refresh. reconciledAt: %v, expiry: %v", reconciledAtStr, statusHardRefreshTimeout)
				refreshType = appv1.RefreshTypeHard
			}
		} else if !app.Spec.Destination.Equals(app.Status.Sync.ComparedTo.Destination) {
			reason = "spec.destination differs"
		} else if requested, level := ctrl.isRefreshRequested(app.QualifiedName()); requested {
			compareWith = level
			reason = "controller refresh requested"
		}
	}

	if reason != "" {
		logCtx.Infof("Refreshing app status (%s), level (%d)", reason, compareWith)
		return true, refreshType, compareWith
	}
	return false, refreshType, compareWith
}

func (ctrl *ApplicationController) refreshAppConditions(app *appv1.Application) (*appv1.AppProject, bool) {
	errorConditions := make([]appv1.ApplicationCondition, 0)
	proj, err := ctrl.getAppProj(app)
	if err != nil {
		errorConditions = append(errorConditions, ctrl.projectErrorToCondition(err, app))
	} else {
		specConditions, err := argo.ValidatePermissions(context.Background(), &app.Spec, proj, ctrl.db)
		if err != nil {
			errorConditions = append(errorConditions, appv1.ApplicationCondition{
				Type:    appv1.ApplicationConditionUnknownError,
				Message: err.Error(),
			})
		} else {
			errorConditions = append(errorConditions, specConditions...)
		}
	}
	app.Status.SetConditions(errorConditions, map[appv1.ApplicationConditionType]bool{
		appv1.ApplicationConditionInvalidSpecError: true,
		appv1.ApplicationConditionUnknownError:     true,
	})
	return proj, len(errorConditions) > 0
}

// normalizeApplication normalizes an application.spec and additionally persists updates if it changed
func (ctrl *ApplicationController) normalizeApplication(orig, app *appv1.Application) {
	logCtx := log.WithFields(log.Fields{"application": app.QualifiedName()})
	app.Spec = *argo.NormalizeApplicationSpec(&app.Spec)

	patch, modified, err := diff.CreateTwoWayMergePatch(orig, app, appv1.Application{})

	if err != nil {
		logCtx.Errorf("error constructing app spec patch: %v", err)
	} else if modified {
		appClient := ctrl.applicationClientset.ArgoprojV1alpha1().Applications(app.Namespace)
		_, err = appClient.Patch(context.Background(), app.Name, types.MergePatchType, patch, metav1.PatchOptions{})
		if err != nil {
			logCtx.Errorf("Error persisting normalized application spec: %v", err)
		} else {
			logCtx.Infof("Normalized app spec: %s", string(patch))
		}
	}
}

// persistAppStatus persists updates to application status. If no changes were made, it is a no-op
func (ctrl *ApplicationController) persistAppStatus(orig *appv1.Application, newStatus *appv1.ApplicationStatus) {
	logCtx := log.WithFields(log.Fields{"application": orig.QualifiedName()})
	if orig.Status.Sync.Status != newStatus.Sync.Status {
		message := fmt.Sprintf("Updated sync status: %s -> %s", orig.Status.Sync.Status, newStatus.Sync.Status)
		ctrl.auditLogger.LogAppEvent(orig, argo.EventInfo{Reason: argo.EventReasonResourceUpdated, Type: v1.EventTypeNormal}, message, "")
	}
	if orig.Status.Health.Status != newStatus.Health.Status {
		message := fmt.Sprintf("Updated health status: %s -> %s", orig.Status.Health.Status, newStatus.Health.Status)
		ctrl.auditLogger.LogAppEvent(orig, argo.EventInfo{Reason: argo.EventReasonResourceUpdated, Type: v1.EventTypeNormal}, message, "")
	}
	var newAnnotations map[string]string
	if orig.GetAnnotations() != nil {
		newAnnotations = make(map[string]string)
		for k, v := range orig.GetAnnotations() {
			newAnnotations[k] = v
		}
		delete(newAnnotations, appv1.AnnotationKeyRefresh)
	}
	patch, modified, err := diff.CreateTwoWayMergePatch(
		&appv1.Application{ObjectMeta: metav1.ObjectMeta{Annotations: orig.GetAnnotations()}, Status: orig.Status},
		&appv1.Application{ObjectMeta: metav1.ObjectMeta{Annotations: newAnnotations}, Status: *newStatus}, appv1.Application{})
	if err != nil {
		logCtx.Errorf("Error constructing app status patch: %v", err)
		return
	}
	if !modified {
		logCtx.Infof("No status changes. Skipping patch")
		return
	}
	appClient := ctrl.applicationClientset.ArgoprojV1alpha1().Applications(orig.Namespace)
	_, err = appClient.Patch(context.Background(), orig.Name, types.MergePatchType, patch, metav1.PatchOptions{})
	if err != nil {
		logCtx.Warnf("Error updating application: %v", err)
	} else {
		logCtx.Infof("Update successful")
	}
}

// autoSync will initiate a sync operation for an application configured with automated sync
func (ctrl *ApplicationController) autoSync(app *appv1.Application, syncStatus *appv1.SyncStatus, resources []appv1.ResourceStatus) *appv1.ApplicationCondition {
	if app.Spec.SyncPolicy == nil || app.Spec.SyncPolicy.Automated == nil {
		return nil
	}
	logCtx := log.WithFields(log.Fields{"application": app.QualifiedName()})

	if app.Operation != nil {
		logCtx.Infof("Skipping auto-sync: another operation is in progress")
		return nil
	}
	if app.DeletionTimestamp != nil && !app.DeletionTimestamp.IsZero() {
		logCtx.Infof("Skipping auto-sync: deletion in progress")
		return nil
	}

	// Only perform auto-sync if we detect OutOfSync status. This is to prevent us from attempting
	// a sync when application is already in a Synced or Unknown state
	if syncStatus.Status != appv1.SyncStatusCodeOutOfSync {
		logCtx.Infof("Skipping auto-sync: application status is %s", syncStatus.Status)
		return nil
	}

	if !app.Spec.SyncPolicy.Automated.Prune {
		requirePruneOnly := true
		for _, r := range resources {
			if r.Status != appv1.SyncStatusCodeSynced && !r.RequiresPruning {
				requirePruneOnly = false
				break
			}
		}
		if requirePruneOnly {
			logCtx.Infof("Skipping auto-sync: need to prune extra resources only but automated prune is disabled")
			return nil
		}
	}

	desiredCommitSHA := syncStatus.Revision
	desiredCommitSHAsMS := syncStatus.Revisions
	alreadyAttempted, attemptPhase := alreadyAttemptedSync(app, desiredCommitSHA, desiredCommitSHAsMS, app.Spec.HasMultipleSources())
	selfHeal := app.Spec.SyncPolicy.Automated.SelfHeal
	op := appv1.Operation{
		Sync: &appv1.SyncOperation{
			Revision:    desiredCommitSHA,
			Prune:       app.Spec.SyncPolicy.Automated.Prune,
			SyncOptions: app.Spec.SyncPolicy.SyncOptions,
			Revisions:   desiredCommitSHAsMS,
		},
		InitiatedBy: appv1.OperationInitiator{Automated: true},
		Retry:       appv1.RetryStrategy{Limit: 5},
	}
	if app.Spec.SyncPolicy.Retry != nil {
		op.Retry = *app.Spec.SyncPolicy.Retry
	}
	// It is possible for manifests to remain OutOfSync even after a sync/kubectl apply (e.g.
	// auto-sync with pruning disabled). We need to ensure that we do not keep Syncing an
	// application in an infinite loop. To detect this, we only attempt the Sync if the revision
	// and parameter overrides are different from our most recent sync operation.
	if alreadyAttempted && (!selfHeal || !attemptPhase.Successful()) {
		if !attemptPhase.Successful() {
			logCtx.Warnf("Skipping auto-sync: failed previous sync attempt to %s", desiredCommitSHA)
			message := fmt.Sprintf("Failed sync attempt to %s: %s", desiredCommitSHA, app.Status.OperationState.Message)
			return &appv1.ApplicationCondition{Type: appv1.ApplicationConditionSyncError, Message: message}
		}
		logCtx.Infof("Skipping auto-sync: most recent sync already to %s", desiredCommitSHA)
		return nil
	} else if alreadyAttempted && selfHeal {
		if shouldSelfHeal, retryAfter := ctrl.shouldSelfHeal(app); shouldSelfHeal {
			for _, resource := range resources {
				if resource.Status != appv1.SyncStatusCodeSynced {
					op.Sync.Resources = append(op.Sync.Resources, appv1.SyncOperationResource{
						Kind:  resource.Kind,
						Group: resource.Group,
						Name:  resource.Name,
					})
				}
			}
		} else {
			logCtx.Infof("Skipping auto-sync: already attempted sync to %s with timeout %v (retrying in %v)", desiredCommitSHA, ctrl.selfHealTimeout, retryAfter)
			ctrl.requestAppRefresh(app.QualifiedName(), CompareWithLatest.Pointer(), &retryAfter)
			return nil
		}

	}

	if app.Spec.SyncPolicy.Automated.Prune && !app.Spec.SyncPolicy.Automated.AllowEmpty {
		bAllNeedPrune := true
		for _, r := range resources {
			if !r.RequiresPruning {
				bAllNeedPrune = false
			}
		}
		if bAllNeedPrune {
			message := fmt.Sprintf("Skipping sync attempt to %s: auto-sync will wipe out all resources", desiredCommitSHA)
			logCtx.Warnf(message)
			return &appv1.ApplicationCondition{Type: appv1.ApplicationConditionSyncError, Message: message}
		}
	}
	appIf := ctrl.applicationClientset.ArgoprojV1alpha1().Applications(app.Namespace)
	_, err := argo.SetAppOperation(appIf, app.Name, &op)
	if err != nil {
		logCtx.Errorf("Failed to initiate auto-sync to %s: %v", desiredCommitSHA, err)
		return &appv1.ApplicationCondition{Type: appv1.ApplicationConditionSyncError, Message: err.Error()}
	}
	message := fmt.Sprintf("Initiated automated sync to '%s'", desiredCommitSHA)
	ctrl.auditLogger.LogAppEvent(app, argo.EventInfo{Reason: argo.EventReasonOperationStarted, Type: v1.EventTypeNormal}, message, "")
	logCtx.Info(message)
	return nil
}

// alreadyAttemptedSync returns whether or not the most recent sync was performed against the
// commitSHA and with the same app source config which are currently set in the app
func alreadyAttemptedSync(app *appv1.Application, commitSHA string, commitSHAsMS []string, hasMultipleSources bool) (bool, synccommon.OperationPhase) {
	if app.Status.OperationState == nil || app.Status.OperationState.Operation.Sync == nil || app.Status.OperationState.SyncResult == nil {
		return false, ""
	}
	if hasMultipleSources {
		if !reflect.DeepEqual(app.Status.OperationState.SyncResult.Revisions, commitSHAsMS) {
			return false, ""
		}
	} else {
		if app.Status.OperationState.SyncResult.Revision != commitSHA {
			return false, ""
		}
	}

	if hasMultipleSources {
		// Ignore differences in target revision, since we already just verified commitSHAs are equal,
		// and we do not want to trigger auto-sync due to things like HEAD != master
		specSources := app.Spec.Sources.DeepCopy()
		syncSources := app.Status.OperationState.SyncResult.Sources.DeepCopy()
		for _, source := range specSources {
			source.TargetRevision = ""
		}
		for _, source := range syncSources {
			source.TargetRevision = ""
		}
		return reflect.DeepEqual(app.Spec.Sources, app.Status.OperationState.SyncResult.Sources), app.Status.OperationState.Phase
	} else {
		// Ignore differences in target revision, since we already just verified commitSHAs are equal,
		// and we do not want to trigger auto-sync due to things like HEAD != master
		specSource := app.Spec.Source.DeepCopy()
		specSource.TargetRevision = ""
		syncResSource := app.Status.OperationState.SyncResult.Source.DeepCopy()
		syncResSource.TargetRevision = ""
		return reflect.DeepEqual(app.Spec.GetSource(), app.Status.OperationState.SyncResult.Source), app.Status.OperationState.Phase
	}
}

func (ctrl *ApplicationController) shouldSelfHeal(app *appv1.Application) (bool, time.Duration) {
	if app.Status.OperationState == nil {
		return true, time.Duration(0)
	}

	var retryAfter time.Duration
	if app.Status.OperationState.FinishedAt == nil {
		retryAfter = ctrl.selfHealTimeout
	} else {
		retryAfter = ctrl.selfHealTimeout - time.Since(app.Status.OperationState.FinishedAt.Time)
	}
	return retryAfter <= 0, retryAfter
}

func (ctrl *ApplicationController) canProcessApp(obj interface{}) bool {
	app, ok := obj.(*appv1.Application)
	if !ok {
		return false
	}

	// Only process given app if it exists in a watched namespace, or in the
	// control plane's namespace.
	if app.Namespace != ctrl.namespace && !glob.MatchStringInList(ctrl.applicationNamespaces, app.Namespace, false) {
		return false
	}

<<<<<<< HEAD
=======
	if annotations := app.GetAnnotations(); annotations != nil {
		if skipVal, ok := annotations[common.AnnotationKeyAppSkipReconcile]; ok {
			logCtx := log.WithFields(log.Fields{"application": app.QualifiedName()})
			if skipReconcile, err := strconv.ParseBool(skipVal); err == nil {
				if skipReconcile {
					logCtx.Debugf("Skipping Application reconcile based on annotation %s", common.AnnotationKeyAppSkipReconcile)
					return false
				}
			} else {
				logCtx.Debugf("Unable to determine if Application should skip reconcile based on annotation %s: %v", common.AnnotationKeyAppSkipReconcile, err)
			}
		}
	}

>>>>>>> ecbb7aa0
	if ctrl.clusterFilter != nil {
		cluster, err := ctrl.db.GetCluster(context.Background(), app.Spec.Destination.Server)
		if err != nil {
			return ctrl.clusterFilter(nil)
		}
		return ctrl.clusterFilter(cluster)
	}

	return true
}

func (ctrl *ApplicationController) newApplicationInformerAndLister() (cache.SharedIndexInformer, applisters.ApplicationLister) {
	watchNamespace := ctrl.namespace
	// If we have at least one additional namespace configured, we need to
	// watch on them all.
	if len(ctrl.applicationNamespaces) > 0 {
		watchNamespace = ""
	}
	refreshTimeout := ctrl.statusRefreshTimeout
	if ctrl.statusHardRefreshTimeout.Seconds() != 0 && (ctrl.statusHardRefreshTimeout < ctrl.statusRefreshTimeout) {
		refreshTimeout = ctrl.statusHardRefreshTimeout
	}
	informer := cache.NewSharedIndexInformer(
		&cache.ListWatch{
			ListFunc: func(options metav1.ListOptions) (apiruntime.Object, error) {
				// We are only interested in apps that exist in namespaces the
				// user wants to be enabled.
				appList, err := ctrl.applicationClientset.ArgoprojV1alpha1().Applications(watchNamespace).List(context.TODO(), options)
				if err != nil {
					return nil, err
				}
				newItems := []appv1.Application{}
				for _, app := range appList.Items {
					if ctrl.namespace == app.Namespace || glob.MatchStringInList(ctrl.applicationNamespaces, app.Namespace, false) {
						newItems = append(newItems, app)
					}
				}
				appList.Items = newItems
				return appList, nil
			},
			WatchFunc: func(options metav1.ListOptions) (watch.Interface, error) {
				return ctrl.applicationClientset.ArgoprojV1alpha1().Applications(watchNamespace).Watch(context.TODO(), options)
			},
		},
		&appv1.Application{},
		refreshTimeout,
		cache.Indexers{
			cache.NamespaceIndex: func(obj interface{}) ([]string, error) {
				app, ok := obj.(*appv1.Application)
				if ok {
					// This call to 'ValidateDestination' ensures that the .spec.destination field of all Applications
					// returned by the informer/lister will have server field set (if not already set) based on the name.
					// (or, if not found, an error app condition)

					// If the server field is not set, set it based on the cluster name; if the cluster name can't be found,
					// log an error as an App Condition.
					if err := argo.ValidateDestination(context.Background(), &app.Spec.Destination, ctrl.db); err != nil {
						ctrl.setAppCondition(app, appv1.ApplicationCondition{Type: appv1.ApplicationConditionInvalidSpecError, Message: err.Error()})
					}

					// If the application is not allowed to use the project,
					// log an error.
					if _, err := ctrl.getAppProj(app); err != nil {
						ctrl.setAppCondition(app, ctrl.projectErrorToCondition(err, app))
					}
				}

				return cache.MetaNamespaceIndexFunc(obj)
			},
			orphanedIndex: func(obj interface{}) (i []string, e error) {
				app, ok := obj.(*appv1.Application)
				if !ok {
					return nil, nil
				}

				proj, err := applisters.NewAppProjectLister(ctrl.projInformer.GetIndexer()).AppProjects(ctrl.namespace).Get(app.Spec.GetProject())
				if err != nil {
					return nil, nil
				}
				if proj.Spec.OrphanedResources != nil {
					return []string{app.Spec.Destination.Namespace}, nil
				}
				return nil, nil
			},
		},
	)
	lister := applisters.NewApplicationLister(informer.GetIndexer())
	informer.AddEventHandler(
		cache.ResourceEventHandlerFuncs{
			AddFunc: func(obj interface{}) {
				if !ctrl.canProcessApp(obj) {
					return
				}
				key, err := cache.MetaNamespaceKeyFunc(obj)
				if err == nil {
					ctrl.appRefreshQueue.Add(key)
					ctrl.appOperationQueue.Add(key)
				}
			},
			UpdateFunc: func(old, new interface{}) {
				if !ctrl.canProcessApp(new) {
					return
				}

				key, err := cache.MetaNamespaceKeyFunc(new)
				if err != nil {
					return
				}
				var compareWith *CompareWith
				oldApp, oldOK := old.(*appv1.Application)
				newApp, newOK := new.(*appv1.Application)
				if oldOK && newOK && automatedSyncEnabled(oldApp, newApp) {
					log.WithField("application", newApp.QualifiedName()).Info("Enabled automated sync")
					compareWith = CompareWithLatest.Pointer()
				}
				ctrl.requestAppRefresh(newApp.QualifiedName(), compareWith, nil)
				ctrl.appOperationQueue.Add(key)
			},
			DeleteFunc: func(obj interface{}) {
				if !ctrl.canProcessApp(obj) {
					return
				}
				// IndexerInformer uses a delta queue, therefore for deletes we have to use this
				// key function.
				key, err := cache.DeletionHandlingMetaNamespaceKeyFunc(obj)
				if err == nil {
					ctrl.appRefreshQueue.Add(key)
				}
			},
		},
	)
	return informer, lister
}

func (ctrl *ApplicationController) projectErrorToCondition(err error, app *appv1.Application) appv1.ApplicationCondition {
	var condition appv1.ApplicationCondition
	if apierr.IsNotFound(err) {
		condition = appv1.ApplicationCondition{
			Type:    appv1.ApplicationConditionInvalidSpecError,
			Message: fmt.Sprintf("Application referencing project %s which does not exist", app.Spec.Project),
		}
	} else {
		condition = appv1.ApplicationCondition{Type: appv1.ApplicationConditionUnknownError, Message: err.Error()}
	}
	return condition
}

func (ctrl *ApplicationController) RegisterClusterSecretUpdater(ctx context.Context) {
	updater := NewClusterInfoUpdater(ctrl.stateCache, ctrl.db, ctrl.appLister.Applications(""), ctrl.cache, ctrl.clusterFilter, ctrl.getAppProj, ctrl.namespace)
	go updater.Run(ctx)
}

func isOperationInProgress(app *appv1.Application) bool {
	return app.Status.OperationState != nil && !app.Status.OperationState.Phase.Completed()
}

// automatedSyncEnabled tests if an app went from auto-sync disabled to enabled.
// if it was toggled to be enabled, the informer handler will force a refresh
func automatedSyncEnabled(oldApp *appv1.Application, newApp *appv1.Application) bool {
	oldEnabled := false
	oldSelfHealEnabled := false
	if oldApp.Spec.SyncPolicy != nil && oldApp.Spec.SyncPolicy.Automated != nil {
		oldEnabled = true
		oldSelfHealEnabled = oldApp.Spec.SyncPolicy.Automated.SelfHeal
	}

	newEnabled := false
	newSelfHealEnabled := false
	if newApp.Spec.SyncPolicy != nil && newApp.Spec.SyncPolicy.Automated != nil {
		newEnabled = true
		newSelfHealEnabled = newApp.Spec.SyncPolicy.Automated.SelfHeal
	}
	if !oldEnabled && newEnabled {
		return true
	}
	if !oldSelfHealEnabled && newSelfHealEnabled {
		return true
	}
	// nothing changed
	return false
}

// toAppKey returns the application key from a given appName, that is, it will
// replace underscores with forward-slashes to become a <namespace>/<name>
// format. If the appName is an unqualified name (such as, "app"), it will use
// the controller's namespace in the key.
func (ctrl *ApplicationController) toAppKey(appName string) string {
	if !strings.Contains(appName, "_") && !strings.Contains(appName, "/") {
		return ctrl.namespace + "/" + appName
	} else if strings.Contains(appName, "/") {
		return appName
	} else {
		return strings.ReplaceAll(appName, "_", "/")
	}
}

func (ctrl *ApplicationController) toAppQualifiedName(appName, appNamespace string) string {
	return fmt.Sprintf("%s/%s", appNamespace, appName)
}<|MERGE_RESOLUTION|>--- conflicted
+++ resolved
@@ -1794,8 +1794,6 @@
 		return false
 	}
 
-<<<<<<< HEAD
-=======
 	if annotations := app.GetAnnotations(); annotations != nil {
 		if skipVal, ok := annotations[common.AnnotationKeyAppSkipReconcile]; ok {
 			logCtx := log.WithFields(log.Fields{"application": app.QualifiedName()})
@@ -1810,7 +1808,6 @@
 		}
 	}
 
->>>>>>> ecbb7aa0
 	if ctrl.clusterFilter != nil {
 		cluster, err := ctrl.db.GetCluster(context.Background(), app.Spec.Destination.Server)
 		if err != nil {
