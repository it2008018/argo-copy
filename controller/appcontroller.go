--- conflicted
+++ resolved
@@ -2239,7 +2239,28 @@
 	return fmt.Sprintf("%s/%s", appNamespace, appName)
 }
 
-<<<<<<< HEAD
+func (ctrl *ApplicationController) getAppList(options metav1.ListOptions) (*appv1.ApplicationList, error) {
+	watchNamespace := ctrl.namespace
+	// If we have at least one additional namespace configured, we need to
+	// watch on them all.
+	if len(ctrl.applicationNamespaces) > 0 {
+		watchNamespace = ""
+	}
+
+	appList, err := ctrl.applicationClientset.ArgoprojV1alpha1().Applications(watchNamespace).List(context.TODO(), options)
+	if err != nil {
+		return nil, err
+	}
+	newItems := []appv1.Application{}
+	for _, app := range appList.Items {
+		if ctrl.isAppNamespaceAllowed(&app) {
+			newItems = append(newItems, app)
+		}
+	}
+	appList.Items = newItems
+	return appList, nil
+}
+
 type ClusterFilterFunction func(c *appv1.Cluster, distributionFunction sharding.DistributionFunction) bool
 
 // CreateAppMergePatch calculates the merge patch for two applications.
@@ -2358,29 +2379,4 @@
 	}
 	patch, err := jsonpatch.CreateMergePatch(origBytes, newBytes)
 	return patch, string(patch) != "{}", err
-}
-=======
-func (ctrl *ApplicationController) getAppList(options metav1.ListOptions) (*appv1.ApplicationList, error) {
-	watchNamespace := ctrl.namespace
-	// If we have at least one additional namespace configured, we need to
-	// watch on them all.
-	if len(ctrl.applicationNamespaces) > 0 {
-		watchNamespace = ""
-	}
-
-	appList, err := ctrl.applicationClientset.ArgoprojV1alpha1().Applications(watchNamespace).List(context.TODO(), options)
-	if err != nil {
-		return nil, err
-	}
-	newItems := []appv1.Application{}
-	for _, app := range appList.Items {
-		if ctrl.isAppNamespaceAllowed(&app) {
-			newItems = append(newItems, app)
-		}
-	}
-	appList.Items = newItems
-	return appList, nil
-}
-
-type ClusterFilterFunction func(c *appv1.Cluster, distributionFunction sharding.DistributionFunction) bool
->>>>>>> ba2e6acb
+}