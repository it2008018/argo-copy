--- conflicted
+++ resolved
@@ -225,32 +225,8 @@
 		log.Info("Using default workqueue rate limiter config")
 	}
 	ctrl := ApplicationController{
-<<<<<<< HEAD
-		cache:                         argoCache,
-		parserPool:                    &fastjson.ParserPool{},
-		namespace:                     namespace,
-		kubeClientset:                 kubeClientset,
-		kubectl:                       kubectl,
-		applicationClientset:          applicationClientset,
-		repoClientset:                 repoClientset,
-		appRefreshQueue:               workqueue.NewNamedRateLimitingQueue(ratelimiter.NewCustomAppControllerRateLimiter(rateLimiterConfig), "app_reconciliation_queue"),
-		appOperationQueue:             workqueue.NewNamedRateLimitingQueue(ratelimiter.NewCustomAppControllerRateLimiter(rateLimiterConfig), "app_operation_processing_queue"),
-		projectRefreshQueue:           workqueue.NewNamedRateLimitingQueue(ratelimiter.NewCustomAppControllerRateLimiter(rateLimiterConfig), "project_reconciliation_queue"),
-		appComparisonTypeRefreshQueue: workqueue.NewRateLimitingQueue(ratelimiter.NewCustomAppControllerRateLimiter(rateLimiterConfig)),
-		db:                            db,
-		statusRefreshTimeout:          appResyncPeriod,
-		statusHardRefreshTimeout:      appHardResyncPeriod,
-		statusRefreshJitter:           appResyncJitter,
-		refreshRequestedApps:          make(map[string]CompareWith),
-		refreshRequestedAppsMutex:     &sync.Mutex{},
-		auditLogger:                   argo.NewAuditLogger(namespace, kubeClientset, common.ApplicationController),
-		settingsMgr:                   settingsMgr,
-		selfHealTimeout:               selfHealTimeout,
-		clusterSharding:               clusterSharding,
-		projByNameCache:               sync.Map{},
-		applicationNamespaces:         applicationNamespaces,
-=======
 		cache:                             argoCache,
+		parserPool:                        &fastjson.ParserPool{},
 		namespace:                         namespace,
 		kubeClientset:                     kubeClientset,
 		kubectl:                           kubectl,
@@ -273,7 +249,6 @@
 		projByNameCache:                   sync.Map{},
 		applicationNamespaces:             applicationNamespaces,
 		dynamicClusterDistributionEnabled: dynamicClusterDistributionEnabled,
->>>>>>> 82433ff1
 	}
 	if kubectlParallelismLimit > 0 {
 		ctrl.kubectlSemaphore = semaphore.NewWeighted(kubectlParallelismLimit)
