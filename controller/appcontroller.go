--- conflicted
+++ resolved
@@ -170,32 +170,6 @@
 		log.Info("Using default workqueue rate limiter config")
 	}
 	ctrl := ApplicationController{
-<<<<<<< HEAD
-		cache:                         argoCache,
-		namespace:                     namespace,
-		kubeClientset:                 kubeClientset,
-		kubectl:                       kubectl,
-		applicationClientset:          applicationClientset,
-		repoClientset:                 repoClientset,
-		appRefreshQueue:               workqueue.NewNamedRateLimitingQueue(ratelimiter.NewCustomAppControllerRateLimiter(rateLimiterConfig), "app_reconciliation_queue"),
-		appOperationQueue:             workqueue.NewNamedRateLimitingQueue(ratelimiter.NewCustomAppControllerRateLimiter(rateLimiterConfig), "app_operation_processing_queue"),
-		projectRefreshQueue:           workqueue.NewNamedRateLimitingQueue(ratelimiter.NewCustomAppControllerRateLimiter(rateLimiterConfig), "project_reconciliation_queue"),
-		appComparisonTypeRefreshQueue: workqueue.NewRateLimitingQueue(ratelimiter.NewCustomAppControllerRateLimiter(rateLimiterConfig)),
-		db:                            db,
-		statusRefreshTimeout:          appResyncPeriod,
-		statusHardRefreshTimeout:      appHardResyncPeriod,
-		statusRefreshJitter:           appResyncJitter,
-		refreshRequestedApps:          make(map[string]CompareWith),
-		refreshRequestedAppsMutex:     &sync.Mutex{},
-		dirtyAppVersions:              make(map[string][]string),
-		dirtyAppVersionsMutex:         &sync.RWMutex{},
-		auditLogger:                   argo.NewAuditLogger(namespace, kubeClientset, common.ApplicationController),
-		settingsMgr:                   settingsMgr,
-		selfHealTimeout:               selfHealTimeout,
-		clusterSharding:               clusterSharding,
-		projByNameCache:               sync.Map{},
-		applicationNamespaces:         applicationNamespaces,
-=======
 		cache:                             argoCache,
 		namespace:                         namespace,
 		kubeClientset:                     kubeClientset,
@@ -212,6 +186,8 @@
 		statusRefreshJitter:               appResyncJitter,
 		refreshRequestedApps:              make(map[string]CompareWith),
 		refreshRequestedAppsMutex:         &sync.Mutex{},
+		dirtyAppVersions:                  make(map[string][]string),
+		dirtyAppVersionsMutex:             &sync.RWMutex{},
 		auditLogger:                       argo.NewAuditLogger(namespace, kubeClientset, common.ApplicationController),
 		settingsMgr:                       settingsMgr,
 		selfHealTimeout:                   selfHealTimeout,
@@ -219,7 +195,6 @@
 		projByNameCache:                   sync.Map{},
 		applicationNamespaces:             applicationNamespaces,
 		dynamicClusterDistributionEnabled: dynamicClusterDistributionEnabled,
->>>>>>> 3cc02779
 	}
 	if kubectlParallelismLimit > 0 {
 		ctrl.kubectlSemaphore = semaphore.NewWeighted(kubectlParallelismLimit)
