package application

import (
	"context"
	"encoding/json"
	"errors"
	"fmt"
	"math"
	"reflect"
	"sort"
	"strconv"
	"strings"
	"time"

	kubecache "github.com/argoproj/gitops-engine/pkg/cache"
	"github.com/argoproj/gitops-engine/pkg/diff"
	"github.com/argoproj/gitops-engine/pkg/sync/common"
	"github.com/argoproj/gitops-engine/pkg/utils/kube"
	"github.com/argoproj/gitops-engine/pkg/utils/text"
	"github.com/argoproj/pkg/sync"
	jsonpatch "github.com/evanphx/json-patch"
	log "github.com/sirupsen/logrus"
	"google.golang.org/grpc/codes"
	"google.golang.org/grpc/status"
	v1 "k8s.io/api/core/v1"
	apierr "k8s.io/apimachinery/pkg/api/errors"
	metav1 "k8s.io/apimachinery/pkg/apis/meta/v1"
	"k8s.io/apimachinery/pkg/apis/meta/v1/unstructured"
	"k8s.io/apimachinery/pkg/fields"
	"k8s.io/apimachinery/pkg/labels"
	"k8s.io/apimachinery/pkg/runtime/schema"
	"k8s.io/apimachinery/pkg/types"
	"k8s.io/apimachinery/pkg/watch"
	"k8s.io/client-go/kubernetes"
	"k8s.io/client-go/rest"
	"k8s.io/client-go/tools/cache"
	"k8s.io/utils/ptr"

	argocommon "github.com/argoproj/argo-cd/v2/common"
	"github.com/argoproj/argo-cd/v2/pkg/apiclient/application"
	"github.com/argoproj/argo-cd/v2/pkg/apis/application/v1alpha1"
	appv1 "github.com/argoproj/argo-cd/v2/pkg/apis/application/v1alpha1"
	appclientset "github.com/argoproj/argo-cd/v2/pkg/client/clientset/versioned"
	applisters "github.com/argoproj/argo-cd/v2/pkg/client/listers/application/v1alpha1"
	"github.com/argoproj/argo-cd/v2/reposerver/apiclient"
	servercache "github.com/argoproj/argo-cd/v2/server/cache"
	"github.com/argoproj/argo-cd/v2/server/deeplinks"
	"github.com/argoproj/argo-cd/v2/server/rbacpolicy"
	"github.com/argoproj/argo-cd/v2/util/argo"
	argoutil "github.com/argoproj/argo-cd/v2/util/argo"
	"github.com/argoproj/argo-cd/v2/util/collections"
	"github.com/argoproj/argo-cd/v2/util/db"
	"github.com/argoproj/argo-cd/v2/util/env"
	"github.com/argoproj/argo-cd/v2/util/git"
	ioutil "github.com/argoproj/argo-cd/v2/util/io"
	"github.com/argoproj/argo-cd/v2/util/lua"
	"github.com/argoproj/argo-cd/v2/util/manifeststream"
	"github.com/argoproj/argo-cd/v2/util/rbac"
	"github.com/argoproj/argo-cd/v2/util/security"
	"github.com/argoproj/argo-cd/v2/util/session"
	"github.com/argoproj/argo-cd/v2/util/settings"

	applicationType "github.com/argoproj/argo-cd/v2/pkg/apis/application"
)

type AppResourceTreeFn func(ctx context.Context, app *appv1.Application) (*appv1.ApplicationTree, error)

const (
	backgroundPropagationPolicy string = "background"
	foregroundPropagationPolicy string = "foreground"
)

var (
	watchAPIBufferSize  = env.ParseNumFromEnv(argocommon.EnvWatchAPIBufferSize, 1000, 0, math.MaxInt32)
	permissionDeniedErr = status.Error(codes.PermissionDenied, "permission denied")
)

// Server provides an Application service
type Server struct {
	ns                string
	kubeclientset     kubernetes.Interface
	appclientset      appclientset.Interface
	appLister         applisters.ApplicationLister
	appInformer       cache.SharedIndexInformer
	appBroadcaster    Broadcaster
	repoClientset     apiclient.Clientset
	kubectl           kube.Kubectl
	db                db.ArgoDB
	enf               *rbac.Enforcer
	projectLock       sync.KeyLock
	auditLogger       *argo.AuditLogger
	settingsMgr       *settings.SettingsManager
	cache             *servercache.Cache
	projInformer      cache.SharedIndexInformer
	enabledNamespaces []string
}

// NewServer returns a new instance of the Application service
func NewServer(
	namespace string,
	kubeclientset kubernetes.Interface,
	appclientset appclientset.Interface,
	appLister applisters.ApplicationLister,
	appInformer cache.SharedIndexInformer,
	appBroadcaster Broadcaster,
	repoClientset apiclient.Clientset,
	cache *servercache.Cache,
	kubectl kube.Kubectl,
	db db.ArgoDB,
	enf *rbac.Enforcer,
	projectLock sync.KeyLock,
	settingsMgr *settings.SettingsManager,
	projInformer cache.SharedIndexInformer,
	enabledNamespaces []string,
) (application.ApplicationServiceServer, AppResourceTreeFn) {
	if appBroadcaster == nil {
		appBroadcaster = &broadcasterHandler{}
	}
	_, err := appInformer.AddEventHandler(appBroadcaster)
	if err != nil {
		log.Error(err)
	}
	s := &Server{
		ns:                namespace,
		appclientset:      appclientset,
		appLister:         appLister,
		appInformer:       appInformer,
		appBroadcaster:    appBroadcaster,
		kubeclientset:     kubeclientset,
		cache:             cache,
		db:                db,
		repoClientset:     repoClientset,
		kubectl:           kubectl,
		enf:               enf,
		projectLock:       projectLock,
		auditLogger:       argo.NewAuditLogger(namespace, kubeclientset, "argocd-server"),
		settingsMgr:       settingsMgr,
		projInformer:      projInformer,
		enabledNamespaces: enabledNamespaces,
	}
	return s, s.getAppResources
}

// getAppEnforceRBAC gets the Application with the given name in the given namespace. If no namespace is
// specified, the Application is fetched from the default namespace (the one in which the API server is running).
//
// If the user does not provide a "project," then we have to be very careful how we respond. If an app with the given
// name exists, and the user has access to that app in the app's project, we return the app. If the app exists but the
// user does not have access, we return "permission denied." If the app does not exist, we return "permission denied" -
// if we responded with a 404, then the user could infer that the app exists when they get "permission denied."
//
// If the user does provide a "project," we can respond more specifically. If the user does not have access to the given
// app name in the given project, we return "permission denied." If the app exists, but the project is different from
func (s *Server) getAppEnforceRBAC(ctx context.Context, action, project, namespace, name string, getApp func() (*appv1.Application, error)) (*appv1.Application, *appv1.AppProject, error) {
	user := session.Username(ctx)
	if user == "" {
		user = "Unknown user"
	}
	logCtx := log.WithFields(map[string]interface{}{
		"user":        user,
		"application": name,
		"namespace":   namespace,
	})
	if project != "" {
		// The user has provided everything we need to perform an initial RBAC check.
		givenRBACName := security.RBACName(s.ns, project, namespace, name)
		if err := s.enf.EnforceErr(ctx.Value("claims"), rbacpolicy.ResourceApplications, action, givenRBACName); err != nil {
			logCtx.WithFields(map[string]interface{}{
				"project":                project,
				argocommon.SecurityField: argocommon.SecurityMedium,
			}).Warnf("user tried to %s application which they do not have access to: %s", action, err)
			// Do a GET on the app. This ensures that the timing of a "no access" response is the same as a "yes access,
			// but the app is in a different project" response. We don't want the user inferring the existence of the
			// app from response time.
			_, _ = getApp()
			return nil, nil, permissionDeniedErr
		}
	}
	a, err := getApp()
	if err != nil {
		if apierr.IsNotFound(err) {
			if project != "" {
				// We know that the user was allowed to get the Application, but the Application does not exist. Return 404.
				return nil, nil, status.Errorf(codes.NotFound, apierr.NewNotFound(schema.GroupResource{Group: "argoproj.io", Resource: "applications"}, name).Error())
			}
			// We don't know if the user was allowed to get the Application, and we don't want to leak information about
			// the Application's existence. Return 403.
			logCtx.Warn("application does not exist")
			return nil, nil, permissionDeniedErr
		}
		logCtx.Errorf("failed to get application: %s", err)
		return nil, nil, permissionDeniedErr
	}
	// Even if we performed an initial RBAC check (because the request was fully parameterized), we still need to
	// perform a second RBAC check to ensure that the user has access to the actual Application's project (not just the
	// project they specified in the request).
	if err := s.enf.EnforceErr(ctx.Value("claims"), rbacpolicy.ResourceApplications, action, a.RBACName(s.ns)); err != nil {
		logCtx.WithFields(map[string]interface{}{
			"project":                a.Spec.Project,
			argocommon.SecurityField: argocommon.SecurityMedium,
		}).Warnf("user tried to %s application which they do not have access to: %s", action, err)
		if project != "" {
			// The user specified a project. We would have returned a 404 if the user had access to the app, but the app
			// did not exist. So we have to return a 404 when the app does exist, but the user does not have access.
			// Otherwise, they could infer that the app exists based on the error code.
			return nil, nil, status.Errorf(codes.NotFound, apierr.NewNotFound(schema.GroupResource{Group: "argoproj.io", Resource: "applications"}, name).Error())
		}
		// The user didn't specify a project. We always return permission denied for both lack of access and lack of
		// existence.
		return nil, nil, permissionDeniedErr
	}
	effectiveProject := "default"
	if a.Spec.Project != "" {
		effectiveProject = a.Spec.Project
	}
	if project != "" && effectiveProject != project {
		logCtx.WithFields(map[string]interface{}{
			"project":                a.Spec.Project,
			argocommon.SecurityField: argocommon.SecurityMedium,
		}).Warnf("user tried to %s application in project %s, but the application is in project %s", action, project, effectiveProject)
		// The user has access to the app, but the app is in a different project. Return 404, meaning "app doesn't
		// exist in that project".
		return nil, nil, status.Errorf(codes.NotFound, apierr.NewNotFound(schema.GroupResource{Group: "argoproj.io", Resource: "applications"}, name).Error())
	}
	// Get the app's associated project, and make sure all project restrictions are enforced.
	proj, err := s.getAppProject(ctx, a, logCtx)
	if err != nil {
		return a, nil, err
	}
	return a, proj, nil
}

// getApplicationEnforceRBACInformer uses an informer to get an Application. If the app does not exist, permission is
// denied, or any other error occurs when getting the app, we return a permission denied error to obscure any sensitive
// information.
func (s *Server) getApplicationEnforceRBACInformer(ctx context.Context, action, project, namespace, name string) (*appv1.Application, *appv1.AppProject, error) {
	namespaceOrDefault := s.appNamespaceOrDefault(namespace)
	return s.getAppEnforceRBAC(ctx, action, project, namespaceOrDefault, name, func() (*appv1.Application, error) {
		return s.appLister.Applications(namespaceOrDefault).Get(name)
	})
}

// getApplicationEnforceRBACClient uses a client to get an Application. If the app does not exist, permission is denied,
// or any other error occurs when getting the app, we return a permission denied error to obscure any sensitive
// information.
func (s *Server) getApplicationEnforceRBACClient(ctx context.Context, action, project, namespace, name, resourceVersion string) (*appv1.Application, *appv1.AppProject, error) {
	namespaceOrDefault := s.appNamespaceOrDefault(namespace)
	return s.getAppEnforceRBAC(ctx, action, project, namespaceOrDefault, name, func() (*appv1.Application, error) {
		if !s.isNamespaceEnabled(namespaceOrDefault) {
			return nil, security.NamespaceNotPermittedError(namespaceOrDefault)
		}
		return s.appclientset.ArgoprojV1alpha1().Applications(namespaceOrDefault).Get(ctx, name, metav1.GetOptions{
			ResourceVersion: resourceVersion,
		})
	})
}

// List returns list of applications
func (s *Server) List(ctx context.Context, q *application.ApplicationQuery) (*appv1.ApplicationList, error) {
	selector, err := labels.Parse(q.GetSelector())
	if err != nil {
		return nil, fmt.Errorf("error parsing the selector: %w", err)
	}
	var apps []*appv1.Application
	if q.GetAppNamespace() == "" {
		apps, err = s.appLister.List(selector)
	} else {
		apps, err = s.appLister.Applications(q.GetAppNamespace()).List(selector)
	}
	if err != nil {
		return nil, fmt.Errorf("error listing apps with selectors: %w", err)
	}

	filteredApps := apps
	// Filter applications by name
	if q.Name != "" {
		filteredApps = argoutil.FilterByNameP(filteredApps, q.Name)
	}

	// Filter applications by projects
	filteredApps = argoutil.FilterByProjectsP(filteredApps, getProjectsFromApplicationQuery(*q))

	// Filter applications by source repo URL
	filteredApps = argoutil.FilterByRepoP(filteredApps, q.GetRepo())

	newItems := make([]appv1.Application, 0)
	for _, a := range filteredApps {
		// Skip any application that is neither in the control plane's namespace
		// nor in the list of enabled namespaces.
		if !s.isNamespaceEnabled(a.Namespace) {
			continue
		}
		if s.enf.Enforce(ctx.Value("claims"), rbacpolicy.ResourceApplications, rbacpolicy.ActionGet, a.RBACName(s.ns)) {
			newItems = append(newItems, *a)
		}
	}

	// Sort found applications by name
	sort.Slice(newItems, func(i, j int) bool {
		return newItems[i].Name < newItems[j].Name
	})

	appList := appv1.ApplicationList{
		ListMeta: metav1.ListMeta{
			ResourceVersion: s.appInformer.LastSyncResourceVersion(),
		},
		Items: newItems,
	}
	return &appList, nil
}

// Create creates an application
func (s *Server) Create(ctx context.Context, q *application.ApplicationCreateRequest) (*appv1.Application, error) {
	if q.GetApplication() == nil {
		return nil, fmt.Errorf("error creating application: application is nil in request")
	}
	a := q.GetApplication()

	if err := s.enf.EnforceErr(ctx.Value("claims"), rbacpolicy.ResourceApplications, rbacpolicy.ActionCreate, a.RBACName(s.ns)); err != nil {
		return nil, err
	}

	s.projectLock.RLock(a.Spec.GetProject())
	defer s.projectLock.RUnlock(a.Spec.GetProject())

	validate := true
	if q.Validate {
		validate = q.Validate
	}

	proj, err := s.getAppProject(ctx, a, log.WithField("application", a.Name))
	if err != nil {
		return nil, err
	}

	err = s.validateAndNormalizeApp(ctx, a, proj, validate)
	if err != nil {
		return nil, fmt.Errorf("error while validating and normalizing app: %w", err)
	}

	appNs := s.appNamespaceOrDefault(a.Namespace)

	if !s.isNamespaceEnabled(appNs) {
		return nil, security.NamespaceNotPermittedError(appNs)
	}

	// Don't let the app creator set the operation explicitly. Those requests should always go through the Sync API.
	if a.Operation != nil {
		log.WithFields(log.Fields{
			"application":            a.Name,
			argocommon.SecurityField: argocommon.SecurityLow,
		}).Warn("User attempted to set operation on application creation. This could have allowed them to bypass branch protection rules by setting manifests directly. Ignoring the set operation.")
		a.Operation = nil
	}

	created, err := s.appclientset.ArgoprojV1alpha1().Applications(appNs).Create(ctx, a, metav1.CreateOptions{})
	if err == nil {
		s.logAppEvent(created, ctx, argo.EventReasonResourceCreated, "created application")
		s.waitSync(created)
		return created, nil
	}
	if !apierr.IsAlreadyExists(err) {
		return nil, fmt.Errorf("error creating application: %w", err)
	}

	// act idempotent if existing spec matches new spec
	existing, err := s.appLister.Applications(appNs).Get(a.Name)
	if err != nil {
		return nil, status.Errorf(codes.Internal, "unable to check existing application details (%s): %v", appNs, err)
	}
	equalSpecs := reflect.DeepEqual(existing.Spec, a.Spec) &&
		reflect.DeepEqual(existing.Labels, a.Labels) &&
		reflect.DeepEqual(existing.Annotations, a.Annotations) &&
		reflect.DeepEqual(existing.Finalizers, a.Finalizers)

	if equalSpecs {
		return existing, nil
	}
	if !q.Upsert {
		return nil, status.Errorf(codes.InvalidArgument, "existing application spec is different, use upsert flag to force update")
	}
	if err := s.enf.EnforceErr(ctx.Value("claims"), rbacpolicy.ResourceApplications, rbacpolicy.ActionUpdate, a.RBACName(s.ns)); err != nil {
		return nil, err
	}
	updated, err := s.updateApp(existing, a, ctx, true)
	if err != nil {
		return nil, fmt.Errorf("error updating application: %w", err)
	}
	return updated, nil
}

func (s *Server) queryRepoServer(ctx context.Context, proj *appv1.AppProject, action func(
	client apiclient.RepoServerServiceClient,
	helmRepos []*appv1.Repository,
	helmCreds []*appv1.RepoCreds,
	helmOptions *appv1.HelmOptions,
	enabledSourceTypes map[string]bool,
) error,
) error {
	closer, client, err := s.repoClientset.NewRepoServerClient()
	if err != nil {
		return fmt.Errorf("error creating repo server client: %w", err)
	}
	defer ioutil.Close(closer)

	helmRepos, err := s.db.ListHelmRepositories(ctx)
	if err != nil {
		return fmt.Errorf("error listing helm repositories: %w", err)
	}

	permittedHelmRepos, err := argo.GetPermittedRepos(proj, helmRepos)
	if err != nil {
		return fmt.Errorf("error retrieving permitted repos: %w", err)
	}
	helmRepositoryCredentials, err := s.db.GetAllHelmRepositoryCredentials(ctx)
	if err != nil {
		return fmt.Errorf("error getting helm repository credentials: %w", err)
	}
	helmOptions, err := s.settingsMgr.GetHelmSettings()
	if err != nil {
		return fmt.Errorf("error getting helm settings: %w", err)
	}
	permittedHelmCredentials, err := argo.GetPermittedReposCredentials(proj, helmRepositoryCredentials)
	if err != nil {
		return fmt.Errorf("error getting permitted repos credentials: %w", err)
	}
	enabledSourceTypes, err := s.settingsMgr.GetEnabledSourceTypes()
	if err != nil {
		return fmt.Errorf("error getting settings enabled source types: %w", err)
	}
	return action(client, permittedHelmRepos, permittedHelmCredentials, helmOptions, enabledSourceTypes)
}

// GetManifests returns application manifests
func (s *Server) GetManifests(ctx context.Context, q *application.ApplicationManifestQuery) (*apiclient.ManifestResponse, error) {
	if q.Name == "" {
		return nil, fmt.Errorf("invalid request: application name is missing")
	}
	a, proj, err := s.getApplicationEnforceRBACInformer(ctx, rbacpolicy.ActionGet, q.GetProject(), q.GetAppNamespace(), q.GetName())
	if err != nil {
		return nil, err
	}

	if !s.isNamespaceEnabled(a.Namespace) {
		return nil, security.NamespaceNotPermittedError(a.Namespace)
	}

	manifestInfos := make([]*apiclient.ManifestResponse, 0)
	err = s.queryRepoServer(ctx, proj, func(
		client apiclient.RepoServerServiceClient, helmRepos []*appv1.Repository, helmCreds []*appv1.RepoCreds, helmOptions *appv1.HelmOptions, enableGenerateManifests map[string]bool,
	) error {
		appInstanceLabelKey, err := s.settingsMgr.GetAppInstanceLabelKey()
		if err != nil {
			return fmt.Errorf("error getting app instance label key from settings: %w", err)
		}

		config, err := s.getApplicationClusterConfig(ctx, a)
		if err != nil {
			return fmt.Errorf("error getting application cluster config: %w", err)
		}

		serverVersion, err := s.kubectl.GetServerVersion(config)
		if err != nil {
			return fmt.Errorf("error getting server version: %w", err)
		}

		apiResources, err := s.kubectl.GetAPIResources(config, false, kubecache.NewNoopSettings())
		if err != nil {
			return fmt.Errorf("error getting API resources: %w", err)
		}

		sources := make([]appv1.ApplicationSource, 0)
		appSpec := a.Spec.DeepCopy()
		if a.Spec.HasMultipleSources() {
			numOfSources := int64(len(a.Spec.GetSources()))
			for i, pos := range q.SourcePositions {
				if pos <= 0 || pos > numOfSources {
					return fmt.Errorf("source position is out of range")
				}
				appSpec.Sources[pos-1].TargetRevision = q.Revisions[i]
			}
			sources = appSpec.GetSources()
		} else {
			source := a.Spec.GetSource()
			if q.GetRevision() != "" {
				source.TargetRevision = q.GetRevision()
			}
			sources = append(sources, source)
		}

		// Store the map of all sources having ref field into a map for applications with sources field
		refSources, err := argo.GetRefSources(context.Background(), sources, appSpec.Project, s.db.GetRepository, []string{}, false)
		if err != nil {
			return fmt.Errorf("failed to get ref sources: %w", err)
		}

		for _, source := range sources {
			repo, err := s.db.GetRepository(ctx, source.RepoURL, proj.Name)
			if err != nil {
				return fmt.Errorf("error getting repository: %w", err)
			}

			kustomizeSettings, err := s.settingsMgr.GetKustomizeSettings()
			if err != nil {
				return fmt.Errorf("error getting kustomize settings: %w", err)
			}

			kustomizeOptions, err := kustomizeSettings.GetOptions(source)
			if err != nil {
				return fmt.Errorf("error getting kustomize settings options: %w", err)
			}

			manifestInfo, err := client.GenerateManifest(ctx, &apiclient.ManifestRequest{
				Repo:               repo,
				Revision:           source.TargetRevision,
				AppLabelKey:        appInstanceLabelKey,
				AppName:            a.InstanceName(s.ns),
				Namespace:          a.Spec.Destination.Namespace,
				ApplicationSource:  &source,
				Repos:              helmRepos,
				KustomizeOptions:   kustomizeOptions,
				KubeVersion:        serverVersion,
				ApiVersions:        argo.APIResourcesToStrings(apiResources, true),
				HelmRepoCreds:      helmCreds,
				HelmOptions:        helmOptions,
				TrackingMethod:     string(argoutil.GetTrackingMethod(s.settingsMgr)),
				EnabledSourceTypes: enableGenerateManifests,
				ProjectName:        proj.Name,
				ProjectSourceRepos: proj.Spec.SourceRepos,
				HasMultipleSources: a.Spec.HasMultipleSources(),
				RefSources:         refSources,
			})
			if err != nil {
				return fmt.Errorf("error generating manifests: %w", err)
			}
			manifestInfos = append(manifestInfos, manifestInfo)
		}
		return nil
	})
	if err != nil {
		return nil, err
	}

	manifests := &apiclient.ManifestResponse{}
	for _, manifestInfo := range manifestInfos {
		for i, manifest := range manifestInfo.Manifests {
			obj := &unstructured.Unstructured{}
			err = json.Unmarshal([]byte(manifest), obj)
			if err != nil {
				return nil, fmt.Errorf("error unmarshaling manifest into unstructured: %w", err)
			}
			if obj.GetKind() == kube.SecretKind && obj.GroupVersionKind().Group == "" {
				obj, _, err = diff.HideSecretData(obj, nil)
				if err != nil {
					return nil, fmt.Errorf("error hiding secret data: %w", err)
				}
				data, err := json.Marshal(obj)
				if err != nil {
					return nil, fmt.Errorf("error marshaling manifest: %w", err)
				}
				manifestInfo.Manifests[i] = string(data)
			}
		}
		manifests.Manifests = append(manifests.Manifests, manifestInfo.Manifests...)
	}

	return manifests, nil
}

func (s *Server) GetManifestsWithFiles(stream application.ApplicationService_GetManifestsWithFilesServer) error {
	ctx := stream.Context()
	query, err := manifeststream.ReceiveApplicationManifestQueryWithFiles(stream)
	if err != nil {
		return fmt.Errorf("error getting query: %w", err)
	}

	if query.Name == "" {
		return fmt.Errorf("invalid request: application name is missing")
	}

	a, proj, err := s.getApplicationEnforceRBACInformer(ctx, rbacpolicy.ActionGet, query.GetProject(), query.GetAppNamespace(), query.GetName())
	if err != nil {
		return err
	}

	var manifestInfo *apiclient.ManifestResponse
	err = s.queryRepoServer(ctx, proj, func(
		client apiclient.RepoServerServiceClient, helmRepos []*appv1.Repository, helmCreds []*appv1.RepoCreds, helmOptions *appv1.HelmOptions, enableGenerateManifests map[string]bool,
	) error {
		appInstanceLabelKey, err := s.settingsMgr.GetAppInstanceLabelKey()
		if err != nil {
			return fmt.Errorf("error getting app instance label key from settings: %w", err)
		}

		config, err := s.getApplicationClusterConfig(ctx, a)
		if err != nil {
			return fmt.Errorf("error getting application cluster config: %w", err)
		}

		serverVersion, err := s.kubectl.GetServerVersion(config)
		if err != nil {
			return fmt.Errorf("error getting server version: %w", err)
		}

		apiResources, err := s.kubectl.GetAPIResources(config, false, kubecache.NewNoopSettings())
		if err != nil {
			return fmt.Errorf("error getting API resources: %w", err)
		}

		source := a.Spec.GetSource()

		proj, err := argo.GetAppProject(a, applisters.NewAppProjectLister(s.projInformer.GetIndexer()), s.ns, s.settingsMgr, s.db, ctx)
		if err != nil {
			return fmt.Errorf("error getting app project: %w", err)
		}

		repo, err := s.db.GetRepository(ctx, a.Spec.GetSource().RepoURL, proj.Name)
		if err != nil {
			return fmt.Errorf("error getting repository: %w", err)
		}

		kustomizeSettings, err := s.settingsMgr.GetKustomizeSettings()
		if err != nil {
			return fmt.Errorf("error getting kustomize settings: %w", err)
		}
		kustomizeOptions, err := kustomizeSettings.GetOptions(a.Spec.GetSource())
		if err != nil {
			return fmt.Errorf("error getting kustomize settings options: %w", err)
		}

		req := &apiclient.ManifestRequest{
			Repo:               repo,
			Revision:           source.TargetRevision,
			AppLabelKey:        appInstanceLabelKey,
			AppName:            a.Name,
			Namespace:          a.Spec.Destination.Namespace,
			ApplicationSource:  &source,
			Repos:              helmRepos,
			KustomizeOptions:   kustomizeOptions,
			KubeVersion:        serverVersion,
			ApiVersions:        argo.APIResourcesToStrings(apiResources, true),
			HelmRepoCreds:      helmCreds,
			HelmOptions:        helmOptions,
			TrackingMethod:     string(argoutil.GetTrackingMethod(s.settingsMgr)),
			EnabledSourceTypes: enableGenerateManifests,
			ProjectName:        proj.Name,
			ProjectSourceRepos: proj.Spec.SourceRepos,
		}

		repoStreamClient, err := client.GenerateManifestWithFiles(stream.Context())
		if err != nil {
			return fmt.Errorf("error opening stream: %w", err)
		}

		err = manifeststream.SendRepoStream(repoStreamClient, stream, req, query.Checksum)
		if err != nil {
			return fmt.Errorf("error sending repo stream: %w", err)
		}

		resp, err := repoStreamClient.CloseAndRecv()
		if err != nil {
			return fmt.Errorf("error generating manifests: %w", err)
		}

		manifestInfo = resp
		return nil
	})
	if err != nil {
		return err
	}

	for i, manifest := range manifestInfo.Manifests {
		obj := &unstructured.Unstructured{}
		err = json.Unmarshal([]byte(manifest), obj)
		if err != nil {
			return fmt.Errorf("error unmarshaling manifest into unstructured: %w", err)
		}
		if obj.GetKind() == kube.SecretKind && obj.GroupVersionKind().Group == "" {
			obj, _, err = diff.HideSecretData(obj, nil)
			if err != nil {
				return fmt.Errorf("error hiding secret data: %w", err)
			}
			data, err := json.Marshal(obj)
			if err != nil {
				return fmt.Errorf("error marshaling manifest: %w", err)
			}
			manifestInfo.Manifests[i] = string(data)
		}
	}

	stream.SendAndClose(manifestInfo)
	return nil
}

// Get returns an application by name
func (s *Server) Get(ctx context.Context, q *application.ApplicationQuery) (*appv1.Application, error) {
	appName := q.GetName()
	appNs := s.appNamespaceOrDefault(q.GetAppNamespace())

	project := ""
	projects := getProjectsFromApplicationQuery(*q)
	if len(projects) == 1 {
		project = projects[0]
	} else if len(projects) > 1 {
		return nil, status.Errorf(codes.InvalidArgument, "multiple projects specified - the get endpoint accepts either zero or one project")
	}

	// We must use a client Get instead of an informer Get, because it's common to call Get immediately
	// following a Watch (which is not yet powered by an informer), and the Get must reflect what was
	// previously seen by the client.
	a, proj, err := s.getApplicationEnforceRBACClient(ctx, rbacpolicy.ActionGet, project, appNs, appName, q.GetResourceVersion())
	if err != nil {
		return nil, err
	}

	s.inferResourcesStatusHealth(a)

	if q.Refresh == "" {
		return a, nil
	}

	refreshType := appv1.RefreshTypeNormal
	if q.Refresh == string(appv1.RefreshTypeHard) {
		refreshType = appv1.RefreshTypeHard
	}
	appIf := s.appclientset.ArgoprojV1alpha1().Applications(appNs)

	// subscribe early with buffered channel to ensure we don't miss events
	events := make(chan *appv1.ApplicationWatchEvent, watchAPIBufferSize)
	unsubscribe := s.appBroadcaster.Subscribe(events, func(event *appv1.ApplicationWatchEvent) bool {
		return event.Application.Name == appName && event.Application.Namespace == appNs
	})
	defer unsubscribe()

	app, err := argoutil.RefreshApp(appIf, appName, refreshType)
	if err != nil {
		return nil, fmt.Errorf("error refreshing the app: %w", err)
	}

	if refreshType == appv1.RefreshTypeHard {
		// force refresh cached application details
		if err := s.queryRepoServer(ctx, proj, func(
			client apiclient.RepoServerServiceClient,
			helmRepos []*appv1.Repository,
			_ []*appv1.RepoCreds,
			helmOptions *appv1.HelmOptions,
			enabledSourceTypes map[string]bool,
		) error {
			source := app.Spec.GetSource()
			repo, err := s.db.GetRepository(ctx, a.Spec.GetSource().RepoURL, proj.Name)
			if err != nil {
				return fmt.Errorf("error getting repository: %w", err)
			}
			kustomizeSettings, err := s.settingsMgr.GetKustomizeSettings()
			if err != nil {
				return fmt.Errorf("error getting kustomize settings: %w", err)
			}
			kustomizeOptions, err := kustomizeSettings.GetOptions(a.Spec.GetSource())
			if err != nil {
				return fmt.Errorf("error getting kustomize settings options: %w", err)
			}
			_, err = client.GetAppDetails(ctx, &apiclient.RepoServerAppDetailsQuery{
				Repo:               repo,
				Source:             &source,
				AppName:            appName,
				KustomizeOptions:   kustomizeOptions,
				Repos:              helmRepos,
				NoCache:            true,
				TrackingMethod:     string(argoutil.GetTrackingMethod(s.settingsMgr)),
				EnabledSourceTypes: enabledSourceTypes,
				HelmOptions:        helmOptions,
			})
			return err
		}); err != nil {
			log.Warnf("Failed to force refresh application details: %v", err)
		}
	}

	minVersion := 0
	if minVersion, err = strconv.Atoi(app.ResourceVersion); err != nil {
		minVersion = 0
	}

	for {
		select {
		case <-ctx.Done():
			return nil, fmt.Errorf("application refresh deadline exceeded")
		case event := <-events:
			if appVersion, err := strconv.Atoi(event.Application.ResourceVersion); err == nil && appVersion > minVersion {
				annotations := event.Application.GetAnnotations()
				if annotations == nil {
					annotations = make(map[string]string)
				}
				if _, ok := annotations[appv1.AnnotationKeyRefresh]; !ok {
					return &event.Application, nil
				}
			}
		}
	}
}

// ListResourceEvents returns a list of event resources
func (s *Server) ListResourceEvents(ctx context.Context, q *application.ApplicationResourceEventsQuery) (*v1.EventList, error) {
	a, _, err := s.getApplicationEnforceRBACInformer(ctx, rbacpolicy.ActionGet, q.GetProject(), q.GetAppNamespace(), q.GetName())
	if err != nil {
		return nil, err
	}

	var (
		kubeClientset kubernetes.Interface
		fieldSelector string
		namespace     string
	)
	// There are two places where we get events. If we are getting application events, we query
	// our own cluster. If it is events on a resource on an external cluster, then we query the
	// external cluster using its rest.Config
	if q.GetResourceName() == "" && q.GetResourceUID() == "" {
		kubeClientset = s.kubeclientset
		namespace = a.Namespace
		fieldSelector = fields.SelectorFromSet(map[string]string{
			"involvedObject.name":      a.Name,
			"involvedObject.uid":       string(a.UID),
			"involvedObject.namespace": a.Namespace,
		}).String()
	} else {
		tree, err := s.getAppResources(ctx, a)
		if err != nil {
			return nil, fmt.Errorf("error getting app resources: %w", err)
		}
		found := false
		for _, n := range append(tree.Nodes, tree.OrphanedNodes...) {
			if n.ResourceRef.UID == q.GetResourceUID() && n.ResourceRef.Name == q.GetResourceName() && n.ResourceRef.Namespace == q.GetResourceNamespace() {
				found = true
				break
			}
		}
		if !found {
			return nil, status.Errorf(codes.InvalidArgument, "%s not found as part of application %s", q.GetResourceName(), q.GetName())
		}

		namespace = q.GetResourceNamespace()
		var config *rest.Config
		config, err = s.getApplicationClusterConfig(ctx, a)
		if err != nil {
			return nil, fmt.Errorf("error getting application cluster config: %w", err)
		}
		kubeClientset, err = kubernetes.NewForConfig(config)
		if err != nil {
			return nil, fmt.Errorf("error creating kube client: %w", err)
		}
		fieldSelector = fields.SelectorFromSet(map[string]string{
			"involvedObject.name":      q.GetResourceName(),
			"involvedObject.uid":       q.GetResourceUID(),
			"involvedObject.namespace": namespace,
		}).String()
	}
	log.Infof("Querying for resource events with field selector: %s", fieldSelector)
	opts := metav1.ListOptions{FieldSelector: fieldSelector}
	list, err := kubeClientset.CoreV1().Events(namespace).List(ctx, opts)
	if err != nil {
		return nil, fmt.Errorf("error listing resource events: %w", err)
	}
	return list, nil
}

// validateAndUpdateApp validates and updates the application. currentProject is the name of the project the app
// currently is under. If not specified, we assume that the app is under the project specified in the app spec.
func (s *Server) validateAndUpdateApp(ctx context.Context, newApp *appv1.Application, merge bool, validate bool, action string, currentProject string) (*appv1.Application, error) {
	s.projectLock.RLock(newApp.Spec.GetProject())
	defer s.projectLock.RUnlock(newApp.Spec.GetProject())

	app, proj, err := s.getApplicationEnforceRBACClient(ctx, action, currentProject, newApp.Namespace, newApp.Name, "")
	if err != nil {
		return nil, err
	}

	err = s.validateAndNormalizeApp(ctx, newApp, proj, validate)
	if err != nil {
		return nil, fmt.Errorf("error validating and normalizing app: %w", err)
	}

	a, err := s.updateApp(app, newApp, ctx, merge)
	if err != nil {
		return nil, fmt.Errorf("error updating application: %w", err)
	}
	return a, nil
}

var informerSyncTimeout = 2 * time.Second

// waitSync is a helper to wait until the application informer cache is synced after create/update.
// It waits until the app in the informer, has a resource version greater than the version in the
// supplied app, or after 2 seconds, whichever comes first. Returns true if synced.
// We use an informer cache for read operations (Get, List). Since the cache is only
// eventually consistent, it is possible that it doesn't reflect an application change immediately
// after a mutating API call (create/update). This function should be called after a creates &
// update to give a probable (but not guaranteed) chance of being up-to-date after the create/update.
func (s *Server) waitSync(app *appv1.Application) {
	logCtx := log.WithField("application", app.Name)
	deadline := time.Now().Add(informerSyncTimeout)
	minVersion, err := strconv.Atoi(app.ResourceVersion)
	if err != nil {
		logCtx.Warnf("waitSync failed: could not parse resource version %s", app.ResourceVersion)
		time.Sleep(50 * time.Millisecond) // sleep anyway
		return
	}
	for {
		if currApp, err := s.appLister.Applications(app.Namespace).Get(app.Name); err == nil {
			currVersion, err := strconv.Atoi(currApp.ResourceVersion)
			if err == nil && currVersion >= minVersion {
				return
			}
		}
		if time.Now().After(deadline) {
			break
		}
		time.Sleep(20 * time.Millisecond)
	}
	logCtx.Warnf("waitSync failed: timed out")
}

func (s *Server) updateApp(app *appv1.Application, newApp *appv1.Application, ctx context.Context, merge bool) (*appv1.Application, error) {
	for i := 0; i < 10; i++ {
		app.Spec = newApp.Spec
		if merge {
			app.Labels = collections.MergeStringMaps(app.Labels, newApp.Labels)
			app.Annotations = collections.MergeStringMaps(app.Annotations, newApp.Annotations)
		} else {
			app.Labels = newApp.Labels
			app.Annotations = newApp.Annotations
		}

		app.Finalizers = newApp.Finalizers

		res, err := s.appclientset.ArgoprojV1alpha1().Applications(app.Namespace).Update(ctx, app, metav1.UpdateOptions{})
		if err == nil {
			s.logAppEvent(app, ctx, argo.EventReasonResourceUpdated, "updated application spec")
			s.waitSync(res)
			return res, nil
		}
		if !apierr.IsConflict(err) {
			return nil, err
		}

		app, err = s.appclientset.ArgoprojV1alpha1().Applications(app.Namespace).Get(ctx, newApp.Name, metav1.GetOptions{})
		if err != nil {
			return nil, fmt.Errorf("error getting application: %w", err)
		}
		s.inferResourcesStatusHealth(app)
	}
	return nil, status.Errorf(codes.Internal, "Failed to update application. Too many conflicts")
}

// Update updates an application
func (s *Server) Update(ctx context.Context, q *application.ApplicationUpdateRequest) (*appv1.Application, error) {
	if q.GetApplication() == nil {
		return nil, fmt.Errorf("error updating application: application is nil in request")
	}
	a := q.GetApplication()
	if err := s.enf.EnforceErr(ctx.Value("claims"), rbacpolicy.ResourceApplications, rbacpolicy.ActionUpdate, a.RBACName(s.ns)); err != nil {
		return nil, err
	}

	validate := q.Validate
	
	return s.validateAndUpdateApp(ctx, q.Application, false, validate, rbacpolicy.ActionUpdate, q.GetProject())
}

// UpdateSpec updates an application spec and filters out any invalid parameter overrides
func (s *Server) UpdateSpec(ctx context.Context, q *application.ApplicationUpdateSpecRequest) (*appv1.ApplicationSpec, error) {
	if q.GetSpec() == nil {
		return nil, fmt.Errorf("error updating application spec: spec is nil in request")
	}
	a, _, err := s.getApplicationEnforceRBACClient(ctx, rbacpolicy.ActionUpdate, q.GetProject(), q.GetAppNamespace(), q.GetName(), "")
	if err != nil {
		return nil, err
	}

	a.Spec = *q.GetSpec()
	validate := q.Validate
	a, err = s.validateAndUpdateApp(ctx, a, false, validate, rbacpolicy.ActionUpdate, q.GetProject())
	if err != nil {
		return nil, fmt.Errorf("error validating and updating app: %w", err)
	}
	return &a.Spec, nil
}

// Patch patches an application
func (s *Server) Patch(ctx context.Context, q *application.ApplicationPatchRequest) (*appv1.Application, error) {
	app, _, err := s.getApplicationEnforceRBACClient(ctx, rbacpolicy.ActionGet, q.GetProject(), q.GetAppNamespace(), q.GetName(), "")
	if err != nil {
		return nil, err
	}

	if err = s.enf.EnforceErr(ctx.Value("claims"), rbacpolicy.ResourceApplications, rbacpolicy.ActionUpdate, app.RBACName(s.ns)); err != nil {
		return nil, err
	}

	jsonApp, err := json.Marshal(app)
	if err != nil {
		return nil, fmt.Errorf("error marshaling application: %w", err)
	}

	var patchApp []byte

	switch q.GetPatchType() {
	case "json", "":
		patch, err := jsonpatch.DecodePatch([]byte(q.GetPatch()))
		if err != nil {
			return nil, fmt.Errorf("error decoding json patch: %w", err)
		}
		patchApp, err = patch.Apply(jsonApp)
		if err != nil {
			return nil, fmt.Errorf("error applying patch: %w", err)
		}
	case "merge":
		patchApp, err = jsonpatch.MergePatch(jsonApp, []byte(q.GetPatch()))
		if err != nil {
			return nil, fmt.Errorf("error calculating merge patch: %w", err)
		}
	default:
		return nil, status.Error(codes.InvalidArgument, fmt.Sprintf("Patch type '%s' is not supported", q.GetPatchType()))
	}

	newApp := &appv1.Application{}
	err = json.Unmarshal(patchApp, newApp)
	if err != nil {
		return nil, fmt.Errorf("error unmarshaling patched app: %w", err)
	}
	return s.validateAndUpdateApp(ctx, newApp, false, true, rbacpolicy.ActionUpdate, q.GetProject())
}

func (s *Server) getAppProject(ctx context.Context, a *appv1.Application, logCtx *log.Entry) (*appv1.AppProject, error) {
	proj, err := argo.GetAppProject(a, applisters.NewAppProjectLister(s.projInformer.GetIndexer()), s.ns, s.settingsMgr, s.db, ctx)
	if err == nil {
		return proj, nil
	}

	// If there's a permission issue or the app doesn't exist, return a vague error to avoid letting the user enumerate project names.
	vagueError := status.Errorf(codes.InvalidArgument, "app is not allowed in project %q, or the project does not exist", a.Spec.Project)

	if apierr.IsNotFound(err) {
		return nil, vagueError
	}

	var applicationNotAllowedToUseProjectErr *appv1.ErrApplicationNotAllowedToUseProject
	if errors.As(err, &applicationNotAllowedToUseProjectErr) {
		logCtx.WithFields(map[string]interface{}{
			"project":                a.Spec.Project,
			argocommon.SecurityField: argocommon.SecurityMedium,
		}).Warnf("error getting app project: %s", err)
		return nil, vagueError
	}

	return nil, vagueError
}

// Delete removes an application and all associated resources
func (s *Server) Delete(ctx context.Context, q *application.ApplicationDeleteRequest) (*application.ApplicationResponse, error) {
	appName := q.GetName()
	appNs := s.appNamespaceOrDefault(q.GetAppNamespace())
	a, _, err := s.getApplicationEnforceRBACClient(ctx, rbacpolicy.ActionGet, q.GetProject(), appNs, appName, "")
	if err != nil {
		return nil, err
	}

	s.projectLock.RLock(a.Spec.Project)
	defer s.projectLock.RUnlock(a.Spec.Project)

	if err := s.enf.EnforceErr(ctx.Value("claims"), rbacpolicy.ResourceApplications, rbacpolicy.ActionDelete, a.RBACName(s.ns)); err != nil {
		return nil, err
	}

	if !q.Cascade && q.GetPropagationPolicy() != "" {
		return nil, status.Error(codes.InvalidArgument, "cannot set propagation policy when cascading is disabled")
	}

	patchFinalizer := false
	if q.Cascade {
		// validate the propgation policy
		policyFinalizer := getPropagationPolicyFinalizer(q.GetPropagationPolicy())
		if policyFinalizer == "" {
			return nil, status.Errorf(codes.InvalidArgument, "invalid propagation policy: %s", q.PropagationPolicy)
		}
		if !a.IsFinalizerPresent(policyFinalizer) {
			a.SetCascadedDeletion(policyFinalizer)
			patchFinalizer = true
		}
	} else if a.CascadedDeletion() {
		a.UnSetCascadedDeletion()
		patchFinalizer = true
	}

	if patchFinalizer {
		// Although the cascaded deletion/propagation policy finalizer is not set when apps are created via
		// API, they will often be set by the user as part of declarative config. As part of a delete
		// request, we always calculate the patch to see if we need to set/unset the finalizer.
		patch, err := json.Marshal(map[string]interface{}{
			"metadata": map[string]interface{}{
				"finalizers": a.Finalizers,
			},
		})
		if err != nil {
			return nil, fmt.Errorf("error marshaling finalizers: %w", err)
		}
		_, err = s.appclientset.ArgoprojV1alpha1().Applications(a.Namespace).Patch(ctx, a.Name, types.MergePatchType, patch, metav1.PatchOptions{})
		if err != nil {
			return nil, fmt.Errorf("error patching application with finalizers: %w", err)
		}
	}

	err = s.appclientset.ArgoprojV1alpha1().Applications(appNs).Delete(ctx, appName, metav1.DeleteOptions{})
	if err != nil {
		return nil, fmt.Errorf("error deleting application: %w", err)
	}
	s.logAppEvent(a, ctx, argo.EventReasonResourceDeleted, "deleted application")
	return &application.ApplicationResponse{}, nil
}

func (s *Server) isApplicationPermitted(selector labels.Selector, minVersion int, claims any, appName, appNs string, projects map[string]bool, a appv1.Application) bool {
	if len(projects) > 0 && !projects[a.Spec.GetProject()] {
		return false
	}

	if appVersion, err := strconv.Atoi(a.ResourceVersion); err == nil && appVersion < minVersion {
		return false
	}
	matchedEvent := (appName == "" || (a.Name == appName && a.Namespace == appNs)) && selector.Matches(labels.Set(a.Labels))
	if !matchedEvent {
		return false
	}

	if !s.isNamespaceEnabled(a.Namespace) {
		return false
	}

	if !s.enf.Enforce(claims, rbacpolicy.ResourceApplications, rbacpolicy.ActionGet, a.RBACName(s.ns)) {
		// do not emit apps user does not have accessing
		return false
	}

	return true
}

func (s *Server) Watch(q *application.ApplicationQuery, ws application.ApplicationService_WatchServer) error {
	appName := q.GetName()
	appNs := s.appNamespaceOrDefault(q.GetAppNamespace())
	logCtx := log.NewEntry(log.New())
	if q.Name != "" {
		logCtx = logCtx.WithField("application", q.Name)
	}
	projects := map[string]bool{}
	for _, project := range getProjectsFromApplicationQuery(*q) {
		projects[project] = true
	}
	claims := ws.Context().Value("claims")
	selector, err := labels.Parse(q.GetSelector())
	if err != nil {
		return fmt.Errorf("error parsing labels with selectors: %w", err)
	}
	minVersion := 0
	if q.GetResourceVersion() != "" {
		if minVersion, err = strconv.Atoi(q.GetResourceVersion()); err != nil {
			minVersion = 0
		}
	}

	// sendIfPermitted is a helper to send the application to the client's streaming channel if the
	// caller has RBAC privileges permissions to view it
	sendIfPermitted := func(a appv1.Application, eventType watch.EventType) {
		permitted := s.isApplicationPermitted(selector, minVersion, claims, appName, appNs, projects, a)
		if !permitted {
			return
		}
		s.inferResourcesStatusHealth(&a)
		err := ws.Send(&appv1.ApplicationWatchEvent{
			Type:        eventType,
			Application: a,
		})
		if err != nil {
			logCtx.Warnf("Unable to send stream message: %v", err)
			return
		}
	}

	events := make(chan *appv1.ApplicationWatchEvent, watchAPIBufferSize)
	// Mimic watch API behavior: send ADDED events if no resource version provided
	// If watch API is executed for one application when emit event even if resource version is provided
	// This is required since single app watch API is used for during operations like app syncing and it is
	// critical to never miss events.
	if q.GetResourceVersion() == "" || q.GetName() != "" {
		apps, err := s.appLister.List(selector)
		if err != nil {
			return fmt.Errorf("error listing apps with selector: %w", err)
		}
		sort.Slice(apps, func(i, j int) bool {
			return apps[i].QualifiedName() < apps[j].QualifiedName()
		})
		for i := range apps {
			sendIfPermitted(*apps[i], watch.Added)
		}
	}
	unsubscribe := s.appBroadcaster.Subscribe(events)
	defer unsubscribe()
	for {
		select {
		case event := <-events:
			sendIfPermitted(event.Application, event.Type)
		case <-ws.Context().Done():
			return nil
		}
	}
}

func (s *Server) validateAndNormalizeApp(ctx context.Context, app *appv1.Application, proj *appv1.AppProject, validate bool) error {
	if app.GetName() == "" {
		return fmt.Errorf("resource name may not be empty")
	}
	appNs := s.appNamespaceOrDefault(app.Namespace)
	currApp, err := s.appclientset.ArgoprojV1alpha1().Applications(appNs).Get(ctx, app.Name, metav1.GetOptions{})
	if err != nil {
		if !apierr.IsNotFound(err) {
			return fmt.Errorf("error getting application by name: %w", err)
		}
		// Kubernetes go-client will return a pointer to a zero-value app instead of nil, even
		// though the API response was NotFound. This behavior was confirmed via logs.
		currApp = nil
	}
	if currApp != nil && currApp.Spec.GetProject() != app.Spec.GetProject() {
		// When changing projects, caller must have application create & update privileges in new project
		// NOTE: the update check was already verified in the caller to this function
		if err := s.enf.EnforceErr(ctx.Value("claims"), rbacpolicy.ResourceApplications, rbacpolicy.ActionCreate, app.RBACName(s.ns)); err != nil {
			return err
		}
		// They also need 'update' privileges in the old project
		if err := s.enf.EnforceErr(ctx.Value("claims"), rbacpolicy.ResourceApplications, rbacpolicy.ActionUpdate, currApp.RBACName(s.ns)); err != nil {
			return err
		}
	}

	if err := argo.ValidateDestination(ctx, &app.Spec.Destination, s.db); err != nil {
		return status.Errorf(codes.InvalidArgument, "application destination spec for %s is invalid: %s", app.Name, err.Error())
	}

	var conditions []appv1.ApplicationCondition

	if validate {
		conditions := make([]appv1.ApplicationCondition, 0)
		condition, err := argo.ValidateRepo(ctx, app, s.repoClientset, s.db, s.kubectl, proj, s.settingsMgr)
		if err != nil {
			return fmt.Errorf("error validating the repo: %w", err)
		}
		conditions = append(conditions, condition...)
		if len(conditions) > 0 {
			return status.Errorf(codes.InvalidArgument, "application spec for %s is invalid: %s", app.Name, argo.FormatAppConditions(conditions))
		}
	}

	conditions, err = argo.ValidatePermissions(ctx, &app.Spec, proj, s.db)
	if err != nil {
		return fmt.Errorf("error validating project permissions: %w", err)
	}
	if len(conditions) > 0 {
		return status.Errorf(codes.InvalidArgument, "application spec for %s is invalid: %s", app.Name, argo.FormatAppConditions(conditions))
	}

	app.Spec = *argo.NormalizeApplicationSpec(&app.Spec)
	return nil
}

func (s *Server) getApplicationClusterConfig(ctx context.Context, a *appv1.Application) (*rest.Config, error) {
	if err := argo.ValidateDestination(ctx, &a.Spec.Destination, s.db); err != nil {
		return nil, fmt.Errorf("error validating destination: %w", err)
	}
	clst, err := s.db.GetCluster(ctx, a.Spec.Destination.Server)
	if err != nil {
		return nil, fmt.Errorf("error getting cluster: %w", err)
	}
	config := clst.RESTConfig()
	return config, err
}

// getCachedAppState loads the cached state and trigger app refresh if cache is missing
func (s *Server) getCachedAppState(ctx context.Context, a *appv1.Application, getFromCache func() error) error {
	err := getFromCache()
	if err != nil && errors.Is(err, servercache.ErrCacheMiss) {
		conditions := a.Status.GetConditions(map[appv1.ApplicationConditionType]bool{
			appv1.ApplicationConditionComparisonError:  true,
			appv1.ApplicationConditionInvalidSpecError: true,
		})
		if len(conditions) > 0 {
			return errors.New(argoutil.FormatAppConditions(conditions))
		}
		_, err = s.Get(ctx, &application.ApplicationQuery{
			Name:         a.GetName(),
			AppNamespace: a.GetNamespace(),
			Refresh:      string(appv1.RefreshTypeNormal),
		})
		if err != nil {
			return fmt.Errorf("error getting application by query: %w", err)
		}
		return getFromCache()
	}
	return err
}

func (s *Server) getAppResources(ctx context.Context, a *appv1.Application) (*appv1.ApplicationTree, error) {
	var tree appv1.ApplicationTree
	err := s.getCachedAppState(ctx, a, func() error {
		return s.cache.GetAppResourcesTree(a.InstanceName(s.ns), &tree)
	})
	if err != nil {
		return &tree, fmt.Errorf("error getting cached app resource tree: %w", err)
	}
	return &tree, nil
}

func (s *Server) getAppLiveResource(ctx context.Context, action string, q *application.ApplicationResourceRequest) (*appv1.ResourceNode, *rest.Config, *appv1.Application, error) {
	a, _, err := s.getApplicationEnforceRBACInformer(ctx, action, q.GetProject(), q.GetAppNamespace(), q.GetName())
	if err != nil && errors.Is(err, permissionDeniedErr) && (action == rbacpolicy.ActionDelete || action == rbacpolicy.ActionUpdate) {
		// If users dont have permission on the whole applications, maybe they have fine-grained access to the specific resources
		action = fmt.Sprintf("%s/%s/%s/%s/%s", action, q.GetGroup(), q.GetKind(), q.GetNamespace(), q.GetResourceName())
		a, _, err = s.getApplicationEnforceRBACInformer(ctx, action, q.GetProject(), q.GetAppNamespace(), q.GetName())
	}
	if err != nil {
		return nil, nil, nil, err
	}

	tree, err := s.getAppResources(ctx, a)
	if err != nil {
		return nil, nil, nil, fmt.Errorf("error getting app resources: %w", err)
	}

	found := tree.FindNode(q.GetGroup(), q.GetKind(), q.GetNamespace(), q.GetResourceName())
	if found == nil || found.ResourceRef.UID == "" {
		return nil, nil, nil, status.Errorf(codes.InvalidArgument, "%s %s %s not found as part of application %s", q.GetKind(), q.GetGroup(), q.GetResourceName(), q.GetName())
	}
	config, err := s.getApplicationClusterConfig(ctx, a)
	if err != nil {
		return nil, nil, nil, fmt.Errorf("error getting application cluster config: %w", err)
	}
	return found, config, a, nil
}

func (s *Server) GetResource(ctx context.Context, q *application.ApplicationResourceRequest) (*application.ApplicationResourceResponse, error) {
	res, config, _, err := s.getAppLiveResource(ctx, rbacpolicy.ActionGet, q)
	if err != nil {
		return nil, err
	}

	// make sure to use specified resource version if provided
	if q.GetVersion() != "" {
		res.Version = q.GetVersion()
	}
	obj, err := s.kubectl.GetResource(ctx, config, res.GroupKindVersion(), res.Name, res.Namespace)
	if err != nil {
		return nil, fmt.Errorf("error getting resource: %w", err)
	}
	obj, err = replaceSecretValues(obj)
	if err != nil {
		return nil, fmt.Errorf("error replacing secret values: %w", err)
	}
	data, err := json.Marshal(obj.Object)
	if err != nil {
		return nil, fmt.Errorf("error marshaling object: %w", err)
	}
	manifest := string(data)
	return &application.ApplicationResourceResponse{Manifest: manifest}, nil
}

func replaceSecretValues(obj *unstructured.Unstructured) (*unstructured.Unstructured, error) {
	if obj.GetKind() == kube.SecretKind && obj.GroupVersionKind().Group == "" {
		_, obj, err := diff.HideSecretData(nil, obj)
		if err != nil {
			return nil, err
		}
		return obj, err
	}
	return obj, nil
}

// PatchResource patches a resource
func (s *Server) PatchResource(ctx context.Context, q *application.ApplicationResourcePatchRequest) (*application.ApplicationResourceResponse, error) {
	resourceRequest := &application.ApplicationResourceRequest{
		Name:         q.Name,
		AppNamespace: q.AppNamespace,
		Namespace:    q.Namespace,
		ResourceName: q.ResourceName,
		Kind:         q.Kind,
		Version:      q.Version,
		Group:        q.Group,
		Project:      q.Project,
	}
	res, config, a, err := s.getAppLiveResource(ctx, rbacpolicy.ActionUpdate, resourceRequest)
	if err != nil {
		return nil, err
	}

	manifest, err := s.kubectl.PatchResource(ctx, config, res.GroupKindVersion(), res.Name, res.Namespace, types.PatchType(q.GetPatchType()), []byte(q.GetPatch()))
	if err != nil {
		// don't expose real error for secrets since it might contain secret data
		if res.Kind == kube.SecretKind && res.Group == "" {
			return nil, fmt.Errorf("failed to patch Secret %s/%s", res.Namespace, res.Name)
		}
		return nil, fmt.Errorf("error patching resource: %w", err)
	}
	if manifest == nil {
		return nil, fmt.Errorf("failed to patch resource: manifest was nil")
	}
	manifest, err = replaceSecretValues(manifest)
	if err != nil {
		return nil, fmt.Errorf("error replacing secret values: %w", err)
	}
	data, err := json.Marshal(manifest.Object)
	if err != nil {
		return nil, fmt.Errorf("erro marshaling manifest object: %w", err)
	}
	s.logAppEvent(a, ctx, argo.EventReasonResourceUpdated, fmt.Sprintf("patched resource %s/%s '%s'", q.GetGroup(), q.GetKind(), q.GetResourceName()))
	m := string(data)
	return &application.ApplicationResourceResponse{
		Manifest: m,
	}, nil
}

// DeleteResource deletes a specified resource
func (s *Server) DeleteResource(ctx context.Context, q *application.ApplicationResourceDeleteRequest) (*application.ApplicationResponse, error) {
	resourceRequest := &application.ApplicationResourceRequest{
		Name:         q.Name,
		AppNamespace: q.AppNamespace,
		Namespace:    q.Namespace,
		ResourceName: q.ResourceName,
		Kind:         q.Kind,
		Version:      q.Version,
		Group:        q.Group,
		Project:      q.Project,
	}
	res, config, a, err := s.getAppLiveResource(ctx, rbacpolicy.ActionDelete, resourceRequest)
	if err != nil {
		return nil, err
	}
	var deleteOption metav1.DeleteOptions
	if q.GetOrphan() {
		propagationPolicy := metav1.DeletePropagationOrphan
		deleteOption = metav1.DeleteOptions{PropagationPolicy: &propagationPolicy}
	} else if q.GetForce() {
		propagationPolicy := metav1.DeletePropagationBackground
		zeroGracePeriod := int64(0)
		deleteOption = metav1.DeleteOptions{PropagationPolicy: &propagationPolicy, GracePeriodSeconds: &zeroGracePeriod}
	} else {
		propagationPolicy := metav1.DeletePropagationForeground
		deleteOption = metav1.DeleteOptions{PropagationPolicy: &propagationPolicy}
	}
	err = s.kubectl.DeleteResource(ctx, config, res.GroupKindVersion(), res.Name, res.Namespace, deleteOption)
	if err != nil {
		return nil, fmt.Errorf("error deleting resource: %w", err)
	}
	s.logAppEvent(a, ctx, argo.EventReasonResourceDeleted, fmt.Sprintf("deleted resource %s/%s '%s'", q.GetGroup(), q.GetKind(), q.GetResourceName()))
	return &application.ApplicationResponse{}, nil
}

func (s *Server) ResourceTree(ctx context.Context, q *application.ResourcesQuery) (*appv1.ApplicationTree, error) {
	a, _, err := s.getApplicationEnforceRBACInformer(ctx, rbacpolicy.ActionGet, q.GetProject(), q.GetAppNamespace(), q.GetApplicationName())
	if err != nil {
		return nil, err
	}

	return s.getAppResources(ctx, a)
}

func (s *Server) WatchResourceTree(q *application.ResourcesQuery, ws application.ApplicationService_WatchResourceTreeServer) error {
	_, _, err := s.getApplicationEnforceRBACInformer(ws.Context(), rbacpolicy.ActionGet, q.GetProject(), q.GetAppNamespace(), q.GetApplicationName())
	if err != nil {
		return err
	}

	cacheKey := argo.AppInstanceName(q.GetApplicationName(), q.GetAppNamespace(), s.ns)
	return s.cache.OnAppResourcesTreeChanged(ws.Context(), cacheKey, func() error {
		var tree appv1.ApplicationTree
		err := s.cache.GetAppResourcesTree(cacheKey, &tree)
		if err != nil {
			return fmt.Errorf("error getting app resource tree: %w", err)
		}
		return ws.Send(&tree)
	})
}

func (s *Server) RevisionMetadata(ctx context.Context, q *application.RevisionMetadataQuery) (*appv1.RevisionMetadata, error) {
	a, proj, err := s.getApplicationEnforceRBACInformer(ctx, rbacpolicy.ActionGet, q.GetProject(), q.GetAppNamespace(), q.GetName())
	if err != nil {
		return nil, err
	}

<<<<<<< HEAD
	versionId := int64(q.VersionId)

	var source *v1alpha1.ApplicationSource

	// To support changes between single source and multi source revisions
	// we have to calculate if the operation has to be done as multisource or not.
	// There are 2 different scenarios, checking current revision and historic revision
	// - Current revision (VersionId is nil or 0):
	// 		- The application is multi source and required version too -> multi source
	// 		- The application is single source and the required version too -> single source
	// 		- The application is multi source and the required version is single source -> single source
	// 		- The application is single source and the required version is multi source -> multi source
	// - Historic revision:
	// 		- The application is multi source and the previous one too -> multi source
	// 		- The application is single source and the previous one too -> single source
	// 		- The application is multi source and the previous one is single source -> multi source
	// 		- The application is single source and the previous one is multi source -> single source
	isRevisionMultiSource := a.Spec.HasMultipleSources()
	emptyHistory := len(a.Status.History) == 0
	if !emptyHistory {
		for _, h := range a.Status.History {
			if h.ID == versionId {
				isRevisionMultiSource = len(h.Revisions) > 0
				break
			}
		}
	}

	// If the historical data is empty (because the app hasn't been synced yet)
	// we can use the source, if not (the app has been synced at least once)
	// we have to use the history because sources can be added/removed
	if emptyHistory {
		if isRevisionMultiSource {
			source = &a.Spec.Sources[q.SourceIndex]
		} else {
			s := a.Spec.GetSource()
			source = &s
		}
	} else {
		// the source count can change during the time, we cannot just trust in .status.sync
		// because if a source has been added/removed, the revisions there won't match
		// as this is only used for the UI and not internally, we can use the historical data
		// using the specific revisionId
		for _, h := range a.Status.History {
			if h.ID == versionId {
				// The iteration values are assigned to the respective iteration variables as in an assignment statement.
				// The iteration variables may be declared by the “range” clause using a form of short variable declaration (:=).
				// In this case their types are set to the types of the respective iteration values and their scope is the block of the "for" statement;
				// they are re-used in each iteration. If the iteration variables are declared outside the "for" statement,
				// after execution their values will be those of the last iteration.
				// https://golang.org/ref/spec#For_statements
				h := h
				if isRevisionMultiSource {
					source = &h.Sources[q.SourceIndex]
				} else {
					source = &h.Source
				}
			}
		}
	}
	if source == nil {
		return nil, fmt.Errorf("revision not found: %w", err)
=======
	source, err := getAppSourceBySourceIndexAndVersionId(a, q.SourceIndex, q.VersionId)
	if err != nil {
		return nil, fmt.Errorf("error getting app source by source index and version ID: %w", err)
>>>>>>> 56c12db3
	}

	repo, err := s.db.GetRepository(ctx, source.RepoURL, proj.Name)
	if err != nil {
		return nil, fmt.Errorf("error getting repository by URL: %w", err)
	}
	conn, repoClient, err := s.repoClientset.NewRepoServerClient()
	if err != nil {
		return nil, fmt.Errorf("error creating repo server client: %w", err)
	}
	defer ioutil.Close(conn)
	return repoClient.GetRevisionMetadata(ctx, &apiclient.RepoServerRevisionMetadataRequest{
		Repo:           repo,
		Revision:       q.GetRevision(),
		CheckSignature: len(proj.Spec.SignatureKeys) > 0,
	})
}

// RevisionChartDetails returns the helm chart metadata, as fetched from the reposerver
func (s *Server) RevisionChartDetails(ctx context.Context, q *application.RevisionMetadataQuery) (*appv1.ChartDetails, error) {
	a, _, err := s.getApplicationEnforceRBACInformer(ctx, rbacpolicy.ActionGet, q.GetProject(), q.GetAppNamespace(), q.GetName())
	if err != nil {
		return nil, err
	}

<<<<<<< HEAD
	var source *v1alpha1.ApplicationSource
	if a.Spec.HasMultipleSources() {
		// the source count can change during the time, we cannot just trust in .status.sync
		// because if a source has been added/removed, the revisions there won't match
		// as this is only used for the UI and not internally, we can use the historical data
		// using the specific revisionId
		for _, h := range a.Status.History {
			if h.ID == int64(q.VersionId) {
				source = &h.Sources[q.SourceIndex]
			}
		}
		if source == nil {
			return nil, fmt.Errorf("revision not found: %w", err)
		}
	} else {
		source = a.Spec.Source
=======
	source, err := getAppSourceBySourceIndexAndVersionId(a, q.SourceIndex, q.VersionId)
	if err != nil {
		return nil, fmt.Errorf("error getting app source by source index and version ID: %w", err)
>>>>>>> 56c12db3
	}

	if source.Chart == "" {
		return nil, fmt.Errorf("no chart found for application: %v", q.GetName())
	}
	repo, err := s.db.GetRepository(ctx, source.RepoURL, a.Spec.Project)
	if err != nil {
		return nil, fmt.Errorf("error getting repository by URL: %w", err)
	}
	conn, repoClient, err := s.repoClientset.NewRepoServerClient()
	if err != nil {
		return nil, fmt.Errorf("error creating repo server client: %w", err)
	}
	defer ioutil.Close(conn)
	return repoClient.GetRevisionChartDetails(ctx, &apiclient.RepoServerRevisionChartDetailsRequest{
		Repo:     repo,
		Name:     source.Chart,
		Revision: q.GetRevision(),
	})
}

// getAppSourceBySourceIndexAndVersionId returns the source for a specific source index and version ID. Source index and
// version ID are optional. If the source index is not specified, it defaults to 0. If the version ID is not specified,
// we use the source(s) currently configured for the app. If the version ID is specified, we find the source for that
// version ID. If the version ID is not found, we return an error. If the source index is out of bounds for whichever
// source we choose (configured sources or sources for a specific version), we return an error.
func getAppSourceBySourceIndexAndVersionId(a *appv1.Application, sourceIndexMaybe *int32, versionIdMaybe *int32) (appv1.ApplicationSource, error) {
	// Start with all the app's configured sources.
	sources := a.Spec.GetSources()

	// If the user specified a version, get the sources for that version. If the version is not found, return an error.
	if versionIdMaybe != nil {
		versionId := int64(*versionIdMaybe)
		var err error
		sources, err = getSourcesByVersionId(a, versionId)
		if err != nil {
			return appv1.ApplicationSource{}, fmt.Errorf("error getting source by version ID: %w", err)
		}
	}

	// Start by assuming we want the first source.
	sourceIndex := 0

	// If the user specified a source index, use that instead.
	if sourceIndexMaybe != nil {
		sourceIndex = int(*sourceIndexMaybe)
		if sourceIndex >= len(sources) {
			if len(sources) == 1 {
				return appv1.ApplicationSource{}, fmt.Errorf("source index %d not found because there is only 1 source", sourceIndex)
			}
			return appv1.ApplicationSource{}, fmt.Errorf("source index %d not found because there are only %d sources", sourceIndex, len(sources))
		}
	}

	source := sources[sourceIndex]

	return source, nil
}

// getRevisionHistoryByVersionId returns the revision history for a specific version ID.
// If the version ID is not found, it returns an empty revision history and false.
func getRevisionHistoryByVersionId(histories v1alpha1.RevisionHistories, versionId int64) (appv1.RevisionHistory, bool) {
	for _, h := range histories {
		if h.ID == versionId {
			return h, true
		}
	}
	return appv1.RevisionHistory{}, false
}

// getSourcesByVersionId returns the sources for a specific version ID. If there is no history, it returns an error.
// If the version ID is not found, it returns an error. If the version ID is found, and there are multiple sources,
// it returns the sources for that version ID. If the version ID is found, and there is only one source, it returns
// a slice with just the single source.
func getSourcesByVersionId(a *appv1.Application, versionId int64) ([]appv1.ApplicationSource, error) {
	if len(a.Status.History) == 0 {
		return nil, fmt.Errorf("version ID %d not found because the app has no history", versionId)
	}

	h, ok := getRevisionHistoryByVersionId(a.Status.History, versionId)
	if !ok {
		return nil, fmt.Errorf("revision history not found for version ID %d", versionId)
	}

	if len(h.Sources) > 0 {
		return h.Sources, nil
	}

	return []v1alpha1.ApplicationSource{h.Source}, nil
}

func isMatchingResource(q *application.ResourcesQuery, key kube.ResourceKey) bool {
	return (q.GetName() == "" || q.GetName() == key.Name) &&
		(q.GetNamespace() == "" || q.GetNamespace() == key.Namespace) &&
		(q.GetGroup() == "" || q.GetGroup() == key.Group) &&
		(q.GetKind() == "" || q.GetKind() == key.Kind)
}

func (s *Server) ManagedResources(ctx context.Context, q *application.ResourcesQuery) (*application.ManagedResourcesResponse, error) {
	a, _, err := s.getApplicationEnforceRBACInformer(ctx, rbacpolicy.ActionGet, q.GetProject(), q.GetAppNamespace(), q.GetApplicationName())
	if err != nil {
		return nil, err
	}

	items := make([]*appv1.ResourceDiff, 0)
	err = s.getCachedAppState(ctx, a, func() error {
		return s.cache.GetAppManagedResources(a.InstanceName(s.ns), &items)
	})
	if err != nil {
		return nil, fmt.Errorf("error getting cached app managed resources: %w", err)
	}
	res := &application.ManagedResourcesResponse{}
	for i := range items {
		item := items[i]
		if !item.Hook && isMatchingResource(q, kube.ResourceKey{Name: item.Name, Namespace: item.Namespace, Kind: item.Kind, Group: item.Group}) {
			res.Items = append(res.Items, item)
		}
	}

	return res, nil
}

func (s *Server) PodLogs(q *application.ApplicationPodLogsQuery, ws application.ApplicationService_PodLogsServer) error {
	if q.PodName != "" {
		podKind := "Pod"
		q.Kind = podKind
		q.ResourceName = q.PodName
	}

	var sinceSeconds, tailLines *int64
	if q.GetSinceSeconds() > 0 {
		sinceSeconds = ptr.To(q.GetSinceSeconds())
	}
	if q.GetTailLines() > 0 {
		tailLines = ptr.To(q.GetTailLines())
	}
	var untilTime *metav1.Time
	if q.GetUntilTime() != "" {
		if val, err := time.Parse(time.RFC3339Nano, q.GetUntilTime()); err != nil {
			return fmt.Errorf("invalid untilTime parameter value: %w", err)
		} else {
			untilTimeVal := metav1.NewTime(val)
			untilTime = &untilTimeVal
		}
	}

	literal := ""
	inverse := false
	if q.GetFilter() != "" {
		literal = q.Filter
		if literal[0] == '!' {
			literal = literal[1:]
			inverse = true
		}
	}

	a, _, err := s.getApplicationEnforceRBACInformer(ws.Context(), rbacpolicy.ActionGet, q.GetProject(), q.GetAppNamespace(), q.GetName())
	if err != nil {
		return err
	}

	// Logs RBAC will be enforced only if an internal var serverRBACLogEnforceEnable (representing server.rbac.log.enforce.enable env var)
	// is defined and has a "true" value
	// Otherwise, no RBAC enforcement for logs will take place (meaning, PodLogs will return the logs,
	// even if there is no explicit RBAC allow, or if there is an explicit RBAC deny)
	serverRBACLogEnforceEnable, err := s.settingsMgr.GetServerRBACLogEnforceEnable()
	if err != nil {
		return fmt.Errorf("error getting RBAC log enforce enable: %w", err)
	}

	if serverRBACLogEnforceEnable {
		if err := s.enf.EnforceErr(ws.Context().Value("claims"), rbacpolicy.ResourceLogs, rbacpolicy.ActionGet, a.RBACName(s.ns)); err != nil {
			return err
		}
	}

	tree, err := s.getAppResources(ws.Context(), a)
	if err != nil {
		return fmt.Errorf("error getting app resource tree: %w", err)
	}

	config, err := s.getApplicationClusterConfig(ws.Context(), a)
	if err != nil {
		return fmt.Errorf("error getting application cluster config: %w", err)
	}

	kubeClientset, err := kubernetes.NewForConfig(config)
	if err != nil {
		return fmt.Errorf("error creating kube client: %w", err)
	}

	// from the tree find pods which match query of kind, group, and resource name
	pods := getSelectedPods(tree.Nodes, q)
	if len(pods) == 0 {
		return nil
	}

	maxPodLogsToRender, err := s.settingsMgr.GetMaxPodLogsToRender()
	if err != nil {
		return fmt.Errorf("error getting MaxPodLogsToRender config: %w", err)
	}

	if int64(len(pods)) > maxPodLogsToRender {
		return status.Error(codes.InvalidArgument, "max pods to view logs are reached. Please provide more granular query")
	}

	var streams []chan logEntry

	for _, pod := range pods {
		stream, err := kubeClientset.CoreV1().Pods(pod.Namespace).GetLogs(pod.Name, &v1.PodLogOptions{
			Container:    q.GetContainer(),
			Follow:       q.GetFollow(),
			Timestamps:   true,
			SinceSeconds: sinceSeconds,
			SinceTime:    q.GetSinceTime(),
			TailLines:    tailLines,
			Previous:     q.GetPrevious(),
		}).Stream(ws.Context())
		podName := pod.Name
		logStream := make(chan logEntry)
		if err == nil {
			defer ioutil.Close(stream)
		}

		streams = append(streams, logStream)
		go func() {
			// if k8s failed to start steaming logs (typically because Pod is not ready yet)
			// then the error should be shown in the UI so that user know the reason
			if err != nil {
				logStream <- logEntry{line: err.Error()}
			} else {
				parseLogsStream(podName, stream, logStream)
			}
			close(logStream)
		}()
	}

	logStream := mergeLogStreams(streams, time.Millisecond*100)
	sentCount := int64(0)
	done := make(chan error)
	go func() {
		for entry := range logStream {
			if entry.err != nil {
				done <- entry.err
				return
			} else {
				if q.Filter != "" {
					lineContainsFilter := strings.Contains(entry.line, literal)
					if (inverse && lineContainsFilter) || (!inverse && !lineContainsFilter) {
						continue
					}
				}
				ts := metav1.NewTime(entry.timeStamp)
				if untilTime != nil && entry.timeStamp.After(untilTime.Time) {
					done <- ws.Send(&application.LogEntry{
						Last:         true,
						PodName:      entry.podName,
						Content:      entry.line,
						TimeStampStr: entry.timeStamp.Format(time.RFC3339Nano),
						TimeStamp:    &ts,
					})
					return
				} else {
					sentCount++
					if err := ws.Send(&application.LogEntry{
						PodName:      entry.podName,
						Content:      entry.line,
						TimeStampStr: entry.timeStamp.Format(time.RFC3339Nano),
						TimeStamp:    &ts,
						Last:         false,
					}); err != nil {
						done <- err
						break
					}
				}
			}
		}
		now := time.Now()
		nowTS := metav1.NewTime(now)
		done <- ws.Send(&application.LogEntry{
			Last:         true,
			PodName:      "",
			Content:      "",
			TimeStampStr: now.Format(time.RFC3339Nano),
			TimeStamp:    &nowTS,
		})
	}()

	select {
	case err := <-done:
		return err
	case <-ws.Context().Done():
		log.WithField("application", q.Name).Debug("k8s pod logs reader completed due to closed grpc context")
		return nil
	}
}

// from all of the treeNodes, get the pod who meets the criteria or whose parents meets the criteria
func getSelectedPods(treeNodes []appv1.ResourceNode, q *application.ApplicationPodLogsQuery) []appv1.ResourceNode {
	var pods []appv1.ResourceNode
	isTheOneMap := make(map[string]bool)
	for _, treeNode := range treeNodes {
		if treeNode.Kind == kube.PodKind && treeNode.Group == "" && treeNode.UID != "" {
			if isTheSelectedOne(&treeNode, q, treeNodes, isTheOneMap) {
				pods = append(pods, treeNode)
			}
		}
	}
	return pods
}

// check is currentNode is matching with group, kind, and name, or if any of its parents matches
func isTheSelectedOne(currentNode *appv1.ResourceNode, q *application.ApplicationPodLogsQuery, resourceNodes []appv1.ResourceNode, isTheOneMap map[string]bool) bool {
	exist, value := isTheOneMap[currentNode.UID]
	if exist {
		return value
	}

	if (q.GetResourceName() == "" || currentNode.Name == q.GetResourceName()) &&
		(q.GetKind() == "" || currentNode.Kind == q.GetKind()) &&
		(q.GetGroup() == "" || currentNode.Group == q.GetGroup()) &&
		(q.GetNamespace() == "" || currentNode.Namespace == q.GetNamespace()) {
		isTheOneMap[currentNode.UID] = true
		return true
	}

	if len(currentNode.ParentRefs) == 0 {
		isTheOneMap[currentNode.UID] = false
		return false
	}

	for _, parentResource := range currentNode.ParentRefs {
		// look up parentResource from resourceNodes
		// then check if the parent isTheSelectedOne
		for _, resourceNode := range resourceNodes {
			if resourceNode.Namespace == parentResource.Namespace &&
				resourceNode.Name == parentResource.Name &&
				resourceNode.Group == parentResource.Group &&
				resourceNode.Kind == parentResource.Kind {
				if isTheSelectedOne(&resourceNode, q, resourceNodes, isTheOneMap) {
					isTheOneMap[currentNode.UID] = true
					return true
				}
			}
		}
	}

	isTheOneMap[currentNode.UID] = false
	return false
}

// Sync syncs an application to its target state
func (s *Server) Sync(ctx context.Context, syncReq *application.ApplicationSyncRequest) (*appv1.Application, error) {
	a, proj, err := s.getApplicationEnforceRBACClient(ctx, rbacpolicy.ActionGet, syncReq.GetProject(), syncReq.GetAppNamespace(), syncReq.GetName(), "")
	if err != nil {
		return nil, err
	}

	s.inferResourcesStatusHealth(a)

	if !proj.Spec.SyncWindows.Matches(a).CanSync(true) {
		return a, status.Errorf(codes.PermissionDenied, "cannot sync: blocked by sync window")
	}

	if err := s.enf.EnforceErr(ctx.Value("claims"), rbacpolicy.ResourceApplications, rbacpolicy.ActionSync, a.RBACName(s.ns)); err != nil {
		return nil, err
	}

	if syncReq.Manifests != nil {
		if err := s.enf.EnforceErr(ctx.Value("claims"), rbacpolicy.ResourceApplications, rbacpolicy.ActionOverride, a.RBACName(s.ns)); err != nil {
			return nil, err
		}
		if a.Spec.SyncPolicy != nil && a.Spec.SyncPolicy.Automated != nil && !syncReq.GetDryRun() {
			return nil, status.Error(codes.FailedPrecondition, "cannot use local sync when Automatic Sync Policy is enabled unless for dry run")
		}
	}
	if a.DeletionTimestamp != nil {
		return nil, status.Errorf(codes.FailedPrecondition, "application is deleting")
	}

	revision, displayRevision, sourceRevisions, displayRevisions, err := s.resolveSourceRevisions(ctx, a, syncReq)
	if err != nil {
		return nil, err
	}

	var retry *appv1.RetryStrategy
	var syncOptions appv1.SyncOptions
	if a.Spec.SyncPolicy != nil {
		syncOptions = a.Spec.SyncPolicy.SyncOptions
		retry = a.Spec.SyncPolicy.Retry
	}
	if syncReq.RetryStrategy != nil {
		retry = syncReq.RetryStrategy
	}
	if syncReq.SyncOptions != nil {
		syncOptions = syncReq.SyncOptions.Items
	}

	// We cannot use local manifests if we're only allowed to sync to signed commits
	if syncReq.Manifests != nil && len(proj.Spec.SignatureKeys) > 0 {
		return nil, status.Errorf(codes.FailedPrecondition, "Cannot use local sync when signature keys are required.")
	}

	resources := []appv1.SyncOperationResource{}
	if syncReq.GetResources() != nil {
		for _, r := range syncReq.GetResources() {
			if r != nil {
				resources = append(resources, *r)
			}
		}
	}
	op := appv1.Operation{
		Sync: &appv1.SyncOperation{
			Revision:     revision,
			Prune:        syncReq.GetPrune(),
			DryRun:       syncReq.GetDryRun(),
			SyncOptions:  syncOptions,
			SyncStrategy: syncReq.Strategy,
			Resources:    resources,
			Manifests:    syncReq.Manifests,
			Sources:      a.Spec.Sources,
			Revisions:    sourceRevisions,
		},
		InitiatedBy: appv1.OperationInitiator{Username: session.Username(ctx)},
		Info:        syncReq.Infos,
	}
	if retry != nil {
		op.Retry = *retry
	}

	appName := syncReq.GetName()
	appNs := s.appNamespaceOrDefault(syncReq.GetAppNamespace())
	appIf := s.appclientset.ArgoprojV1alpha1().Applications(appNs)
	a, err = argo.SetAppOperation(appIf, appName, &op)
	if err != nil {
		return nil, fmt.Errorf("error setting app operation: %w", err)
	}
	partial := ""
	if len(syncReq.Resources) > 0 {
		partial = "partial "
	}
	var reason string
	if a.Spec.HasMultipleSources() {
		reason = fmt.Sprintf("initiated %ssync to %s", partial, strings.Join(displayRevisions, ","))
	} else {
		reason = fmt.Sprintf("initiated %ssync to %s", partial, displayRevision)
	}
	if syncReq.Manifests != nil {
		reason = fmt.Sprintf("initiated %ssync locally", partial)
	}
	s.logAppEvent(a, ctx, argo.EventReasonOperationStarted, reason)
	return a, nil
}

func (s *Server) resolveSourceRevisions(ctx context.Context, a *appv1.Application, syncReq *application.ApplicationSyncRequest) (string, string, []string, []string, error) {
	if a.Spec.HasMultipleSources() {
		numOfSources := int64(len(a.Spec.GetSources()))
		sourceRevisions := make([]string, numOfSources)
		displayRevisions := make([]string, numOfSources)

		sources := a.Spec.GetSources()
		for i, pos := range syncReq.SourcePositions {
			if pos <= 0 || pos > numOfSources {
				return "", "", nil, nil, fmt.Errorf("source position is out of range")
			}
			sources[pos-1].TargetRevision = syncReq.Revisions[i]
		}
		for index, source := range sources {
			if a.Spec.SyncPolicy != nil && a.Spec.SyncPolicy.Automated != nil && !syncReq.GetDryRun() {
				if text.FirstNonEmpty(a.Spec.GetSources()[index].TargetRevision, "HEAD") != text.FirstNonEmpty(source.TargetRevision, "HEAD") {
					return "", "", nil, nil, status.Errorf(codes.FailedPrecondition, "Cannot sync source %s to %s: auto-sync currently set to %s", source.RepoURL, source.TargetRevision, a.Spec.Sources[index].TargetRevision)
				}
			}
			revision, displayRevision, err := s.resolveRevision(ctx, a, syncReq, index)
			if err != nil {
				return "", "", nil, nil, status.Errorf(codes.FailedPrecondition, err.Error())
			}
			sourceRevisions[index] = revision
			displayRevisions[index] = displayRevision
		}
		return "", "", sourceRevisions, displayRevisions, nil
	} else {
		source := a.Spec.GetSource()
		if a.Spec.SyncPolicy != nil && a.Spec.SyncPolicy.Automated != nil && !syncReq.GetDryRun() {
			if syncReq.GetRevision() != "" && syncReq.GetRevision() != text.FirstNonEmpty(source.TargetRevision, "HEAD") {
				return "", "", nil, nil, status.Errorf(codes.FailedPrecondition, "Cannot sync to %s: auto-sync currently set to %s", syncReq.GetRevision(), source.TargetRevision)
			}
		}
		revision, displayRevision, err := s.resolveRevision(ctx, a, syncReq, -1)
		if err != nil {
			return "", "", nil, nil, status.Errorf(codes.FailedPrecondition, err.Error())
		}
		return revision, displayRevision, nil, nil, nil
	}
}

func (s *Server) Rollback(ctx context.Context, rollbackReq *application.ApplicationRollbackRequest) (*appv1.Application, error) {
	a, _, err := s.getApplicationEnforceRBACClient(ctx, rbacpolicy.ActionSync, rollbackReq.GetProject(), rollbackReq.GetAppNamespace(), rollbackReq.GetName(), "")
	if err != nil {
		return nil, err
	}

	s.inferResourcesStatusHealth(a)

	if a.DeletionTimestamp != nil {
		return nil, status.Errorf(codes.FailedPrecondition, "application is deleting")
	}
	if a.Spec.SyncPolicy != nil && a.Spec.SyncPolicy.Automated != nil {
		return nil, status.Errorf(codes.FailedPrecondition, "rollback cannot be initiated when auto-sync is enabled")
	}

	var deploymentInfo *appv1.RevisionHistory
	for _, info := range a.Status.History {
		if info.ID == rollbackReq.GetId() {
			deploymentInfo = &info
			break
		}
	}
	if deploymentInfo == nil {
		return nil, status.Errorf(codes.InvalidArgument, "application %s does not have deployment with id %v", a.QualifiedName(), rollbackReq.GetId())
	}
	if deploymentInfo.Source.IsZero() && deploymentInfo.Sources.IsZero() {
		// Since source type was introduced to history starting with v0.12, and is now required for
		// rollback, we cannot support rollback to revisions deployed using Argo CD v0.11 or below
		// As multi source doesn't use app.Source, we need to check to the Sources length
		return nil, status.Errorf(codes.FailedPrecondition, "cannot rollback to revision deployed with Argo CD v0.11 or lower. sync to revision instead.")
	}

	var syncOptions appv1.SyncOptions
	if a.Spec.SyncPolicy != nil {
		syncOptions = a.Spec.SyncPolicy.SyncOptions
	}

	// Rollback is just a convenience around Sync
	op := appv1.Operation{
		Sync: &appv1.SyncOperation{
			Revision:     deploymentInfo.Revision,
			Revisions:    deploymentInfo.Revisions,
			DryRun:       rollbackReq.GetDryRun(),
			Prune:        rollbackReq.GetPrune(),
			SyncOptions:  syncOptions,
			SyncStrategy: &appv1.SyncStrategy{Apply: &appv1.SyncStrategyApply{}},
			Source:       &deploymentInfo.Source,
			Sources:      deploymentInfo.Sources,
		},
		InitiatedBy: appv1.OperationInitiator{Username: session.Username(ctx)},
	}
	appName := rollbackReq.GetName()
	appNs := s.appNamespaceOrDefault(rollbackReq.GetAppNamespace())
	appIf := s.appclientset.ArgoprojV1alpha1().Applications(appNs)
	a, err = argo.SetAppOperation(appIf, appName, &op)
	if err != nil {
		return nil, fmt.Errorf("error setting app operation: %w", err)
	}
	s.logAppEvent(a, ctx, argo.EventReasonOperationStarted, fmt.Sprintf("initiated rollback to %d", rollbackReq.GetId()))
	return a, nil
}

func (s *Server) ListLinks(ctx context.Context, req *application.ListAppLinksRequest) (*application.LinksResponse, error) {
	a, proj, err := s.getApplicationEnforceRBACClient(ctx, rbacpolicy.ActionGet, req.GetProject(), req.GetNamespace(), req.GetName(), "")
	if err != nil {
		return nil, err
	}

	obj, err := kube.ToUnstructured(a)
	if err != nil {
		return nil, fmt.Errorf("error getting application: %w", err)
	}

	deepLinks, err := s.settingsMgr.GetDeepLinks(settings.ApplicationDeepLinks)
	if err != nil {
		return nil, fmt.Errorf("failed to read application deep links from configmap: %w", err)
	}

	clstObj, _, err := s.getObjectsForDeepLinks(ctx, a, proj)
	if err != nil {
		return nil, err
	}

	deepLinksObject := deeplinks.CreateDeepLinksObject(nil, obj, clstObj, nil)

	finalList, errorList := deeplinks.EvaluateDeepLinksResponse(deepLinksObject, obj.GetName(), deepLinks)
	if len(errorList) > 0 {
		log.Errorf("errorList while evaluating application deep links, %v", strings.Join(errorList, ", "))
	}

	return finalList, nil
}

func (s *Server) getObjectsForDeepLinks(ctx context.Context, app *appv1.Application, proj *appv1.AppProject) (cluster *unstructured.Unstructured, project *unstructured.Unstructured, err error) {
	// sanitize project jwt tokens
	proj.Status = appv1.AppProjectStatus{}

	project, err = kube.ToUnstructured(proj)
	if err != nil {
		return nil, nil, err
	}

	getProjectClusters := func(project string) ([]*appv1.Cluster, error) {
		return s.db.GetProjectClusters(ctx, project)
	}

	if err := argo.ValidateDestination(ctx, &app.Spec.Destination, s.db); err != nil {
		log.WithFields(map[string]interface{}{
			"application": app.GetName(),
			"ns":          app.GetNamespace(),
			"destination": app.Spec.Destination,
		}).Warnf("cannot validate cluster, error=%v", err.Error())
		return nil, nil, nil
	}

	permitted, err := proj.IsDestinationPermitted(app.Spec.Destination, getProjectClusters)
	if err != nil {
		return nil, nil, err
	}
	if !permitted {
		return nil, nil, fmt.Errorf("error getting destination cluster")
	}
	clst, err := s.db.GetCluster(ctx, app.Spec.Destination.Server)
	if err != nil {
		log.WithFields(map[string]interface{}{
			"application": app.GetName(),
			"ns":          app.GetNamespace(),
			"destination": app.Spec.Destination,
		}).Warnf("cannot get cluster from db, error=%v", err.Error())
		return nil, nil, nil
	}
	// sanitize cluster, remove cluster config creds and other unwanted fields
	cluster, err = deeplinks.SanitizeCluster(clst)
	return cluster, project, err
}

func (s *Server) ListResourceLinks(ctx context.Context, req *application.ApplicationResourceRequest) (*application.LinksResponse, error) {
	obj, _, app, _, err := s.getUnstructuredLiveResourceOrApp(ctx, rbacpolicy.ActionGet, req)
	if err != nil {
		return nil, err
	}
	deepLinks, err := s.settingsMgr.GetDeepLinks(settings.ResourceDeepLinks)
	if err != nil {
		return nil, fmt.Errorf("failed to read application deep links from configmap: %w", err)
	}

	obj, err = replaceSecretValues(obj)
	if err != nil {
		return nil, fmt.Errorf("error replacing secret values: %w", err)
	}

	appObj, err := kube.ToUnstructured(app)
	if err != nil {
		return nil, err
	}

	proj, err := s.getAppProject(ctx, app, log.WithField("application", app.GetName()))
	if err != nil {
		return nil, err
	}

	clstObj, projObj, err := s.getObjectsForDeepLinks(ctx, app, proj)
	if err != nil {
		return nil, err
	}

	deepLinksObject := deeplinks.CreateDeepLinksObject(obj, appObj, clstObj, projObj)
	finalList, errorList := deeplinks.EvaluateDeepLinksResponse(deepLinksObject, obj.GetName(), deepLinks)
	if len(errorList) > 0 {
		log.Errorf("errors while evaluating resource deep links, %v", strings.Join(errorList, ", "))
	}

	return finalList, nil
}

func getAmbiguousRevision(app *appv1.Application, syncReq *application.ApplicationSyncRequest, sourceIndex int) string {
	ambiguousRevision := ""
	if app.Spec.HasMultipleSources() {
		for i, pos := range syncReq.SourcePositions {
			if pos == int64(sourceIndex) {
				ambiguousRevision = syncReq.Revisions[i]
			}
		}
		if ambiguousRevision == "" {
			ambiguousRevision = app.Spec.Sources[sourceIndex].TargetRevision
		}
	} else {
		ambiguousRevision = syncReq.GetRevision()
		if ambiguousRevision == "" {
			ambiguousRevision = app.Spec.GetSource().TargetRevision
		}
	}
	return ambiguousRevision
}

// resolveRevision resolves the revision specified either in the sync request, or the
// application source, into a concrete revision that will be used for a sync operation.
func (s *Server) resolveRevision(ctx context.Context, app *appv1.Application, syncReq *application.ApplicationSyncRequest, sourceIndex int) (string, string, error) {
	if syncReq.Manifests != nil {
		return "", "", nil
	}

	ambiguousRevision := getAmbiguousRevision(app, syncReq, sourceIndex)

	repoUrl := app.Spec.GetSource().RepoURL
	if app.Spec.HasMultipleSources() {
		repoUrl = app.Spec.Sources[sourceIndex].RepoURL
	}

	repo, err := s.db.GetRepository(ctx, repoUrl, app.Spec.Project)
	if err != nil {
		return "", "", fmt.Errorf("error getting repository by URL: %w", err)
	}
	conn, repoClient, err := s.repoClientset.NewRepoServerClient()
	if err != nil {
		return "", "", fmt.Errorf("error getting repo server client: %w", err)
	}
	defer ioutil.Close(conn)

	source := app.Spec.GetSourcePtrByIndex(sourceIndex)
	if !source.IsHelm() {
		if git.IsCommitSHA(ambiguousRevision) {
			// If it's already a commit SHA, then no need to look it up
			return ambiguousRevision, ambiguousRevision, nil
		}
	}

	resolveRevisionResponse, err := repoClient.ResolveRevision(ctx, &apiclient.ResolveRevisionRequest{
		Repo:              repo,
		App:               app,
		AmbiguousRevision: ambiguousRevision,
		SourceIndex:       int64(sourceIndex),
	})
	if err != nil {
		return "", "", fmt.Errorf("error resolving repo revision: %w", err)
	}
	return resolveRevisionResponse.Revision, resolveRevisionResponse.AmbiguousRevision, nil
}

func (s *Server) TerminateOperation(ctx context.Context, termOpReq *application.OperationTerminateRequest) (*application.OperationTerminateResponse, error) {
	appName := termOpReq.GetName()
	appNs := s.appNamespaceOrDefault(termOpReq.GetAppNamespace())
	a, _, err := s.getApplicationEnforceRBACClient(ctx, rbacpolicy.ActionSync, termOpReq.GetProject(), appNs, appName, "")
	if err != nil {
		return nil, err
	}

	for i := 0; i < 10; i++ {
		if a.Operation == nil || a.Status.OperationState == nil {
			return nil, status.Errorf(codes.InvalidArgument, "Unable to terminate operation. No operation is in progress")
		}
		a.Status.OperationState.Phase = common.OperationTerminating
		updated, err := s.appclientset.ArgoprojV1alpha1().Applications(appNs).Update(ctx, a, metav1.UpdateOptions{})
		if err == nil {
			s.waitSync(updated)
			s.logAppEvent(a, ctx, argo.EventReasonResourceUpdated, "terminated running operation")
			return &application.OperationTerminateResponse{}, nil
		}
		if !apierr.IsConflict(err) {
			return nil, fmt.Errorf("error updating application: %w", err)
		}
		log.Warnf("failed to set operation for app %q due to update conflict. retrying again...", termOpReq.Name)
		time.Sleep(100 * time.Millisecond)
		a, err = s.appclientset.ArgoprojV1alpha1().Applications(appNs).Get(ctx, appName, metav1.GetOptions{})
		if err != nil {
			return nil, fmt.Errorf("error getting application by name: %w", err)
		}
	}
	return nil, status.Errorf(codes.Internal, "Failed to terminate app. Too many conflicts")
}

func (s *Server) logAppEvent(a *appv1.Application, ctx context.Context, reason string, action string) {
	eventInfo := argo.EventInfo{Type: v1.EventTypeNormal, Reason: reason}
	user := session.Username(ctx)
	if user == "" {
		user = "Unknown user"
	}
	message := fmt.Sprintf("%s %s", user, action)
	eventLabels := argo.GetAppEventLabels(a, applisters.NewAppProjectLister(s.projInformer.GetIndexer()), s.ns, s.settingsMgr, s.db, ctx)
	s.auditLogger.LogAppEvent(a, eventInfo, message, user, eventLabels)
}

func (s *Server) logResourceEvent(res *appv1.ResourceNode, ctx context.Context, reason string, action string) {
	eventInfo := argo.EventInfo{Type: v1.EventTypeNormal, Reason: reason}
	user := session.Username(ctx)
	if user == "" {
		user = "Unknown user"
	}
	message := fmt.Sprintf("%s %s", user, action)
	s.auditLogger.LogResourceEvent(res, eventInfo, message, user)
}

func (s *Server) ListResourceActions(ctx context.Context, q *application.ApplicationResourceRequest) (*application.ResourceActionsListResponse, error) {
	obj, _, _, _, err := s.getUnstructuredLiveResourceOrApp(ctx, rbacpolicy.ActionGet, q)
	if err != nil {
		return nil, err
	}
	resourceOverrides, err := s.settingsMgr.GetResourceOverrides()
	if err != nil {
		return nil, fmt.Errorf("error getting resource overrides: %w", err)
	}

	availableActions, err := s.getAvailableActions(resourceOverrides, obj)
	if err != nil {
		return nil, fmt.Errorf("error getting available actions: %w", err)
	}
	actionsPtr := []*appv1.ResourceAction{}
	for i := range availableActions {
		actionsPtr = append(actionsPtr, &availableActions[i])
	}

	return &application.ResourceActionsListResponse{Actions: actionsPtr}, nil
}

func (s *Server) getUnstructuredLiveResourceOrApp(ctx context.Context, rbacRequest string, q *application.ApplicationResourceRequest) (obj *unstructured.Unstructured, res *appv1.ResourceNode, app *appv1.Application, config *rest.Config, err error) {
	if q.GetKind() == applicationType.ApplicationKind && q.GetGroup() == applicationType.Group && q.GetName() == q.GetResourceName() {
		app, _, err = s.getApplicationEnforceRBACInformer(ctx, rbacRequest, q.GetProject(), q.GetAppNamespace(), q.GetName())
		if err != nil {
			return nil, nil, nil, nil, err
		}
		if err = s.enf.EnforceErr(ctx.Value("claims"), rbacpolicy.ResourceApplications, rbacRequest, app.RBACName(s.ns)); err != nil {
			return nil, nil, nil, nil, err
		}
		config, err = s.getApplicationClusterConfig(ctx, app)
		if err != nil {
			return nil, nil, nil, nil, fmt.Errorf("error getting application cluster config: %w", err)
		}
		obj, err = kube.ToUnstructured(app)
	} else {
		res, config, app, err = s.getAppLiveResource(ctx, rbacRequest, q)
		if err != nil {
			return nil, nil, nil, nil, err
		}
		obj, err = s.kubectl.GetResource(ctx, config, res.GroupKindVersion(), res.Name, res.Namespace)
	}
	if err != nil {
		return nil, nil, nil, nil, fmt.Errorf("error getting resource: %w", err)
	}
	return
}

func (s *Server) getAvailableActions(resourceOverrides map[string]appv1.ResourceOverride, obj *unstructured.Unstructured) ([]appv1.ResourceAction, error) {
	luaVM := lua.VM{
		ResourceOverrides: resourceOverrides,
	}

	discoveryScript, err := luaVM.GetResourceActionDiscovery(obj)
	if err != nil {
		return nil, fmt.Errorf("error getting Lua discovery script: %w", err)
	}
	if discoveryScript == "" {
		return []appv1.ResourceAction{}, nil
	}
	availableActions, err := luaVM.ExecuteResourceActionDiscovery(obj, discoveryScript)
	if err != nil {
		return nil, fmt.Errorf("error executing Lua discovery script: %w", err)
	}
	return availableActions, nil
}

func (s *Server) RunResourceAction(ctx context.Context, q *application.ResourceActionRunRequest) (*application.ApplicationResponse, error) {
	resourceRequest := &application.ApplicationResourceRequest{
		Name:         q.Name,
		AppNamespace: q.AppNamespace,
		Namespace:    q.Namespace,
		ResourceName: q.ResourceName,
		Kind:         q.Kind,
		Version:      q.Version,
		Group:        q.Group,
		Project:      q.Project,
	}
	actionRequest := fmt.Sprintf("%s/%s/%s/%s", rbacpolicy.ActionAction, q.GetGroup(), q.GetKind(), q.GetAction())
	liveObj, res, a, config, err := s.getUnstructuredLiveResourceOrApp(ctx, actionRequest, resourceRequest)
	if err != nil {
		return nil, err
	}

	liveObjBytes, err := json.Marshal(liveObj)
	if err != nil {
		return nil, fmt.Errorf("error marshaling live object: %w", err)
	}

	resourceOverrides, err := s.settingsMgr.GetResourceOverrides()
	if err != nil {
		return nil, fmt.Errorf("error getting resource overrides: %w", err)
	}

	luaVM := lua.VM{
		ResourceOverrides: resourceOverrides,
	}
	action, err := luaVM.GetResourceAction(liveObj, q.GetAction())
	if err != nil {
		return nil, fmt.Errorf("error getting Lua resource action: %w", err)
	}

	newObjects, err := luaVM.ExecuteResourceAction(liveObj, action.ActionLua)
	if err != nil {
		return nil, fmt.Errorf("error executing Lua resource action: %w", err)
	}

	var app *appv1.Application
	// Only bother getting the app if we know we're going to need it for a resource permission check.
	if len(newObjects) > 0 {
		// No need for an RBAC check, we checked above that the user is allowed to run this action.
		app, err = s.appLister.Applications(s.appNamespaceOrDefault(q.GetAppNamespace())).Get(q.GetName())
		if err != nil {
			return nil, err
		}
	}

	proj, err := s.getAppProject(ctx, a, log.WithField("application", a.Name))
	if err != nil {
		return nil, err
	}

	// First, make sure all the returned resources are permitted, for each operation.
	// Also perform create with dry-runs for all create-operation resources.
	// This is performed separately to reduce the risk of only some of the resources being successfully created later.
	// TODO: when apply/delete operations would be supported for custom actions,
	// the dry-run for relevant apply/delete operation would have to be invoked as well.
	for _, impactedResource := range newObjects {
		newObj := impactedResource.UnstructuredObj
		err := s.verifyResourcePermitted(ctx, app, proj, newObj)
		if err != nil {
			return nil, err
		}
		switch impactedResource.K8SOperation {
		case lua.CreateOperation:
			createOptions := metav1.CreateOptions{DryRun: []string{"All"}}
			_, err := s.kubectl.CreateResource(ctx, config, newObj.GroupVersionKind(), newObj.GetName(), newObj.GetNamespace(), newObj, createOptions)
			if err != nil {
				return nil, err
			}
		}
	}

	// Now, perform the actual operations.
	// The creation itself is not transactional.
	// TODO: maybe create a k8s list representation of the resources,
	// and invoke create on this list resource to make it semi-transactional (there is still patch operation that is separate,
	// thus can fail separately from create).
	for _, impactedResource := range newObjects {
		newObj := impactedResource.UnstructuredObj
		newObjBytes, err := json.Marshal(newObj)
		if err != nil {
			return nil, fmt.Errorf("error marshaling new object: %w", err)
		}

		switch impactedResource.K8SOperation {
		// No default case since a not supported operation would have failed upon unmarshaling earlier
		case lua.PatchOperation:
			_, err := s.patchResource(ctx, config, liveObjBytes, newObjBytes, newObj)
			if err != nil {
				return nil, err
			}
		case lua.CreateOperation:
			_, err := s.createResource(ctx, config, newObj)
			if err != nil {
				return nil, err
			}
		}
	}

	if res == nil {
		s.logAppEvent(a, ctx, argo.EventReasonResourceActionRan, fmt.Sprintf("ran action %s", q.GetAction()))
	} else {
		s.logAppEvent(a, ctx, argo.EventReasonResourceActionRan, fmt.Sprintf("ran action %s on resource %s/%s/%s", q.GetAction(), res.Group, res.Kind, res.Name))
		s.logResourceEvent(res, ctx, argo.EventReasonResourceActionRan, fmt.Sprintf("ran action %s", q.GetAction()))
	}
	return &application.ApplicationResponse{}, nil
}

func (s *Server) patchResource(ctx context.Context, config *rest.Config, liveObjBytes, newObjBytes []byte, newObj *unstructured.Unstructured) (*application.ApplicationResponse, error) {
	diffBytes, err := jsonpatch.CreateMergePatch(liveObjBytes, newObjBytes)
	if err != nil {
		return nil, fmt.Errorf("error calculating merge patch: %w", err)
	}
	if string(diffBytes) == "{}" {
		return &application.ApplicationResponse{}, nil
	}

	// The following logic detects if the resource action makes a modification to status and/or spec.
	// If status was modified, we attempt to patch the status using status subresource, in case the
	// CRD is configured using the status subresource feature. See:
	// https://kubernetes.io/docs/tasks/extend-kubernetes/custom-resources/custom-resource-definitions/#status-subresource
	// If status subresource is in use, the patch has to be split into two:
	// * one to update spec (and other non-status fields)
	// * the other to update only status.
	nonStatusPatch, statusPatch, err := splitStatusPatch(diffBytes)
	if err != nil {
		return nil, fmt.Errorf("error splitting status patch: %w", err)
	}
	if statusPatch != nil {
		_, err = s.kubectl.PatchResource(ctx, config, newObj.GroupVersionKind(), newObj.GetName(), newObj.GetNamespace(), types.MergePatchType, diffBytes, "status")
		if err != nil {
			if !apierr.IsNotFound(err) {
				return nil, fmt.Errorf("error patching resource: %w", err)
			}
			// K8s API server returns 404 NotFound when the CRD does not support the status subresource
			// if we get here, the CRD does not use the status subresource. We will fall back to a normal patch
		} else {
			// If we get here, the CRD does use the status subresource, so we must patch status and
			// spec separately. update the diffBytes to the spec-only patch and fall through.
			diffBytes = nonStatusPatch
		}
	}
	if diffBytes != nil {
		_, err = s.kubectl.PatchResource(ctx, config, newObj.GroupVersionKind(), newObj.GetName(), newObj.GetNamespace(), types.MergePatchType, diffBytes)
		if err != nil {
			return nil, fmt.Errorf("error patching resource: %w", err)
		}
	}
	return &application.ApplicationResponse{}, nil
}

func (s *Server) verifyResourcePermitted(ctx context.Context, app *appv1.Application, proj *appv1.AppProject, obj *unstructured.Unstructured) error {
	permitted, err := proj.IsResourcePermitted(schema.GroupKind{Group: obj.GroupVersionKind().Group, Kind: obj.GroupVersionKind().Kind}, obj.GetNamespace(), app.Spec.Destination, func(project string) ([]*appv1.Cluster, error) {
		clusters, err := s.db.GetProjectClusters(context.TODO(), project)
		if err != nil {
			return nil, fmt.Errorf("failed to get project clusters: %w", err)
		}
		return clusters, nil
	})
	if err != nil {
		return fmt.Errorf("error checking resource permissions: %w", err)
	}
	if !permitted {
		return fmt.Errorf("application %s is not permitted to manage %s/%s/%s in %s", app.RBACName(s.ns), obj.GroupVersionKind().Group, obj.GroupVersionKind().Kind, obj.GetName(), obj.GetNamespace())
	}

	return nil
}

func (s *Server) createResource(ctx context.Context, config *rest.Config, newObj *unstructured.Unstructured) (*application.ApplicationResponse, error) {
	_, err := s.kubectl.CreateResource(ctx, config, newObj.GroupVersionKind(), newObj.GetName(), newObj.GetNamespace(), newObj, metav1.CreateOptions{})
	if err != nil {
		return nil, fmt.Errorf("error creating resource: %w", err)
	}
	return &application.ApplicationResponse{}, nil
}

// splitStatusPatch splits a patch into two: one for a non-status patch, and the status-only patch.
// Returns nil for either if the patch doesn't have modifications to non-status, or status, respectively.
func splitStatusPatch(patch []byte) ([]byte, []byte, error) {
	var obj map[string]interface{}
	err := json.Unmarshal(patch, &obj)
	if err != nil {
		return nil, nil, err
	}
	var nonStatusPatch, statusPatch []byte
	if statusVal, ok := obj["status"]; ok {
		// calculate the status-only patch
		statusObj := map[string]interface{}{
			"status": statusVal,
		}
		statusPatch, err = json.Marshal(statusObj)
		if err != nil {
			return nil, nil, err
		}
		// remove status, and calculate the non-status patch
		delete(obj, "status")
		if len(obj) > 0 {
			nonStatusPatch, err = json.Marshal(obj)
			if err != nil {
				return nil, nil, err
			}
		}
	} else {
		// status was not modified in patch
		nonStatusPatch = patch
	}
	return nonStatusPatch, statusPatch, nil
}

func (s *Server) GetApplicationSyncWindows(ctx context.Context, q *application.ApplicationSyncWindowsQuery) (*application.ApplicationSyncWindowsResponse, error) {
	a, proj, err := s.getApplicationEnforceRBACClient(ctx, rbacpolicy.ActionGet, q.GetProject(), q.GetAppNamespace(), q.GetName(), "")
	if err != nil {
		return nil, err
	}

	windows := proj.Spec.SyncWindows.Matches(a)
	sync := windows.CanSync(true)

	res := &application.ApplicationSyncWindowsResponse{
		ActiveWindows:   convertSyncWindows(windows.Active()),
		AssignedWindows: convertSyncWindows(windows),
		CanSync:         sync,
	}

	return res, nil
}

func (s *Server) inferResourcesStatusHealth(app *appv1.Application) {
	if app.Status.ResourceHealthSource == appv1.ResourceHealthLocationAppTree {
		tree := &appv1.ApplicationTree{}
		if err := s.cache.GetAppResourcesTree(app.Name, tree); err == nil {
			healthByKey := map[kube.ResourceKey]*appv1.HealthStatus{}
			for _, node := range tree.Nodes {
				healthByKey[kube.NewResourceKey(node.Group, node.Kind, node.Namespace, node.Name)] = node.Health
			}
			for i, res := range app.Status.Resources {
				res.Health = healthByKey[kube.NewResourceKey(res.Group, res.Kind, res.Namespace, res.Name)]
				app.Status.Resources[i] = res
			}
		}
	}
}

func convertSyncWindows(w *appv1.SyncWindows) []*application.ApplicationSyncWindow {
	if w != nil {
		var windows []*application.ApplicationSyncWindow
		for _, w := range *w {
			nw := &application.ApplicationSyncWindow{
				Kind:       w.Kind,
				Schedule:   w.Schedule,
				Duration:   w.Duration,
				ManualSync: w.ManualSync,
			}
			windows = append(windows, nw)
		}
		if len(windows) > 0 {
			return windows
		}
	}
	return nil
}

func getPropagationPolicyFinalizer(policy string) string {
	switch strings.ToLower(policy) {
	case backgroundPropagationPolicy:
		return appv1.BackgroundPropagationPolicyFinalizer
	case foregroundPropagationPolicy:
		return appv1.ForegroundPropagationPolicyFinalizer
	case "":
		return appv1.ResourcesFinalizerName
	default:
		return ""
	}
}

func (s *Server) appNamespaceOrDefault(appNs string) string {
	if appNs == "" {
		return s.ns
	} else {
		return appNs
	}
}

func (s *Server) isNamespaceEnabled(namespace string) bool {
	return security.IsNamespaceEnabled(namespace, s.ns, s.enabledNamespaces)
}

// getProjectFromApplicationQuery gets the project names from a query. If the legacy "project" field was specified, use
// that. Otherwise, use the newer "projects" field.
func getProjectsFromApplicationQuery(q application.ApplicationQuery) []string {
	if q.Project != nil {
		return q.Project
	}
	return q.Projects
}<|MERGE_RESOLUTION|>--- conflicted
+++ resolved
@@ -1490,74 +1490,9 @@
 		return nil, err
 	}
 
-<<<<<<< HEAD
-	versionId := int64(q.VersionId)
-
-	var source *v1alpha1.ApplicationSource
-
-	// To support changes between single source and multi source revisions
-	// we have to calculate if the operation has to be done as multisource or not.
-	// There are 2 different scenarios, checking current revision and historic revision
-	// - Current revision (VersionId is nil or 0):
-	// 		- The application is multi source and required version too -> multi source
-	// 		- The application is single source and the required version too -> single source
-	// 		- The application is multi source and the required version is single source -> single source
-	// 		- The application is single source and the required version is multi source -> multi source
-	// - Historic revision:
-	// 		- The application is multi source and the previous one too -> multi source
-	// 		- The application is single source and the previous one too -> single source
-	// 		- The application is multi source and the previous one is single source -> multi source
-	// 		- The application is single source and the previous one is multi source -> single source
-	isRevisionMultiSource := a.Spec.HasMultipleSources()
-	emptyHistory := len(a.Status.History) == 0
-	if !emptyHistory {
-		for _, h := range a.Status.History {
-			if h.ID == versionId {
-				isRevisionMultiSource = len(h.Revisions) > 0
-				break
-			}
-		}
-	}
-
-	// If the historical data is empty (because the app hasn't been synced yet)
-	// we can use the source, if not (the app has been synced at least once)
-	// we have to use the history because sources can be added/removed
-	if emptyHistory {
-		if isRevisionMultiSource {
-			source = &a.Spec.Sources[q.SourceIndex]
-		} else {
-			s := a.Spec.GetSource()
-			source = &s
-		}
-	} else {
-		// the source count can change during the time, we cannot just trust in .status.sync
-		// because if a source has been added/removed, the revisions there won't match
-		// as this is only used for the UI and not internally, we can use the historical data
-		// using the specific revisionId
-		for _, h := range a.Status.History {
-			if h.ID == versionId {
-				// The iteration values are assigned to the respective iteration variables as in an assignment statement.
-				// The iteration variables may be declared by the “range” clause using a form of short variable declaration (:=).
-				// In this case their types are set to the types of the respective iteration values and their scope is the block of the "for" statement;
-				// they are re-used in each iteration. If the iteration variables are declared outside the "for" statement,
-				// after execution their values will be those of the last iteration.
-				// https://golang.org/ref/spec#For_statements
-				h := h
-				if isRevisionMultiSource {
-					source = &h.Sources[q.SourceIndex]
-				} else {
-					source = &h.Source
-				}
-			}
-		}
-	}
-	if source == nil {
-		return nil, fmt.Errorf("revision not found: %w", err)
-=======
-	source, err := getAppSourceBySourceIndexAndVersionId(a, q.SourceIndex, q.VersionId)
+	source, err := getAppSourceBySourceIndexAndVersionId(a, &q.SourceIndex, &q.VersionId)
 	if err != nil {
 		return nil, fmt.Errorf("error getting app source by source index and version ID: %w", err)
->>>>>>> 56c12db3
 	}
 
 	repo, err := s.db.GetRepository(ctx, source.RepoURL, proj.Name)
@@ -1583,28 +1518,9 @@
 		return nil, err
 	}
 
-<<<<<<< HEAD
-	var source *v1alpha1.ApplicationSource
-	if a.Spec.HasMultipleSources() {
-		// the source count can change during the time, we cannot just trust in .status.sync
-		// because if a source has been added/removed, the revisions there won't match
-		// as this is only used for the UI and not internally, we can use the historical data
-		// using the specific revisionId
-		for _, h := range a.Status.History {
-			if h.ID == int64(q.VersionId) {
-				source = &h.Sources[q.SourceIndex]
-			}
-		}
-		if source == nil {
-			return nil, fmt.Errorf("revision not found: %w", err)
-		}
-	} else {
-		source = a.Spec.Source
-=======
-	source, err := getAppSourceBySourceIndexAndVersionId(a, q.SourceIndex, q.VersionId)
+	source, err := getAppSourceBySourceIndexAndVersionId(a, &q.SourceIndex, &q.VersionId)
 	if err != nil {
 		return nil, fmt.Errorf("error getting app source by source index and version ID: %w", err)
->>>>>>> 56c12db3
 	}
 
 	if source.Chart == "" {
