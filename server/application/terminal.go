--- conflicted
+++ resolved
@@ -34,18 +34,11 @@
 	cache             *servercache.Cache
 	appResourceTreeFn func(ctx context.Context, app *appv1.Application) (*appv1.ApplicationTree, error)
 	allowedShells     []string
-<<<<<<< HEAD
-}
-
-// NewHandler returns a new terminal handler.
-func NewHandler(appLister applisters.ApplicationNamespaceLister, db db.ArgoDB, enf *rbac.Enforcer, cache *servercache.Cache,
-=======
 	namespace         string
 }
 
 // NewHandler returns a new terminal handler.
 func NewHandler(appLister applisters.ApplicationLister, namespace string, db db.ArgoDB, enf *rbac.Enforcer, cache *servercache.Cache,
->>>>>>> fc3eaec6
 	appResourceTree AppResourceTreeFn, allowedShells []string) *terminalHandler {
 	return &terminalHandler{
 		appLister:         appLister,
@@ -54,10 +47,7 @@
 		cache:             cache,
 		appResourceTreeFn: appResourceTree,
 		allowedShells:     allowedShells,
-<<<<<<< HEAD
-=======
 		namespace:         namespace,
->>>>>>> fc3eaec6
 	}
 }
 
@@ -155,11 +145,7 @@
 	fieldLog := log.WithFields(log.Fields{"application": app, "userName": sessionmgr.Username(ctx), "container": container,
 		"podName": podName, "namespace": namespace, "cluster": project})
 
-<<<<<<< HEAD
-	a, err := s.appLister.Get(app)
-=======
 	a, err := s.appLister.Applications(s.namespace).Get(app)
->>>>>>> fc3eaec6
 	if err != nil {
 		if apierr.IsNotFound(err) {
 			http.Error(w, "App not found", http.StatusNotFound)
