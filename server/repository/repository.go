package repository

import (
	"errors"
	"fmt"
	"path"
	"path/filepath"
	"reflect"

	"github.com/argoproj/argo-cd/util/settings"

	log "github.com/sirupsen/logrus"
	"golang.org/x/net/context"
	"google.golang.org/grpc/codes"
	"google.golang.org/grpc/status"
	metav1 "k8s.io/apimachinery/pkg/apis/meta/v1"

	repositorypkg "github.com/argoproj/argo-cd/pkg/apiclient/repository"
	appsv1 "github.com/argoproj/argo-cd/pkg/apis/application/v1alpha1"
	"github.com/argoproj/argo-cd/reposerver/apiclient"
	"github.com/argoproj/argo-cd/server/rbacpolicy"
	"github.com/argoproj/argo-cd/util"
	"github.com/argoproj/argo-cd/util/argo"
	"github.com/argoproj/argo-cd/util/cache"
	"github.com/argoproj/argo-cd/util/db"
	"github.com/argoproj/argo-cd/util/git"
	"github.com/argoproj/argo-cd/util/kustomize"
	"github.com/argoproj/argo-cd/util/rbac"
)

// Server provides a Repository service
type Server struct {
	db            db.ArgoDB
	repoClientset apiclient.Clientset
	enf           *rbac.Enforcer
	cache         *cache.Cache
	settings      *settings.SettingsManager
}

// NewServer returns a new instance of the Repository service
func NewServer(
	repoClientset apiclient.Clientset,
	db db.ArgoDB,
	enf *rbac.Enforcer,
	cache *cache.Cache,
	settings *settings.SettingsManager,
) *Server {
	return &Server{
		db:            db,
		repoClientset: repoClientset,
		enf:           enf,
		cache:         cache,
		settings:      settings,
	}
}

func (s *Server) getConnectionState(ctx context.Context, url string) appsv1.ConnectionState {
	if connectionState, err := s.cache.GetRepoConnectionState(url); err == nil {
		return connectionState
	}
	now := metav1.Now()
	connectionState := appsv1.ConnectionState{
		Status:     appsv1.ConnectionStatusSuccessful,
		ModifiedAt: &now,
	}
	repo, err := s.db.GetRepository(ctx, url)
	if err == nil {
		err = git.TestRepo(repo.Repo, argo.GetRepoCreds(repo), repo.IsInsecure())
	}
	if err != nil {
		connectionState.Status = appsv1.ConnectionStatusFailed
		connectionState.Message = fmt.Sprintf("Unable to connect to repository: %v", err)
	}
	err = s.cache.SetRepoConnectionState(url, &connectionState)
	if err != nil {
		log.Warnf("getConnectionState cache set error %s: %v", url, err)
	}
	return connectionState
}

// List returns list of repositories
func (s *Server) List(ctx context.Context, q *repositorypkg.RepoQuery) (*appsv1.RepositoryList, error) {
	urls, err := s.db.ListRepoURLs(ctx)
	if err != nil {
		return nil, err
	}
	items := make([]appsv1.Repository, 0)
	for _, url := range urls {
		if s.enf.Enforce(ctx.Value("claims"), rbacpolicy.ResourceRepositories, rbacpolicy.ActionGet, url) {
			repo, err := s.db.GetRepository(ctx, url)
			if err != nil {
				return nil, err
			}
			items = append(items, appsv1.Repository{Repo: url, Insecure: repo.IsInsecure(), Username: repo.Username})
		}
	}
	err = util.RunAllAsync(len(items), func(i int) error {
		items[i].ConnectionState = s.getConnectionState(ctx, items[i].Repo)
		return nil
	})
	if err != nil {
		return nil, err
	}
	return &appsv1.RepositoryList{Items: items}, nil
}

func (s *Server) listAppsPaths(
	ctx context.Context, repoClient apiclient.RepoServerServiceClient, repo *appsv1.Repository, revision string, subPath string) (map[string]appsv1.ApplicationSourceType, error) {

	if revision == "" {
		revision = "HEAD"
	}

	ksonnetRes, err := repoClient.ListDir(ctx, &apiclient.ListDirRequest{Repo: repo, Revision: revision, Path: path.Join(subPath, "*app.yaml")})
	if err != nil {
		return nil, err
	}
	componentRes, err := repoClient.ListDir(ctx, &apiclient.ListDirRequest{Repo: repo, Revision: revision, Path: path.Join(subPath, "*components/params.libsonnet")})
	if err != nil {
		return nil, err
	}

	helmRes, err := repoClient.ListDir(ctx, &apiclient.ListDirRequest{Repo: repo, Revision: revision, Path: path.Join(subPath, "*Chart.yaml")})
	if err != nil {
		return nil, err
	}

	kustomizationRes, err := getKustomizationRes(ctx, repoClient, repo, revision, subPath)
	if err != nil {
		return nil, err
	}

	componentDirs := make(map[string]interface{})
	for _, i := range componentRes.Items {
		d := filepath.Dir(filepath.Dir(i))
		componentDirs[d] = struct{}{}
	}

	pathToType := make(map[string]appsv1.ApplicationSourceType)
	for _, i := range ksonnetRes.Items {
		d := filepath.Dir(i)
		if _, ok := componentDirs[d]; ok {
			pathToType[i] = appsv1.ApplicationSourceTypeKsonnet
		}
	}

	for i := range helmRes.Items {
		pathToType[helmRes.Items[i]] = appsv1.ApplicationSourceTypeHelm
	}

	for i := range kustomizationRes.Items {
		pathToType[kustomizationRes.Items[i]] = appsv1.ApplicationSourceTypeKustomize
	}
	return pathToType, nil
}

func getKustomizationRes(ctx context.Context, repoClient apiclient.RepoServerServiceClient, repo *appsv1.Repository, revision string, subPath string) (*apiclient.FileList, error) {
	for _, kustomization := range kustomize.KustomizationNames {
		request := apiclient.ListDirRequest{Repo: repo, Revision: revision, Path: path.Join(subPath, "*"+kustomization)}
		kustomizationRes, err := repoClient.ListDir(ctx, &request)
		if err != nil {
			return nil, err
		} else {
			return kustomizationRes, nil
		}
	}
	return nil, errors.New("could not find kustomization")
}

// ListApps returns list of apps in the repo
func (s *Server) ListApps(ctx context.Context, q *repositorypkg.RepoAppsQuery) (*repositorypkg.RepoAppsResponse, error) {
	if err := s.enf.EnforceErr(ctx.Value("claims"), rbacpolicy.ResourceRepositories, rbacpolicy.ActionGet, q.Repo); err != nil {
		return nil, err
	}
	repo, err := s.db.GetRepository(ctx, q.Repo)
	if err != nil {
		return nil, err
	}

	// Test the repo
	conn, repoClient, err := s.repoClientset.NewRepoServerClient()
	if err != nil {
		return nil, err
	}
	defer util.Close(conn)

	revision := q.Revision
	if revision == "" {
		revision = "HEAD"
	}

	paths, err := s.listAppsPaths(ctx, repoClient, repo, revision, "")
	if err != nil {
		return nil, err
	}
	items := make([]*repositorypkg.AppInfo, 0)
	for appFilePath, appType := range paths {
		items = append(items, &repositorypkg.AppInfo{Path: path.Dir(appFilePath), Type: string(appType)})
	}
	return &repositorypkg.RepoAppsResponse{Items: items}, nil
}

func (s *Server) GetAppDetails(ctx context.Context, q *repositorypkg.RepoAppDetailsQuery) (*apiclient.RepoAppDetailsResponse, error) {
	if err := s.enf.EnforceErr(ctx.Value("claims"), rbacpolicy.ResourceRepositories, rbacpolicy.ActionGet, q.Repo); err != nil {
		return nil, err
	}
	repo, err := s.db.GetRepository(ctx, q.Repo)
	if err != nil {
		return nil, err
	}
	conn, repoClient, err := s.repoClientset.NewRepoServerClient()
	if err != nil {
		return nil, err
	}
	defer util.Close(conn)
	helmRepos, err := s.db.ListHelmRepos(ctx)
	if err != nil {
		return nil, err
	}
<<<<<<< HEAD
	buildOptions, err := s.settings.GetKustomizeBuildOptions()
	if err != nil {
		return nil, err
	}
	return repoClient.GetAppDetails(ctx, &repository.RepoServerAppDetailsQuery{
=======
	return repoClient.GetAppDetails(ctx, &apiclient.RepoServerAppDetailsQuery{
>>>>>>> a182e0c3
		Repo:      repo,
		Revision:  q.Revision,
		Path:      q.Path,
		HelmRepos: helmRepos,
		Helm:      q.Helm,
		Ksonnet:   q.Ksonnet,
		KustomizeOptions: &appsv1.KustomizeOptions{
			BuildOptions: buildOptions,
		},
	})
}

// Create creates a repository
func (s *Server) Create(ctx context.Context, q *repositorypkg.RepoCreateRequest) (*appsv1.Repository, error) {
	if err := s.enf.EnforceErr(ctx.Value("claims"), rbacpolicy.ResourceRepositories, rbacpolicy.ActionCreate, q.Repo.Repo); err != nil {
		return nil, err
	}
	r := q.Repo
	err := git.TestRepo(r.Repo, argo.GetRepoCreds(r), r.IsInsecure())
	if err != nil {
		return nil, err
	}

	r.ConnectionState = appsv1.ConnectionState{Status: appsv1.ConnectionStatusSuccessful}
	repo, err := s.db.CreateRepository(ctx, r)
	if status.Convert(err).Code() == codes.AlreadyExists {
		// act idempotent if existing spec matches new spec
		existing, getErr := s.db.GetRepository(ctx, r.Repo)
		if getErr != nil {
			return nil, status.Errorf(codes.Internal, "unable to check existing repository details: %v", getErr)
		}

		// repository ConnectionState may differ, so make consistent before testing
		existing.ConnectionState = r.ConnectionState
		if reflect.DeepEqual(existing, r) {
			repo, err = existing, nil
		} else if q.Upsert {
			return s.Update(ctx, &repositorypkg.RepoUpdateRequest{Repo: r})
		} else {
			return nil, status.Errorf(codes.InvalidArgument, "existing repository spec is different; use upsert flag to force update")
		}
	}
	return &appsv1.Repository{Repo: repo.Repo}, err
}

// Update updates a repository
func (s *Server) Update(ctx context.Context, q *repositorypkg.RepoUpdateRequest) (*appsv1.Repository, error) {
	if err := s.enf.EnforceErr(ctx.Value("claims"), rbacpolicy.ResourceRepositories, rbacpolicy.ActionUpdate, q.Repo.Repo); err != nil {
		return nil, err
	}
	_, err := s.db.UpdateRepository(ctx, q.Repo)
	return &appsv1.Repository{Repo: q.Repo.Repo}, err
}

// Delete updates a repository
func (s *Server) Delete(ctx context.Context, q *repositorypkg.RepoQuery) (*repositorypkg.RepoResponse, error) {
	if err := s.enf.EnforceErr(ctx.Value("claims"), rbacpolicy.ResourceRepositories, rbacpolicy.ActionDelete, q.Repo); err != nil {
		return nil, err
	}

	// invalidate cache
	if err := s.cache.SetRepoConnectionState(q.Repo, nil); err == nil {
		log.Errorf("error invalidating cache: %v", err)
	}

	err := s.db.DeleteRepository(ctx, q.Repo)
	return &repositorypkg.RepoResponse{}, err
}

// ValidateAccess checks whether access to a repository is possible with the
// given URL and credentials.
func (s *Server) ValidateAccess(ctx context.Context, q *repositorypkg.RepoAccessQuery) (*repositorypkg.RepoResponse, error) {
	if err := s.enf.EnforceErr(ctx.Value("claims"), rbacpolicy.ResourceRepositories, rbacpolicy.ActionCreate, q.Repo); err != nil {
		return nil, err
	}

	repo := &appsv1.Repository{Username: q.Username, Password: q.Password, SSHPrivateKey: q.SshPrivateKey, Insecure: q.Insecure}
	err := git.TestRepo(q.Repo, argo.GetRepoCreds(repo), q.Insecure)
	if err != nil {
		return nil, err
	}

	return &repositorypkg.RepoResponse{}, err
}<|MERGE_RESOLUTION|>--- conflicted
+++ resolved
@@ -217,15 +217,11 @@
 	if err != nil {
 		return nil, err
 	}
-<<<<<<< HEAD
 	buildOptions, err := s.settings.GetKustomizeBuildOptions()
 	if err != nil {
 		return nil, err
 	}
-	return repoClient.GetAppDetails(ctx, &repository.RepoServerAppDetailsQuery{
-=======
 	return repoClient.GetAppDetails(ctx, &apiclient.RepoServerAppDetailsQuery{
->>>>>>> a182e0c3
 		Repo:      repo,
 		Revision:  q.Revision,
 		Path:      q.Path,
