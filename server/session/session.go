--- conflicted
+++ resolved
@@ -30,8 +30,6 @@
 // Create generates a JWT token signed by Argo CD intended for web/CLI logins of the admin user
 // using username/password
 func (s *Server) Create(_ context.Context, q *session.SessionCreateRequest) (*session.SessionResponse, error) {
-<<<<<<< HEAD
-=======
 	if s.limitLoginAttempts != nil {
 		closer, err := s.limitLoginAttempts()
 		if err != nil {
@@ -40,7 +38,6 @@
 		defer util.Close(closer)
 	}
 
->>>>>>> 20d56730
 	if q.Token != "" {
 		return nil, status.Errorf(codes.Unauthenticated, "token-based session creation no longer supported. please upgrade argocd cli to v0.7+")
 	}
