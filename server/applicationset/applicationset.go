package applicationset

import (
	"context"
	"fmt"
	"reflect"
	"sort"
	"strconv"
	"strings"
	"time"

	"github.com/argoproj/pkg/sync"
	log "github.com/sirupsen/logrus"
	"google.golang.org/grpc/codes"
	"google.golang.org/grpc/status"
	v1 "k8s.io/api/core/v1"
	apierr "k8s.io/apimachinery/pkg/api/errors"
	metav1 "k8s.io/apimachinery/pkg/apis/meta/v1"
	"k8s.io/apimachinery/pkg/fields"
	"k8s.io/apimachinery/pkg/labels"
	"k8s.io/client-go/kubernetes"
	"k8s.io/client-go/tools/cache"

	appsetutils "github.com/argoproj/argo-cd/v2/applicationset/utils"
	"github.com/argoproj/argo-cd/v2/pkg/apiclient/applicationset"
	"github.com/argoproj/argo-cd/v2/pkg/apis/application/v1alpha1"
	appclientset "github.com/argoproj/argo-cd/v2/pkg/client/clientset/versioned"
	applisters "github.com/argoproj/argo-cd/v2/pkg/client/listers/application/v1alpha1"
	"github.com/argoproj/argo-cd/v2/server/rbacpolicy"
	"github.com/argoproj/argo-cd/v2/util/argo"
	"github.com/argoproj/argo-cd/v2/util/collections"
	"github.com/argoproj/argo-cd/v2/util/db"
	"github.com/argoproj/argo-cd/v2/util/rbac"
	"github.com/argoproj/argo-cd/v2/util/security"
	"github.com/argoproj/argo-cd/v2/util/session"
	"github.com/argoproj/argo-cd/v2/util/settings"
)

type Server struct {
	ns                string
	db                db.ArgoDB
	enf               *rbac.Enforcer
<<<<<<< HEAD
	cache             *servercache.Cache
	kubeclientset     kubernetes.Interface
=======
>>>>>>> 740df9a1
	appclientset      appclientset.Interface
	appsetInformer    cache.SharedIndexInformer
	appsetLister      applisters.ApplicationSetLister
	projLister        applisters.AppProjectNamespaceLister
	auditLogger       *argo.AuditLogger
	settings          *settings.SettingsManager
	projectLock       sync.KeyLock
	enabledNamespaces []string
}

// NewServer returns a new instance of the ApplicationSet service
func NewServer(
	db db.ArgoDB,
	kubeclientset kubernetes.Interface,
	enf *rbac.Enforcer,
	appclientset appclientset.Interface,
	appsetInformer cache.SharedIndexInformer,
	appsetLister applisters.ApplicationSetLister,
	projLister applisters.AppProjectNamespaceLister,
	settings *settings.SettingsManager,
	namespace string,
	projectLock sync.KeyLock,
	enabledNamespaces []string,
) applicationset.ApplicationSetServiceServer {
	s := &Server{
		ns:                namespace,
		db:                db,
		enf:               enf,
		kubeclientset:     kubeclientset,
		appclientset:      appclientset,
		appsetInformer:    appsetInformer,
		appsetLister:      appsetLister,
		projLister:        projLister,
		settings:          settings,
		projectLock:       projectLock,
		auditLogger:       argo.NewAuditLogger(namespace, kubeclientset, "argocd-server"),
		enabledNamespaces: enabledNamespaces,
	}
	return s
}

func (s *Server) Get(ctx context.Context, q *applicationset.ApplicationSetGetQuery) (*v1alpha1.ApplicationSet, error) {

	namespace := s.appsetNamespaceOrDefault(q.AppsetNamespace)

	if !s.isNamespaceEnabled(namespace) {
		return nil, security.NamespaceNotPermittedError(namespace)
	}

	a, err := s.appsetLister.ApplicationSets(namespace).Get(q.Name)

	if err != nil {
		return nil, fmt.Errorf("error getting ApplicationSet: %w", err)
	}
	if err = s.enf.EnforceErr(ctx.Value("claims"), rbacpolicy.ResourceApplicationSets, rbacpolicy.ActionGet, a.RBACName(s.ns)); err != nil {
		return nil, err
	}

	return a, nil
}

// List returns list of ApplicationSets
func (s *Server) List(ctx context.Context, q *applicationset.ApplicationSetListQuery) (*v1alpha1.ApplicationSetList, error) {
	selector, err := labels.Parse(q.GetSelector())
	if err != nil {
		return nil, fmt.Errorf("error parsing the selector: %w", err)
	}

	var appsets []*v1alpha1.ApplicationSet
	if q.AppsetNamespace == "" {
		appsets, err = s.appsetLister.List(selector)
	} else {
		appsets, err = s.appsetLister.ApplicationSets(q.AppsetNamespace).List(selector)
	}

	if err != nil {
		return nil, fmt.Errorf("error listing ApplicationSets with selectors: %w", err)
	}

	newItems := make([]v1alpha1.ApplicationSet, 0)
	for _, a := range appsets {

		// Skip any application that is neither in the conrol plane's namespace
		// nor in the list of enabled namespaces.
		if !security.IsNamespaceEnabled(a.Namespace, s.ns, s.enabledNamespaces) {
			continue
		}

		if s.enf.Enforce(ctx.Value("claims"), rbacpolicy.ResourceApplicationSets, rbacpolicy.ActionGet, a.RBACName(s.ns)) {
			newItems = append(newItems, *a)
		}
	}

	newItems = argo.FilterAppSetsByProjects(newItems, q.Projects)

	// Sort found applicationsets by name
	sort.Slice(newItems, func(i, j int) bool {
		return newItems[i].Name < newItems[j].Name
	})

	appsetList := &v1alpha1.ApplicationSetList{
		ListMeta: metav1.ListMeta{
			ResourceVersion: s.appsetInformer.LastSyncResourceVersion(),
		},
		Items: newItems,
	}
	return appsetList, nil

}

func (s *Server) Create(ctx context.Context, q *applicationset.ApplicationSetCreateRequest) (*v1alpha1.ApplicationSet, error) {
	appset := q.GetApplicationset()

	if appset == nil {
		return nil, fmt.Errorf("error creating ApplicationSets: ApplicationSets is nil in request")
	}

	projectName, err := s.validateAppSet(ctx, appset)
	if err != nil {
		return nil, fmt.Errorf("error validating ApplicationSets: %w", err)
	}

	namespace := s.appsetNamespaceOrDefault(appset.Namespace)

	if !s.isNamespaceEnabled(namespace) {
		return nil, security.NamespaceNotPermittedError(namespace)
	}

	if err := s.checkCreatePermissions(ctx, appset, projectName); err != nil {
		return nil, fmt.Errorf("error checking create permissions for ApplicationSets %s : %s", appset.Name, err)
	}

	s.projectLock.RLock(projectName)
	defer s.projectLock.RUnlock(projectName)

	created, err := s.appclientset.ArgoprojV1alpha1().ApplicationSets(namespace).Create(ctx, appset, metav1.CreateOptions{})
	if err == nil {
		s.logAppSetEvent(created, ctx, argo.EventReasonResourceCreated, "created ApplicationSet")
		s.waitSync(created)
		return created, nil
	}

	if !apierr.IsAlreadyExists(err) {
		return nil, fmt.Errorf("error creating ApplicationSet: %w", err)
	}
	// act idempotent if existing spec matches new spec
	existing, err := s.appclientset.ArgoprojV1alpha1().ApplicationSets(s.ns).Get(ctx, appset.Name, metav1.GetOptions{
		ResourceVersion: "",
	})
	if err != nil {
		return nil, status.Errorf(codes.Internal, "unable to check existing ApplicationSet details: %v", err)
	}

	equalSpecs := reflect.DeepEqual(existing.Spec, appset.Spec) &&
		reflect.DeepEqual(existing.Labels, appset.Labels) &&
		reflect.DeepEqual(existing.Annotations, appset.Annotations) &&
		reflect.DeepEqual(existing.Finalizers, appset.Finalizers)

	if equalSpecs {
		return existing, nil
	}

	if !q.Upsert {
		return nil, status.Errorf(codes.InvalidArgument, "existing ApplicationSet spec is different, use upsert flag to force update")
	}
	if err = s.enf.EnforceErr(ctx.Value("claims"), rbacpolicy.ResourceApplicationSets, rbacpolicy.ActionUpdate, appset.RBACName(s.ns)); err != nil {
		return nil, err
	}
	updated, err := s.updateAppSet(existing, appset, ctx, true)
	if err != nil {
		return nil, fmt.Errorf("error updating ApplicationSets: %w", err)
	}
	return updated, nil
}

func (s *Server) updateAppSet(appset *v1alpha1.ApplicationSet, newAppset *v1alpha1.ApplicationSet, ctx context.Context, merge bool) (*v1alpha1.ApplicationSet, error) {

	if appset != nil && appset.Spec.Template.Spec.Project != newAppset.Spec.Template.Spec.Project {
		// When changing projects, caller must have applicationset create and update privileges in new project
		// NOTE: the update check was already verified in the caller to this function
		if err := s.enf.EnforceErr(ctx.Value("claims"), rbacpolicy.ResourceApplicationSets, rbacpolicy.ActionCreate, newAppset.RBACName(s.ns)); err != nil {
			return nil, err
		}
		// They also need 'update' privileges in the old project
		if err := s.enf.EnforceErr(ctx.Value("claims"), rbacpolicy.ResourceApplicationSets, rbacpolicy.ActionUpdate, appset.RBACName(s.ns)); err != nil {
			return nil, err
		}
	}

	for i := 0; i < 10; i++ {
		appset.Spec = newAppset.Spec
		if merge {
			appset.Labels = collections.MergeStringMaps(appset.Labels, newAppset.Labels)
			appset.Annotations = collections.MergeStringMaps(appset.Annotations, newAppset.Annotations)
		} else {
			appset.Labels = newAppset.Labels
			appset.Annotations = newAppset.Annotations
		}

		res, err := s.appclientset.ArgoprojV1alpha1().ApplicationSets(s.ns).Update(ctx, appset, metav1.UpdateOptions{})
		if err == nil {
			s.logAppSetEvent(appset, ctx, argo.EventReasonResourceUpdated, "updated ApplicationSets spec")
			s.waitSync(res)
			return res, nil
		}
		if !apierr.IsConflict(err) {
			return nil, err
		}

		appset, err = s.appclientset.ArgoprojV1alpha1().ApplicationSets(s.ns).Get(ctx, newAppset.Name, metav1.GetOptions{})
		if err != nil {
			return nil, fmt.Errorf("error getting ApplicationSets: %w", err)
		}
	}
	return nil, status.Errorf(codes.Internal, "Failed to update ApplicationSets. Too many conflicts")
}

func (s *Server) Delete(ctx context.Context, q *applicationset.ApplicationSetDeleteRequest) (*applicationset.ApplicationSetResponse, error) {

	namespace := s.appsetNamespaceOrDefault(q.AppsetNamespace)

	appset, err := s.appclientset.ArgoprojV1alpha1().ApplicationSets(namespace).Get(ctx, q.Name, metav1.GetOptions{})
	if err != nil {
		return nil, fmt.Errorf("error getting ApplicationSets: %w", err)
	}

	if err := s.enf.EnforceErr(ctx.Value("claims"), rbacpolicy.ResourceApplicationSets, rbacpolicy.ActionDelete, appset.RBACName(s.ns)); err != nil {
		return nil, err
	}

	s.projectLock.RLock(appset.Spec.Template.Spec.Project)
	defer s.projectLock.RUnlock(appset.Spec.Template.Spec.Project)

	err = s.appclientset.ArgoprojV1alpha1().ApplicationSets(namespace).Delete(ctx, q.Name, metav1.DeleteOptions{})
	if err != nil {
		return nil, fmt.Errorf("error deleting ApplicationSets: %w", err)
	}
	s.logAppSetEvent(appset, ctx, argo.EventReasonResourceDeleted, "deleted ApplicationSets")
	return &applicationset.ApplicationSetResponse{}, nil

}

// ListResourceEvents returns a list of event resources
func (s *Server) ListResourceEvents(ctx context.Context, q *applicationset.ApplicationSetResourceEventsQuery) (*v1.EventList, error) {
	namespace := s.appsetNamespaceOrDefault(q.AppsetNamespace)

	if !s.isNamespaceEnabled(namespace) {
		return nil, security.NamespaceNotPermittedError(namespace)
	}

	a, err := s.appclientset.ArgoprojV1alpha1().ApplicationSets(namespace).Get(ctx, q.Name, metav1.GetOptions{})
	if err != nil {
		return nil, fmt.Errorf("error getting ApplicationSet: %w", err)
	}

	if err = s.enf.EnforceErr(ctx.Value("claims"), rbacpolicy.ResourceApplicationSets, rbacpolicy.ActionGet, a.RBACName(s.ns)); err != nil {
		return nil, err
	}

	fieldSelector := fields.SelectorFromSet(map[string]string{
		"involvedObject.name":      a.Name,
		"involvedObject.uid":       string(a.UID),
		"involvedObject.namespace": a.Namespace,
	}).String()

	log.Infof("Querying for resource events with field selector: %s", fieldSelector)
	opts := metav1.ListOptions{FieldSelector: fieldSelector}
	list, err := s.kubeclientset.CoreV1().Events(namespace).List(ctx, opts)
	if err != nil {
		return nil, fmt.Errorf("error listing resource events: %w", err)
	}
	return list, nil
}

func (s *Server) validateAppSet(ctx context.Context, appset *v1alpha1.ApplicationSet) (string, error) {
	if appset == nil {
		return "", fmt.Errorf("ApplicationSet cannot be validated for nil value")
	}

	projectName := appset.Spec.Template.Spec.Project

	if strings.Contains(projectName, "{{") {
		return "", fmt.Errorf("the Argo CD API does not currently support creating ApplicationSets with templated `project` fields")
	}

	if err := appsetutils.CheckInvalidGenerators(appset); err != nil {
		return "", err
	}

	return projectName, nil
}

func (s *Server) checkCreatePermissions(ctx context.Context, appset *v1alpha1.ApplicationSet, projectName string) error {

	if err := s.enf.EnforceErr(ctx.Value("claims"), rbacpolicy.ResourceApplicationSets, rbacpolicy.ActionCreate, appset.RBACName(s.ns)); err != nil {
		return err
	}

	_, err := s.appclientset.ArgoprojV1alpha1().AppProjects(s.ns).Get(ctx, projectName, metav1.GetOptions{})
	if err != nil {
		if apierr.IsNotFound(err) {
			return status.Errorf(codes.InvalidArgument, "ApplicationSet references project %s which does not exist", projectName)
		}
		return fmt.Errorf("error getting ApplicationSet's project %q: %w", projectName, err)
	}

	return nil
}

var informerSyncTimeout = 2 * time.Second

// waitSync is a helper to wait until the application informer cache is synced after create/update.
// It waits until the app in the informer, has a resource version greater than the version in the
// supplied app, or after 2 seconds, whichever comes first. Returns true if synced.
// We use an informer cache for read operations (Get, List). Since the cache is only
// eventually consistent, it is possible that it doesn't reflect an application change immediately
// after a mutating API call (create/update). This function should be called after a creates &
// update to give a probable (but not guaranteed) chance of being up-to-date after the create/update.
func (s *Server) waitSync(appset *v1alpha1.ApplicationSet) {
	logCtx := log.WithField("applicationset", appset.Name)
	deadline := time.Now().Add(informerSyncTimeout)
	minVersion, err := strconv.Atoi(appset.ResourceVersion)
	if err != nil {
		logCtx.Warnf("waitSync failed: could not parse resource version %s", appset.ResourceVersion)
		time.Sleep(50 * time.Millisecond) // sleep anyway
		return
	}
	for {
		if currAppset, err := s.appsetLister.ApplicationSets(appset.Namespace).Get(appset.Name); err == nil {
			currVersion, err := strconv.Atoi(currAppset.ResourceVersion)
			if err == nil && currVersion >= minVersion {
				return
			}
		}
		if time.Now().After(deadline) {
			break
		}
		time.Sleep(20 * time.Millisecond)
	}
	logCtx.Warnf("waitSync failed: timed out")
}

func (s *Server) logAppSetEvent(a *v1alpha1.ApplicationSet, ctx context.Context, reason string, action string) {
	eventInfo := argo.EventInfo{Type: v1.EventTypeNormal, Reason: reason}
	user := session.Username(ctx)
	if user == "" {
		user = "Unknown user"
	}
	message := fmt.Sprintf("%s %s", user, action)
	s.auditLogger.LogAppSetEvent(a, eventInfo, message, user)
}

func (s *Server) appsetNamespaceOrDefault(appNs string) string {
	if appNs == "" {
		return s.ns
	} else {
		return appNs
	}
}

func (s *Server) isNamespaceEnabled(namespace string) bool {
	return security.IsNamespaceEnabled(namespace, s.ns, s.enabledNamespaces)
}<|MERGE_RESOLUTION|>--- conflicted
+++ resolved
@@ -40,11 +40,7 @@
 	ns                string
 	db                db.ArgoDB
 	enf               *rbac.Enforcer
-<<<<<<< HEAD
-	cache             *servercache.Cache
 	kubeclientset     kubernetes.Interface
-=======
->>>>>>> 740df9a1
 	appclientset      appclientset.Interface
 	appsetInformer    cache.SharedIndexInformer
 	appsetLister      applisters.ApplicationSetLister
