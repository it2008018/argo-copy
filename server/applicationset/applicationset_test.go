package applicationset

import (
	"context"
	"fmt"
	"strconv"
	"testing"
	"time"

	appsetmocks "github.com/argoproj/argo-cd/v2/server/applicationset/mocks"
	"github.com/argoproj/pkg/sync"
	"github.com/stretchr/testify/assert"
	"github.com/stretchr/testify/mock"
	"google.golang.org/grpc/metadata"
	v1 "k8s.io/api/core/v1"
	metav1 "k8s.io/apimachinery/pkg/apis/meta/v1"
	"k8s.io/apimachinery/pkg/runtime"
	"k8s.io/apimachinery/pkg/watch"
	"k8s.io/client-go/kubernetes/fake"
	k8scache "k8s.io/client-go/tools/cache"

	"github.com/argoproj/argo-cd/v2/common"
	"github.com/argoproj/argo-cd/v2/pkg/apiclient/applicationset"
	appsv1 "github.com/argoproj/argo-cd/v2/pkg/apis/application/v1alpha1"
	apps "github.com/argoproj/argo-cd/v2/pkg/client/clientset/versioned/fake"
	appinformer "github.com/argoproj/argo-cd/v2/pkg/client/informers/externalversions"
	"github.com/argoproj/argo-cd/v2/server/rbacpolicy"
	"github.com/argoproj/argo-cd/v2/util/assets"
	"github.com/argoproj/argo-cd/v2/util/db"
	"github.com/argoproj/argo-cd/v2/util/errors"
	"github.com/argoproj/argo-cd/v2/util/rbac"
	"github.com/argoproj/argo-cd/v2/util/settings"
)

const (
	testNamespace = "default"
	fakeRepoURL   = "https://git.com/repo.git"
)

func fakeRepo() *appsv1.Repository {
	return &appsv1.Repository{
		Repo: fakeRepoURL,
	}
}

func fakeCluster() *appsv1.Cluster {
	return &appsv1.Cluster{
		Server: "https://cluster-api.example.com",
		Name:   "fake-cluster",
		Config: appsv1.ClusterConfig{},
	}
}

// return an ApplicationServiceServer which returns fake data
func newTestAppSetServer(objects ...runtime.Object) *Server {
	f := func(enf *rbac.Enforcer) {
		_ = enf.SetBuiltinPolicy(assets.BuiltinPolicyCSV)
		enf.SetDefaultRole("role:admin")
	}
	scopedNamespaces := ""
	return newTestAppSetServerWithEnforcerConfigure(f, scopedNamespaces, []runtime.Object{}, objects...)
}

// return an ApplicationServiceServer which returns fake data
func newTestAppSetServerWithKubeObjects(kubeObjects []runtime.Object, objects ...runtime.Object) *Server {
	f := func(enf *rbac.Enforcer) {
		_ = enf.SetBuiltinPolicy(assets.BuiltinPolicyCSV)
		enf.SetDefaultRole("role:admin")
	}
	scopedNamespaces := ""
	return newTestAppSetServerWithEnforcerConfigure(f, scopedNamespaces, kubeObjects, objects...)
}

// return an ApplicationServiceServer which returns fake data
func newTestNamespacedAppSetServer(objects ...runtime.Object) *Server {
	f := func(enf *rbac.Enforcer) {
		_ = enf.SetBuiltinPolicy(assets.BuiltinPolicyCSV)
		enf.SetDefaultRole("role:admin")
	}
	scopedNamespaces := "argocd"
	return newTestAppSetServerWithEnforcerConfigure(f, scopedNamespaces, []runtime.Object{}, objects...)
}

func newTestAppSetServerWithEnforcerConfigure(f func(*rbac.Enforcer), namespace string, kubeObjects []runtime.Object, objects ...runtime.Object) *Server {
	kubeObjects = append(kubeObjects, &v1.ConfigMap{
		ObjectMeta: metav1.ObjectMeta{
			Namespace: testNamespace,
			Name:      "argocd-cm",
			Labels: map[string]string{
				"app.kubernetes.io/part-of": "argocd",
			},
		},
	}, &v1.Secret{
		ObjectMeta: metav1.ObjectMeta{
			Name:      "argocd-secret",
			Namespace: testNamespace,
		},
		Data: map[string][]byte{
			"admin.password":   []byte("test"),
			"server.secretkey": []byte("test"),
		},
	})
	kubeclientset := fake.NewSimpleClientset(kubeObjects...)
	ctx := context.Background()
	db := db.NewDB(testNamespace, settings.NewSettingsManager(ctx, kubeclientset, testNamespace), kubeclientset)
	_, err := db.CreateRepository(ctx, fakeRepo())
	errors.CheckError(err)
	_, err = db.CreateCluster(ctx, fakeCluster())
	errors.CheckError(err)

	defaultProj := &appsv1.AppProject{
		ObjectMeta: metav1.ObjectMeta{Name: "default", Namespace: "default"},
		Spec: appsv1.AppProjectSpec{
			SourceRepos:  []string{"*"},
			Destinations: []appsv1.ApplicationDestination{{Server: "*", Namespace: "*"}},
		},
	}
	myProj := &appsv1.AppProject{
		ObjectMeta: metav1.ObjectMeta{Name: "my-proj", Namespace: "default"},
		Spec: appsv1.AppProjectSpec{
			SourceRepos:  []string{"*"},
			Destinations: []appsv1.ApplicationDestination{{Server: "*", Namespace: "*"}},
		},
	}

	objects = append(objects, defaultProj, myProj)

	fakeAppsClientset := apps.NewSimpleClientset(objects...)
	factory := appinformer.NewSharedInformerFactoryWithOptions(fakeAppsClientset, 0, appinformer.WithNamespace(namespace), appinformer.WithTweakListOptions(func(options *metav1.ListOptions) {}))
	fakeProjLister := factory.Argoproj().V1alpha1().AppProjects().Lister().AppProjects(testNamespace)

	enforcer := rbac.NewEnforcer(kubeclientset, testNamespace, common.ArgoCDRBACConfigMapName, nil)
	f(enforcer)
	enforcer.SetClaimsEnforcerFunc(rbacpolicy.NewRBACPolicyEnforcer(enforcer, fakeProjLister).EnforceClaims)

	settingsMgr := settings.NewSettingsManager(ctx, kubeclientset, testNamespace)

	// populate the app informer with the fake objects
	appInformer := factory.Argoproj().V1alpha1().Applications().Informer()
	// TODO(jessesuen): probably should return cancel function so tests can stop background informer
	//ctx, cancel := context.WithCancel(context.Background())
	go appInformer.Run(ctx.Done())
	if !k8scache.WaitForCacheSync(ctx.Done(), appInformer.HasSynced) {
		panic("Timed out waiting for caches to sync")
	}
	// populate the appset informer with the fake objects
	appsetInformer := factory.Argoproj().V1alpha1().ApplicationSets().Informer()
	go appsetInformer.Run(ctx.Done())
	if !k8scache.WaitForCacheSync(ctx.Done(), appsetInformer.HasSynced) {
		panic("Timed out waiting for caches to sync")
	}

	broadcaster := new(appsetmocks.Broadcaster)
	broadcaster.On("Subscribe", mock.Anything, mock.Anything).Return(func() {}).Run(func(args mock.Arguments) {
		// Simulate the broadcaster notifying the subscriber of an applicationset update.
		// The second parameter to Subscribe is filters. For the purposes of tests, we ignore the filters. Future tests
		// might require implementing those.
		go func() {
			events := args.Get(0).(chan *appsv1.ApplicationSetWatchEvent)
			for _, obj := range objects {
				app, ok := obj.(*appsv1.ApplicationSet)
				if ok {
					oldVersion, err := strconv.Atoi(app.ResourceVersion)
					if err != nil {
						oldVersion = 0
					}
					clonedAppSet := app.DeepCopy()
					clonedAppSet.ResourceVersion = fmt.Sprintf("%d", oldVersion+1)
					events <- &appsv1.ApplicationSetWatchEvent{Type: watch.Added, ApplicationSet: *clonedAppSet}
				}
			}
		}()
	})
	broadcaster.On("OnAdd", mock.Anything).Return()
	broadcaster.On("OnUpdate", mock.Anything, mock.Anything).Return()
	broadcaster.On("OnDelete", mock.Anything).Return()

	projInformer := factory.Argoproj().V1alpha1().AppProjects().Informer()
	go projInformer.Run(ctx.Done())
	if !k8scache.WaitForCacheSync(ctx.Done(), projInformer.HasSynced) {
		panic("Timed out waiting for caches to sync")
	}

	server := NewServer(
		db,
		kubeclientset,
		enforcer,
		fakeAppsClientset,
		appInformer,
		broadcaster,
		factory.Argoproj().V1alpha1().ApplicationSets().Lister(),
		fakeProjLister,
		settingsMgr,
		testNamespace,
		sync.NewKeyLock(),
		[]string{testNamespace, "external-namespace"},
	)
	return server.(*Server)
}

func newTestAppSet(opts ...func(appset *appsv1.ApplicationSet)) *appsv1.ApplicationSet {
	appset := appsv1.ApplicationSet{
		ObjectMeta: metav1.ObjectMeta{
			Namespace: testNamespace,
		},
		Spec: appsv1.ApplicationSetSpec{
			Template: appsv1.ApplicationSetTemplate{
				Spec: appsv1.ApplicationSpec{
					Project: "default",
				},
			},
		},
	}
	for i := range opts {
		opts[i](&appset)
	}
	return &appset
}

func testListAppsetsWithLabels(t *testing.T, appsetQuery applicationset.ApplicationSetListQuery, appServer *Server) {
	validTests := []struct {
		testName       string
		label          string
		expectedResult []string
	}{
		{testName: "Equality based filtering using '=' operator",
			label:          "key1=value1",
			expectedResult: []string{"AppSet1"}},
		{testName: "Equality based filtering using '==' operator",
			label:          "key1==value1",
			expectedResult: []string{"AppSet1"}},
		{testName: "Equality based filtering using '!=' operator",
			label:          "key1!=value1",
			expectedResult: []string{"AppSet2", "AppSet3"}},
		{testName: "Set based filtering using 'in' operator",
			label:          "key1 in (value1, value3)",
			expectedResult: []string{"AppSet1", "AppSet3"}},
		{testName: "Set based filtering using 'notin' operator",
			label:          "key1 notin (value1, value3)",
			expectedResult: []string{"AppSet2"}},
		{testName: "Set based filtering using 'exists' operator",
			label:          "key1",
			expectedResult: []string{"AppSet1", "AppSet2", "AppSet3"}},
		{testName: "Set based filtering using 'not exists' operator",
			label:          "!key2",
			expectedResult: []string{"AppSet2", "AppSet3"}},
	}
	//test valid scenarios
	for _, validTest := range validTests {
		t.Run(validTest.testName, func(t *testing.T) {
			appsetQuery.Selector = validTest.label
			res, err := appServer.List(context.Background(), &appsetQuery)
			assert.NoError(t, err)
			apps := []string{}
			for i := range res.Items {
				apps = append(apps, res.Items[i].Name)
			}
			assert.Equal(t, validTest.expectedResult, apps)
		})
	}

	invalidTests := []struct {
		testName    string
		label       string
		errorMesage string
	}{
		{testName: "Set based filtering using '>' operator",
			label:       "key1>value1",
			errorMesage: "error parsing the selector"},
		{testName: "Set based filtering using '<' operator",
			label:       "key1<value1",
			errorMesage: "error parsing the selector"},
	}
	//test invalid scenarios
	for _, invalidTest := range invalidTests {
		t.Run(invalidTest.testName, func(t *testing.T) {
			appsetQuery.Selector = invalidTest.label
			_, err := appServer.List(context.Background(), &appsetQuery)
			assert.ErrorContains(t, err, invalidTest.errorMesage)
		})
	}
}

func TestListAppSetsInNamespaceWithLabels(t *testing.T) {
	testNamespace := "test-namespace"
	appSetServer := newTestAppSetServer(newTestAppSet(func(appset *appsv1.ApplicationSet) {
		appset.Name = "AppSet1"
		appset.ObjectMeta.Namespace = testNamespace
		appset.SetLabels(map[string]string{"key1": "value1", "key2": "value1"})
	}), newTestAppSet(func(appset *appsv1.ApplicationSet) {
		appset.Name = "AppSet2"
		appset.ObjectMeta.Namespace = testNamespace
		appset.SetLabels(map[string]string{"key1": "value2"})
	}), newTestAppSet(func(appset *appsv1.ApplicationSet) {
		appset.Name = "AppSet3"
		appset.ObjectMeta.Namespace = testNamespace
		appset.SetLabels(map[string]string{"key1": "value3"})
	}))
	appSetServer.enabledNamespaces = []string{testNamespace}
	appsetQuery := applicationset.ApplicationSetListQuery{AppsetNamespace: testNamespace}

	testListAppsetsWithLabels(t, appsetQuery, appSetServer)
}

func TestListAppSetsInDefaultNSWithLabels(t *testing.T) {
	appSetServer := newTestAppSetServer(newTestAppSet(func(appset *appsv1.ApplicationSet) {
		appset.Name = "AppSet1"
		appset.SetLabels(map[string]string{"key1": "value1", "key2": "value1"})
	}), newTestAppSet(func(appset *appsv1.ApplicationSet) {
		appset.Name = "AppSet2"
		appset.SetLabels(map[string]string{"key1": "value2"})
	}), newTestAppSet(func(appset *appsv1.ApplicationSet) {
		appset.Name = "AppSet3"
		appset.SetLabels(map[string]string{"key1": "value3"})
	}))
	appsetQuery := applicationset.ApplicationSetListQuery{}

	testListAppsetsWithLabels(t, appsetQuery, appSetServer)
}

// This test covers https://github.com/argoproj/argo-cd/issues/15429
// If the namespace isn't provided during listing action, argocd's
// default namespace must be used and not all the namespaces
func TestListAppSetsWithoutNamespace(t *testing.T) {
	testNamespace := "test-namespace"
	appSetServer := newTestNamespacedAppSetServer(newTestAppSet(func(appset *appsv1.ApplicationSet) {
		appset.Name = "AppSet1"
		appset.ObjectMeta.Namespace = testNamespace
		appset.SetLabels(map[string]string{"key1": "value1", "key2": "value1"})
	}), newTestAppSet(func(appset *appsv1.ApplicationSet) {
		appset.Name = "AppSet2"
		appset.ObjectMeta.Namespace = testNamespace
		appset.SetLabels(map[string]string{"key1": "value2"})
	}), newTestAppSet(func(appset *appsv1.ApplicationSet) {
		appset.Name = "AppSet3"
		appset.ObjectMeta.Namespace = testNamespace
		appset.SetLabels(map[string]string{"key1": "value3"})
	}))
	appSetServer.enabledNamespaces = []string{testNamespace}
	appsetQuery := applicationset.ApplicationSetListQuery{}

	res, err := appSetServer.List(context.Background(), &appsetQuery)
	assert.NoError(t, err)
	assert.Equal(t, 0, len(res.Items))
}

func TestCreateAppSet(t *testing.T) {
	testAppSet := newTestAppSet()
	appServer := newTestAppSetServer()
	testAppSet.Spec.Generators = []appsv1.ApplicationSetGenerator{
		{
			List: &appsv1.ListGenerator{},
		},
	}
	createReq := applicationset.ApplicationSetCreateRequest{
		Applicationset: testAppSet,
	}
	_, err := appServer.Create(context.Background(), &createReq)
	assert.NoError(t, err)
}

func TestCreateAppSetTemplatedProject(t *testing.T) {
	testAppSet := newTestAppSet()
	appServer := newTestAppSetServer()
	testAppSet.Spec.Template.Spec.Project = "{{ .project }}"
	createReq := applicationset.ApplicationSetCreateRequest{
		Applicationset: testAppSet,
	}
	_, err := appServer.Create(context.Background(), &createReq)
	assert.Equal(t, "error validating ApplicationSets: the Argo CD API does not currently support creating ApplicationSets with templated `project` fields", err.Error())
}

func TestCreateAppSetWrongNamespace(t *testing.T) {
	testAppSet := newTestAppSet()
	appServer := newTestAppSetServer()
	testAppSet.ObjectMeta.Namespace = "NOT-ALLOWED"
	createReq := applicationset.ApplicationSetCreateRequest{
		Applicationset: testAppSet,
	}
	_, err := appServer.Create(context.Background(), &createReq)

	assert.Equal(t, "namespace 'NOT-ALLOWED' is not permitted", err.Error())
}

func TestGetAppSet(t *testing.T) {
	appSet1 := newTestAppSet(func(appset *appsv1.ApplicationSet) {
		appset.Name = "AppSet1"
	})

	appSet2 := newTestAppSet(func(appset *appsv1.ApplicationSet) {
		appset.Name = "AppSet2"
	})

	appSet3 := newTestAppSet(func(appset *appsv1.ApplicationSet) {
		appset.Name = "AppSet3"
	})

	t.Run("Get in default namespace", func(t *testing.T) {

		appSetServer := newTestAppSetServer(appSet1, appSet2, appSet3)

		appsetQuery := applicationset.ApplicationSetGetQuery{Name: "AppSet1"}

		res, err := appSetServer.Get(context.Background(), &appsetQuery)
		assert.NoError(t, err)
		assert.Equal(t, "AppSet1", res.Name)
	})

	t.Run("Get in named namespace", func(t *testing.T) {

		appSetServer := newTestAppSetServer(appSet1, appSet2, appSet3)

		appsetQuery := applicationset.ApplicationSetGetQuery{Name: "AppSet1", AppsetNamespace: testNamespace}

		res, err := appSetServer.Get(context.Background(), &appsetQuery)
		assert.NoError(t, err)
		assert.Equal(t, "AppSet1", res.Name)
	})

	t.Run("Get in not allowed namespace", func(t *testing.T) {

		appSetServer := newTestAppSetServer(appSet1, appSet2, appSet3)

		appsetQuery := applicationset.ApplicationSetGetQuery{Name: "AppSet1", AppsetNamespace: "NOT-ALLOWED"}

		_, err := appSetServer.Get(context.Background(), &appsetQuery)
		assert.Equal(t, "namespace 'NOT-ALLOWED' is not permitted", err.Error())
	})
}

func TestWatchAppSet(t *testing.T) {
	appSet1 := newTestAppSet(func(appset *appsv1.ApplicationSet) {
		appset.Name = "AppSet1"
	})

	appSet2 := newTestAppSet(func(appset *appsv1.ApplicationSet) {
		appset.Name = "AppSet2"
	})

	appSet3 := newTestAppSet(func(appset *appsv1.ApplicationSet) {
		appset.Name = "AppSet3"
	})

	t.Run("Watch in default namespace", func(t *testing.T) {

		appSetServer := newTestAppSetServer(appSet1, appSet2, appSet3)

		appsetQuery := applicationset.ApplicationSetWatchQuery{Name: "AppSet1"}

		ctx, cancel := context.WithCancel(context.Background())
		watchServer := &TestWatchServer{ctx: ctx}
		go func() {
			// Watch will block until canceled so give 500ms to read send events and cancel
			time.Sleep(500 * time.Millisecond)
			cancel()

		}()
		err := appSetServer.Watch(&appsetQuery, watchServer)

		assert.NoError(t, err)
		assert.Len(t, watchServer.sent, 2) // Sent twice because of workaround to avoid missing events
		assert.Equal(t, watchServer.sent[0].Type, watch.Added)
		assert.Equal(t, watchServer.sent[0].ApplicationSet.Name, "AppSet1")
	})

	t.Run("Watch in named namespace", func(t *testing.T) {

		appSetServer := newTestAppSetServer(appSet1, appSet2, appSet3)

		appsetQuery := applicationset.ApplicationSetWatchQuery{Name: "AppSet1", AppsetNamespace: testNamespace}

		ctx, cancel := context.WithCancel(context.Background())
		watchServer := &TestWatchServer{ctx: ctx}
		go func() {
			// Watch will block until canceled so give 500ms to read send events and cancel
			time.Sleep(500 * time.Millisecond)
			cancel()

		}()
		err := appSetServer.Watch(&appsetQuery, watchServer)

		assert.NoError(t, err)
		assert.Len(t, watchServer.sent, 2) // Sent twice because of workaround to avoid missing events
		assert.Equal(t, watchServer.sent[0].Type, watch.Added)
		assert.Equal(t, watchServer.sent[0].ApplicationSet.Name, "AppSet1")
	})

	t.Run("Watch in not allowed namespace", func(t *testing.T) {

		appSetServer := newTestAppSetServer(appSet1, appSet2, appSet3)

		appsetQuery := applicationset.ApplicationSetWatchQuery{Name: "AppSet1", AppsetNamespace: "NOT-ALLOWED"}

		watchServer := &TestWatchServer{ctx: context.Background()}
		err := appSetServer.Watch(&appsetQuery, watchServer)

		assert.Equal(t, "namespace 'NOT-ALLOWED' is not permitted", err.Error())
		assert.Len(t, watchServer.sent, 0)
	})

	t.Run("Watch all appsets in default namespace", func(t *testing.T) {

		appSetServer := newTestAppSetServer(appSet1, appSet2, appSet3)

		appsetQuery := applicationset.ApplicationSetWatchQuery{}

		ctx, cancel := context.WithCancel(context.Background())
		watchServer := &TestWatchServer{ctx: ctx}
		go func() {
			// Watch will block until canceled so give 500ms to read events and cancel
			time.Sleep(500 * time.Millisecond)
			cancel()

		}()
		err := appSetServer.Watch(&appsetQuery, watchServer)

		assert.NoError(t, err)
		assert.Len(t, watchServer.sent, 6) // Sent twice because of workaround to avoid missing events
	})
}

func TestDeleteAppSet(t *testing.T) {
	appSet1 := newTestAppSet(func(appset *appsv1.ApplicationSet) {
		appset.Name = "AppSet1"
	})

	appSet2 := newTestAppSet(func(appset *appsv1.ApplicationSet) {
		appset.Name = "AppSet2"
	})

	appSet3 := newTestAppSet(func(appset *appsv1.ApplicationSet) {
		appset.Name = "AppSet3"
	})

	t.Run("Delete in default namespace", func(t *testing.T) {

		appSetServer := newTestAppSetServer(appSet1, appSet2, appSet3)

		appsetQuery := applicationset.ApplicationSetDeleteRequest{Name: "AppSet1"}

		res, err := appSetServer.Delete(context.Background(), &appsetQuery)
		assert.NoError(t, err)
		assert.Equal(t, &applicationset.ApplicationSetResponse{}, res)
	})

	t.Run("Delete in named namespace", func(t *testing.T) {

		appSetServer := newTestAppSetServer(appSet1, appSet2, appSet3)

		appsetQuery := applicationset.ApplicationSetDeleteRequest{Name: "AppSet1", AppsetNamespace: testNamespace}

		res, err := appSetServer.Delete(context.Background(), &appsetQuery)
		assert.NoError(t, err)
		assert.Equal(t, &applicationset.ApplicationSetResponse{}, res)
	})
}

func TestUpdateAppSet(t *testing.T) {
	appSet := newTestAppSet(func(appset *appsv1.ApplicationSet) {
		appset.ObjectMeta.Annotations = map[string]string{
			"annotation-key1": "annotation-value1",
			"annotation-key2": "annotation-value2",
		}
		appset.ObjectMeta.Labels = map[string]string{
			"label-key1": "label-value1",
			"label-key2": "label-value2",
		}
	})

	newAppSet := newTestAppSet(func(appset *appsv1.ApplicationSet) {
		appset.ObjectMeta.Annotations = map[string]string{
			"annotation-key1": "annotation-value1-updated",
		}
		appset.ObjectMeta.Labels = map[string]string{
			"label-key1": "label-value1-updated",
		}
	})

	t.Run("Update merge", func(t *testing.T) {

		appServer := newTestAppSetServer(appSet)

		updated, err := appServer.updateAppSet(appSet, newAppSet, context.Background(), true)

		assert.NoError(t, err)
		assert.Equal(t, map[string]string{
			"annotation-key1": "annotation-value1-updated",
			"annotation-key2": "annotation-value2",
		}, updated.Annotations)
		assert.Equal(t, map[string]string{
			"label-key1": "label-value1-updated",
			"label-key2": "label-value2",
		}, updated.Labels)
	})

	t.Run("Update no merge", func(t *testing.T) {

		appServer := newTestAppSetServer(appSet)

		updated, err := appServer.updateAppSet(appSet, newAppSet, context.Background(), false)

		assert.NoError(t, err)
		assert.Equal(t, map[string]string{
			"annotation-key1": "annotation-value1-updated",
		}, updated.Annotations)
		assert.Equal(t, map[string]string{
			"label-key1": "label-value1-updated",
		}, updated.Labels)
	})

}

<<<<<<< HEAD
func TestListResourceEventsAppSet(t *testing.T) {
	appSet := newTestAppSet(func(appset *appsv1.ApplicationSet) {
		appset.Name = "AppSet1"
	})

	event1 := &v1.Event{
		ObjectMeta: metav1.ObjectMeta{
			Name:      "event1",
			Namespace: testNamespace,
		},
		InvolvedObject: v1.ObjectReference{
			Name:      appSet.Name,
			Namespace: testNamespace,
			UID:       appSet.UID,
		},
	}

	event2 := &v1.Event{
		ObjectMeta: metav1.ObjectMeta{
			Name:      "event2",
			Namespace: "other-namespace",
		},
		InvolvedObject: v1.ObjectReference{
			Name:      appSet.Name,
			Namespace: "other-namespace",
			UID:       appSet.UID,
		},
	}

	t.Run("List events in default namespace", func(t *testing.T) {

		appSetServer := newTestAppSetServerWithKubeObjects([]runtime.Object{event1, event2}, appSet)

		q := applicationset.ApplicationSetResourceEventsQuery{Name: "AppSet1"}

		res, err := appSetServer.ListResourceEvents(context.Background(), &q)
		assert.NoError(t, err)
		assert.Len(t, res.Items, 1)
		assert.Equal(t, res.Items[0].Message, event1.Message)
	})

	t.Run("List events in named namespace", func(t *testing.T) {

		appSetServer := newTestAppSetServerWithKubeObjects([]runtime.Object{event1, event2}, appSet)

		q := applicationset.ApplicationSetResourceEventsQuery{Name: "AppSet1", AppsetNamespace: testNamespace}

		res, err := appSetServer.ListResourceEvents(context.Background(), &q)
		assert.NoError(t, err)
		assert.Len(t, res.Items, 1)
		assert.Equal(t, res.Items[0].Message, event1.Message)
	})

	t.Run("List events in not allowed namespace", func(t *testing.T) {

		appSetServer := newTestAppSetServerWithKubeObjects([]runtime.Object{event1, event2}, appSet)

		q := applicationset.ApplicationSetResourceEventsQuery{Name: "AppSet1", AppsetNamespace: "NOT-ALLOWED"}

		_, err := appSetServer.ListResourceEvents(context.Background(), &q)
		assert.Equal(t, "namespace 'NOT-ALLOWED' is not permitted", err.Error())
	})
=======
type TestWatchServer struct {
	ctx  context.Context
	sent []*appsv1.ApplicationSetWatchEvent
}

func (t *TestWatchServer) Send(event *appsv1.ApplicationSetWatchEvent) error {
	t.sent = append(t.sent, event)
	return nil
}

func (t *TestWatchServer) SetHeader(metadata.MD) error {
	return nil
}

func (t *TestWatchServer) SendHeader(metadata.MD) error {
	return nil
}

func (t *TestWatchServer) SetTrailer(metadata.MD) {}

func (t *TestWatchServer) Context() context.Context {
	return t.ctx
}

func (t *TestWatchServer) SendMsg(m interface{}) error {
	return nil
}

func (t *TestWatchServer) RecvMsg(m interface{}) error {
	return nil
>>>>>>> 212d7583
}<|MERGE_RESOLUTION|>--- conflicted
+++ resolved
@@ -610,7 +610,6 @@
 
 }
 
-<<<<<<< HEAD
 func TestListResourceEventsAppSet(t *testing.T) {
 	appSet := newTestAppSet(func(appset *appsv1.ApplicationSet) {
 		appset.Name = "AppSet1"
@@ -673,7 +672,8 @@
 		_, err := appSetServer.ListResourceEvents(context.Background(), &q)
 		assert.Equal(t, "namespace 'NOT-ALLOWED' is not permitted", err.Error())
 	})
-=======
+}
+
 type TestWatchServer struct {
 	ctx  context.Context
 	sent []*appsv1.ApplicationSetWatchEvent
@@ -704,5 +704,4 @@
 
 func (t *TestWatchServer) RecvMsg(m interface{}) error {
 	return nil
->>>>>>> 212d7583
 }