--- conflicted
+++ resolved
@@ -1,12 +1,9 @@
 package version
 
 import (
-<<<<<<< HEAD
+	"context"
 	"time"
 
-=======
-	"context"
->>>>>>> 61c09dd7
 	"github.com/golang/protobuf/ptypes/empty"
 	"github.com/google/go-jsonnet"
 
