# Sync Options

Argo CD allows users to customize some aspects of how it syncs the desired state in the target cluster. Some Sync Options can defined as annotations in a specific resource. Most of the Sync Options are configured in the Application resource `spec.syncPolicy.syncOptions` attribute. Multiple Sync Options which are configured with the `argocd.argoproj.io/sync-options` annotation can be concatenated with a `,` in the annotation value; white spaces will be trimmed.

Below you can find details about each available Sync Option:

## No Prune Resources

>v1.1

You may wish to prevent an object from being pruned:

```yaml
metadata:
  annotations:
    argocd.argoproj.io/sync-options: Prune=false
```

In the UI, the pod will simply appear as out-of-sync:

![sync option no prune](../assets/sync-option-no-prune.png)


The sync-status panel shows that pruning was skipped, and why:

![sync option no prune](../assets/sync-option-no-prune-sync-status.png)

The app will be out of sync if Argo CD expects a resource to be pruned. You may wish to use this along with [compare options](compare-options.md).

## Disable Kubectl Validation

For a certain class of objects, it is necessary to `kubectl apply` them using the `--validate=false` flag. Examples of this are kubernetes types which uses `RawExtension`, such as [ServiceCatalog](https://github.com/kubernetes-incubator/service-catalog/blob/master/pkg/apis/servicecatalog/v1beta1/types.go#L497). You can do using this annotations:


```yaml
metadata:
  annotations:
    argocd.argoproj.io/sync-options: Validate=false
```

If you want to exclude a whole class of objects globally, consider setting `resource.customizations` in [system level configuration](../user-guide/diffing.md#system-level-configuration).

## Skip Dry Run for new custom resources types

When syncing a custom resource which is not yet known to the cluster, there are generally two options:

1) The CRD manifest is part of the same sync. Then Argo CD will automatically skip the dry run, the CRD will be applied and the resource can be created.
2) In some cases the CRD is not part of the sync, but it could be created in another way, e.g. by a controller in the cluster. An example is [gatekeeper](https://github.com/open-policy-agent/gatekeeper),
which creates CRDs in response to user defined `ConstraintTemplates`. Argo CD cannot find the CRD in the sync and will fail with the error `the server could not find the requested resource`.

To skip the dry run for missing resource types, use the following annotation:

```yaml
metadata:
  annotations:
    argocd.argoproj.io/sync-options: SkipDryRunOnMissingResource=true
```

The dry run will still be executed if the CRD is already present in the cluster.

## No Resource Deletion

For certain resources you might want to retain them even after your application is deleted, for eg. Persistent Volume Claims.
In such situations you can stop those resources from being cleaned up during app deletion by using the following annotation:


```yaml
metadata:
  annotations:
    argocd.argoproj.io/sync-options: Delete=false
```

## Selective Sync

Currently when syncing using auto sync Argo CD applies every object in the application.
For applications containing thousands of objects this takes quite a long time and puts undue pressure on the api server.
Turning on selective sync option which will sync only out-of-sync resources.

You can add this option by following ways

1) Add `ApplyOutOfSyncOnly=true` in manifest

Example:

```yaml
apiVersion: argoproj.io/v1alpha1
kind: Application
spec:
  syncPolicy:
    syncOptions:
    - ApplyOutOfSyncOnly=true
```

2) Set sync option via argocd cli

Example:

```bash
$ argocd app set guestbook --sync-option ApplyOutOfSyncOnly=true
```

## Resources Prune Deletion Propagation Policy

By default, extraneous resources get pruned using foreground deletion policy. The propagation policy can be controlled
using `PrunePropagationPolicy` sync option. Supported policies are background, foreground and orphan.
More information about those policies could be found [here](https://kubernetes.io/docs/concepts/workloads/controllers/garbage-collection/#controlling-how-the-garbage-collector-deletes-dependents).

```yaml
apiVersion: argoproj.io/v1alpha1
kind: Application
spec:
  syncPolicy:
    syncOptions:
    - PrunePropagationPolicy=foreground
```

## Prune Last

This feature is to allow the ability for resource pruning to happen as a final, implicit wave of a sync operation,
after the other resources have been deployed and become healthy, and after all other waves completed successfully.

```yaml
apiVersion: argoproj.io/v1alpha1
kind: Application
spec:
  syncPolicy:
    syncOptions:
    - PruneLast=true
```

This can also be configured at individual resource level.
```yaml
metadata:
  annotations:
    argocd.argoproj.io/sync-options: PruneLast=true
```

## Replace Resource Instead Of Applying Changes

By default, Argo CD executes `kubectl apply` operation to apply the configuration stored in Git. In some cases
`kubectl apply` is not suitable. For example, resource spec might be too big and won't fit into
`kubectl.kubernetes.io/last-applied-configuration` annotation that is added by `kubectl apply`. In such cases you
might use `Replace=true` sync option:


```yaml
apiVersion: argoproj.io/v1alpha1
kind: Application
spec:
  syncPolicy:
    syncOptions:
    - Replace=true
```

If the `Replace=true` sync option is set the Argo CD will use `kubectl replace` or `kubectl create` command to apply changes.

!!! warning
      During the sync process, the resources will be synchronized using the 'kubectl replace/create' command.
      This sync option has the potential to be destructive and might lead to resources having to be recreated, which could cause an outage for your application.

This can also be configured at individual resource level.
```yaml
metadata:
  annotations:
    argocd.argoproj.io/sync-options: Replace=true
```

## Server-Side Apply

This option enables Kubernetes
[Server-Side Apply](https://kubernetes.io/docs/reference/using-api/server-side-apply/).

By default, Argo CD executes `kubectl apply` operation to apply the configuration stored in Git.
This is a client side operation that relies on `kubectl.kubernetes.io/last-applied-configuration`
annotation to store the previous resource state.

However, there are some cases where you want to use `kubectl apply --server-side` over `kubectl apply`:

- Resource is too big to fit in 262144 bytes allowed annotation size. In this case
  server-side apply can be used to avoid this issue as the annotation is not used in this case.
- Patching of existing resources on the cluster that are not fully managed by Argo CD.
- Use a more declarative approach, which tracks a user's field management, rather than a user's last
  applied state.

If `ServerSideApply=true` sync option is set, Argo CD will use `kubectl apply --server-side`
command to apply changes.

It can be enabled at the application level like in the example below:

```yaml
apiVersion: argoproj.io/v1alpha1
kind: Application
spec:
  syncPolicy:
    syncOptions:
    - ServerSideApply=true
```

To enable ServerSideApply just for an individual resource, the sync-option annotation
can be used:

```yaml
metadata:
  annotations:
    argocd.argoproj.io/sync-options: ServerSideApply=true
```

ServerSideApply can also be used to patch existing resources by providing a partial
yaml. For example, if there is a requirement to update just the number of replicas
in a given Deployment, the following yaml can be provided to Argo CD:

```yaml
apiVersion: apps/v1
kind: Deployment
metadata:
  name: my-deployment
spec:
  replicas: 3
```

Note that by the Deployment schema specification, this isn't a valid manifest. In this
case an additional sync option *must* be provided to skip schema validation. The example
below shows how to configure the application to enable the two necessary sync options:

```yaml
apiVersion: argoproj.io/v1alpha1
kind: Application
spec:
  syncPolicy:
    syncOptions:
    - ServerSideApply=true
    - Validate=false
```

In this case, Argo CD will use `kubectl apply --server-side --validate=false` command
to apply changes.

Note: [`Replace=true`](#replace-resource-instead-of-applying-changes) takes precedence over `ServerSideApply=true`.

## Fail the sync if a shared resource is found

By default, Argo CD will apply all manifests found in the git path configured in the Application regardless if the resources defined in the yamls are already applied by another Application. If the `FailOnSharedResource` sync option is set, Argo CD will fail the sync whenever it finds a resource in the current Application that is already applied in the cluster by another Application.

```yaml
apiVersion: argoproj.io/v1alpha1
kind: Application
spec:
  syncPolicy:
    syncOptions:
    - FailOnSharedResource=true
```

## Respect ignore difference configs

This sync option is used to enable Argo CD to consider the configurations made in the `spec.ignoreDifferences` attribute also during the sync stage. By default, Argo CD uses the `ignoreDifferences` config just for computing the diff between the live and desired state which defines if the application is synced or not. However during the sync stage, the desired state is applied as-is. The patch is calculated using a 3-way-merge between the live state the desired state and the `last-applied-configuration` annotation. This sometimes leads to an undesired results. This behavior can be changed by setting the `RespectIgnoreDifferences=true` sync option like in the example below:

```yaml
apiVersion: argoproj.io/v1alpha1
kind: Application
spec:

  ignoreDifferences:
  - group: "apps"
    kind: "Deployment"
    jsonPointers:
    - /spec/replicas

  syncPolicy:
    syncOptions:
    - RespectIgnoreDifferences=true
```

The example above shows how an Argo CD Application can be configured so it will ignore the `spec.replicas` field from the desired state (git) during the sync stage. This is achieve by calculating and pre-patching the desired state before applying it in the cluster. Note that the `RespectIgnoreDifferences` sync option is only effective when the resource is already created in the cluster. If the Application is being created and no live state exists, the desired state is applied as-is.

## Create Namespace

```yaml
apiVersion: argoproj.io/v1alpha1
kind: Application
metadata:
  namespace: argocd
spec:
  destination:
    server: https://kubernetes.default.svc
    namespace: some-namespace
  syncPolicy:
    syncOptions:
    - CreateNamespace=true
```

The example above shows how an Argo CD Application can be configured so it will create the namespace specified in `spec.destination.namespace` if it doesn't exist already. Without this either declared in the Application manifest or passed in the CLI via `--sync-option CreateNamespace=true`, the Application will fail to sync if the namespace doesn't exist.

Note that the namespace to be created must be informed in the `spec.destination.namespace` field of the Application resource. The `metadata.namespace` field in the Application's child manifests must match this value, or can be omitted, so resources are created in the proper destination.

### Namespace Metadata

We can also add labels and annotations to the namespace through `managedNamespaceMetadata`. If we extend the example above
we could potentially do something like below:

```yaml
apiVersion: argoproj.io/v1alpha1
kind: Application
metadata:
  namespace: test
spec:
  syncPolicy:
    managedNamespaceMetadata:
      labels: # The labels to set on the application namespace
        any: label
        you: like
      annotations: # The annotations to set on the application namespace
        the: same
        applies: for
        annotations: on-the-namespace
    syncOptions:
    - CreateNamespace=true
```

In order for Argo CD to manage the labels and annotations on the namespace, `CreateNamespace=true` needs to be set as a
sync option, otherwise nothing will happen. If the namespace doesn't already exist, or if it already exists and doesn't
already have labels and/or annotations set on it, you're good to go. Using `managedNamespaceMetadata` will also set the
resource tracking label (or annotation) on the namespace, so you can easily track which namespaces are managed by Argo CD.

In the case you do not have any custom annotations or labels but would nonetheless want to have resource tracking set on
your namespace, that can be done by setting `managedNamespaceMetadata` with an empty `labels` and/or `annotations` map,
like the example below:

```yaml
apiVersion: argoproj.io/v1alpha1
kind: Application
metadata:
  namespace: test
spec:
  syncPolicy:
    managedNamespaceMetadata:
      labels: # The labels to set on the application namespace
      annotations: # The annotations to set on the application namespace
    syncOptions:
    - CreateNamespace=true
```

<<<<<<< HEAD
In the case where Argo CD is "adopting" an existing namespace which already has metadata set on it, you should first
[upgrade the resource to server-side apply](https://kubernetes.io/docs/reference/using-api/server-side-apply/#upgrading-from-client-side-apply-to-server-side-apply)
before enabling `managedNamespaceMetadata`. Argo CD relies on `kubectl`, which does not support managing 
client-side-applied resources with server-side-applies. If you do not upgrade the resource to server-side apply, Argo CD
may remove existing labels/annotations, which may or may not be the desired behavior.
=======
In the case where Argo CD is "adopting" an existing namespace which already has metadata set on it, we rely on using
Server Side Apply in order not to lose metadata which has already been set. The main implication here is that it takes
a few extra steps to get rid of an already preexisting field.

Imagine we have a pre-existing namespace as below:

```yaml
apiVersion: v1
kind: Namespace
metadata:
  name: foobar
  annotations:
    foo: bar
    abc: "123"
```

If we want to manage the `foobar` namespace with Argo CD and to then also remove the `foo: bar` annotation, in
`managedNamespaceMetadata` we'd need to first rename the `foo` value:

```yaml
apiVersion: argoproj.io/v1alpha1
kind: Application
spec:
  syncPolicy:
    managedNamespaceMetadata:
      annotations:
        abc: 123 # adding this is informational with SSA; this would be sticking around in any case until we set a new value
        foo: remove-me
    syncOptions:
      - CreateNamespace=true
```

Once that has been synced, we're ok to remove `foo`

```yaml
apiVersion: argoproj.io/v1alpha1
kind: Application
spec:
  syncPolicy:
    managedNamespaceMetadata:
      annotations:
        abc: 123 # adding this is informational with SSA; this would be sticking around in any case until we set a new value
    syncOptions:
      - CreateNamespace=true
```
>>>>>>> ab9fc971

Another thing to keep mind of is that if you have a k8s manifest for the same namespace in your Argo CD application, that
will take precedence and *overwrite whatever values that have been set in `managedNamespaceMetadata`*. In other words, if
you have an application that sets `managedNamespaceMetadata`

```yaml
apiVersion: argoproj.io/v1alpha1
kind: Application
spec:
  syncPolicy:
    managedNamespaceMetadata:
      annotations:
        abc: 123
    syncOptions:
      - CreateNamespace=true
```

But you also have a k8s manifest with a matching name

```yaml
apiVersion: v1
kind: Namespace
metadata:
  name: foobar
  annotations:
    foo: bar
    something: completely-different
```

The resulting namespace will have its annotations set to

```yaml
  annotations:
    foo: bar
    something: completely-different
```<|MERGE_RESOLUTION|>--- conflicted
+++ resolved
@@ -339,13 +339,6 @@
     - CreateNamespace=true
 ```
 
-<<<<<<< HEAD
-In the case where Argo CD is "adopting" an existing namespace which already has metadata set on it, you should first
-[upgrade the resource to server-side apply](https://kubernetes.io/docs/reference/using-api/server-side-apply/#upgrading-from-client-side-apply-to-server-side-apply)
-before enabling `managedNamespaceMetadata`. Argo CD relies on `kubectl`, which does not support managing 
-client-side-applied resources with server-side-applies. If you do not upgrade the resource to server-side apply, Argo CD
-may remove existing labels/annotations, which may or may not be the desired behavior.
-=======
 In the case where Argo CD is "adopting" an existing namespace which already has metadata set on it, we rely on using
 Server Side Apply in order not to lose metadata which has already been set. The main implication here is that it takes
 a few extra steps to get rid of an already preexisting field.
@@ -391,7 +384,6 @@
     syncOptions:
       - CreateNamespace=true
 ```
->>>>>>> ab9fc971
 
 Another thing to keep mind of is that if you have a k8s manifest for the same namespace in your Argo CD application, that
 will take precedence and *overwrite whatever values that have been set in `managedNamespaceMetadata`*. In other words, if
