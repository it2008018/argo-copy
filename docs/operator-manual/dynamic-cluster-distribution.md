# Dynamic Cluster Distribution

*Current Status: [Alpha][1] (Since v2.9.0)*

By default, clusters are assigned to shards indefinitely. For users of the default, hash-based sharding algorithm, this 
static assignment is fine: shards will always be roughly-balanced by the hash-based algorithm. But for users of the 
[round-robin](high_availability.md#argocd-application-controller) or other custom shard assignment algorithms, this 
static assignment can lead to unbalanced shards when replicas are added or removed.

Starting v2.9, Argo CD supports a dynamic cluster distribution feature. When replicas are added or removed, the sharding
algorithm is re-run to ensure that the clusters are distributed according to the algorithm. If the algorithm is 
well-balanced, like round-robin, then the shards will be well-balanced.

Previously, the shard count was set via the `ARGOCD_CONTROLLER_REPLICAS` environment variable. Changing the environment 
variable forced a restart of all application controller pods. Now, the shard count is set via the `replicas` field of the deployment, 
which does not require a restart of the application controller pods. 

## Enabling Dynamic Distribution of Clusters

<<<<<<< HEAD
This feature is disabled by default while it is in alpha. To enable it, you must set the environment `ARGOCD_ENABLE_DYNAMIC_CLUSTER_DISTRIBUTION` to true when running the Application Controller.

In order to utilize the feature, the manifests `manifests/ha/base/controller-deployment/` can be applied as a Kustomize 
overlay. This overlay sets the StatefulSet replicas to `0` and deploys the application controller as a Deployment. The
dynamic distribution code automatically kicks in when the controller is deployed as a Deployment.
=======
This feature is disabled by default while it is in alpha. In order to utilize the feature, the manifests `manifests/ha/base/controller-deployment/` can be applied as a Kustomize overlay. This overlay sets the StatefulSet replicas to `0` and deploys the application controller as a Deployment. Also, you must set the environment `ARGOCD_ENABLE_DYNAMIC_CLUSTER_DISTRIBUTION` to true when running the Application Controller as a deployment.
>>>>>>> f5d63a5c

!!! important
    The use of a Deployment instead of a StatefulSet is an implementation detail which may change in future versions of this feature. Therefore, the directory name of the Kustomize overlay may change as well. Monitor the release notes to avoid issues.

Note the introduction of new environment variable `ARGOCD_CONTROLLER_HEARTBEAT_TIME`. The environment variable is explained in [working of Dynamic Distribution Heartbeat Process](#working-of-dynamic-distribution)

## Working of Dynamic Distribution

To accomplish runtime distribution of clusters, the Application Controller uses a ConfigMap to associate a controller 
pod with a shard number and a heartbeat to ensure that controller pods are still alive and handling their shard, in 
effect, their share of the work.

The Application Controller will create a new ConfigMap named `argocd-app-controller-shard-cm` to store the Controller <-> Shard mapping. The mapping would look like below for each shard:

```yaml
ShardNumber    : 0
ControllerName : "argocd-application-controller-hydrxyt"
HeartbeatTime  : "2009-11-17 20:34:58.651387237 +0000 UTC"
```

* `ControllerName`: Stores the hostname of the Application Controller pod
* `ShardNumber` : Stores the shard number managed by the controller pod
* `HeartbeatTime`: Stores the last time this heartbeat was updated.

Controller Shard Mapping is updated in the ConfigMap during each readiness probe check of the pod, that is every 10 seconds (otherwise as configured). The controller will acquire the shard during every iteration of readiness probe check and try to update the ConfigMap with the `HeartbeatTime`. The default `HeartbeatDuration` after which the heartbeat should be updated is `10` seconds. If the ConfigMap was not updated for any controller pod for more than `3 * HeartbeatDuration`, then the readiness probe for the application pod is marked as `Unhealthy`. To increase the default `HeartbeatDuration`, you can set the environment variable `ARGOCD_CONTROLLER_HEARTBEAT_TIME` with the desired value.

The new sharding mechanism does not monitor the environment variable `ARGOCD_CONTROLLER_REPLICAS` but instead reads the replica count directly from the Application Controller Deployment. The controller identifies the change in the number of replicas by comparing the replica count in the Application Controller Deployment and the number of mappings in the `argocd-app-controller-shard-cm` ConfigMap.

In the scenario when the number of Application Controller replicas increases, a new entry is added to the list of mappings in the `argocd-app-controller-shard-cm` ConfigMap and the cluster distribution is triggered to re-distribute the clusters.

In the scenario when the number of Application Controller replicas decreases, the mappings in the `argocd-app-controller-shard-cm` ConfigMap are reset and every controller acquires the shard again thus triggering the re-distribution of the clusters.

[1]: https://github.com/argoproj/argoproj/blob/master/community/feature-status.md<|MERGE_RESOLUTION|>--- conflicted
+++ resolved
@@ -17,15 +17,7 @@
 
 ## Enabling Dynamic Distribution of Clusters
 
-<<<<<<< HEAD
-This feature is disabled by default while it is in alpha. To enable it, you must set the environment `ARGOCD_ENABLE_DYNAMIC_CLUSTER_DISTRIBUTION` to true when running the Application Controller.
-
-In order to utilize the feature, the manifests `manifests/ha/base/controller-deployment/` can be applied as a Kustomize 
-overlay. This overlay sets the StatefulSet replicas to `0` and deploys the application controller as a Deployment. The
-dynamic distribution code automatically kicks in when the controller is deployed as a Deployment.
-=======
 This feature is disabled by default while it is in alpha. In order to utilize the feature, the manifests `manifests/ha/base/controller-deployment/` can be applied as a Kustomize overlay. This overlay sets the StatefulSet replicas to `0` and deploys the application controller as a Deployment. Also, you must set the environment `ARGOCD_ENABLE_DYNAMIC_CLUSTER_DISTRIBUTION` to true when running the Application Controller as a deployment.
->>>>>>> f5d63a5c
 
 !!! important
     The use of a Deployment instead of a StatefulSet is an implementation detail which may change in future versions of this feature. Therefore, the directory name of the Kustomize overlay may change as well. Monitor the release notes to avoid issues.
