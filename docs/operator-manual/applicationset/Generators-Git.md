# Git Generator

The Git generator contains two subtypes: the Git directory generator, and Git file generator.

!!! warning
    Git generators are often used to make it easier for (non-admin) developers to create Applications.
    If the `project` field in your ApplicationSet is templated, developers may be able to create Applications under Projects with excessive permissions.
    For ApplicationSets with a templated `project` field, [the source of truth _must_ be controlled by admins](./Security.md#templated-project-field)
    - in the case of git generators, PRs must require admin approval.

## Git Generator: Directories

The Git directory generator, one of two subtypes of the Git generator, generates parameters using the directory structure of a specified Git repository.

Suppose you have a Git repository with the following directory structure:
```
├── argo-workflows
│   ├── kustomization.yaml
│   └── namespace-install.yaml
└── prometheus-operator
    ├── Chart.yaml
    ├── README.md
    ├── requirements.yaml
    └── values.yaml
```

This repository contains two directories, one for each of the workloads to deploy:

- an Argo Workflow controller kustomization YAML file
- a Prometheus Operator Helm chart

We can deploy both workloads, using this example:
```yaml
apiVersion: argoproj.io/v1alpha1
kind: ApplicationSet
metadata:
  name: cluster-addons
  namespace: argocd
spec:
  generators:
  - git:
      repoURL: https://github.com/argoproj/argo-cd.git
      revision: HEAD
      directories:
      - path: applicationset/examples/git-generator-directory/cluster-addons/*
  template:
    metadata:
      name: '{{path.basename}}'
    spec:
      project: "my-project"
      source:
        repoURL: https://github.com/argoproj/argo-cd.git
        targetRevision: HEAD
        path: '{{path}}'
      destination:
        server: https://kubernetes.default.svc
        namespace: '{{path.basename}}'
      syncPolicy:
        syncOptions:
        - CreateNamespace=true
```
(*The full example can be found [here](https://github.com/argoproj/argo-cd/tree/master/applicationset/examples/git-generator-directory).*)

The generator parameters are:

- `{{path}}`: The directory paths within the Git repository that match the `path` wildcard.
- `{{path[n]}}`: The directory paths within the Git repository that match the `path` wildcard, split into array elements (`n` - array index)
- `{{path.basename}}`: For any directory path within the Git repository that matches the `path` wildcard, the right-most path name is extracted (e.g. `/directory/directory2` would produce `directory2`).
- `{{path.basenameNormalized}}`: This field is the same as `path.basename` with unsupported characters replaced with `-` (e.g. a `path` of `/directory/directory_2`, and `path.basename` of `directory_2` would produce `directory-2` here).

**Note**: The right-most path name always becomes `{{path.basename}}`. For example, for `- path: /one/two/three/four`, `{{path.basename}}` is `four`.

**Note**: If the `pathParamPrefix` option is specified, all `path`-related parameter names above will be prefixed with the specified value and a dot separator. E.g., if `pathParamPrefix` is `myRepo`, then the generated parameter name would be `myRepo.path` instead of `path`. Using this option is necessary in a Matrix generator where both child generators are Git generators (to avoid conflicts when merging the child generators’ items).

Whenever a new Helm chart/Kustomize YAML/Application/plain subdirectory is added to the Git repository, the ApplicationSet controller will detect this change and automatically deploy the resulting manifests within new `Application` resources.

As with other generators, clusters *must* already be defined within Argo CD, in order to generate Applications for them.

### Exclude directories

The Git directory generator will automatically exclude directories that begin with `.` (such as `.git`).

The Git directory generator also supports an `exclude` option in order to exclude directories in the repository from being scanned by the ApplicationSet controller:

```yaml
apiVersion: argoproj.io/v1alpha1
kind: ApplicationSet
metadata:
  name: cluster-addons
  namespace: argocd
spec:
  generators:
  - git:
      repoURL: https://github.com/argoproj/argo-cd.git
      revision: HEAD
      directories:
      - path: applicationset/examples/git-generator-directory/excludes/cluster-addons/*
      - path: applicationset/examples/git-generator-directory/excludes/cluster-addons/exclude-helm-guestbook
        exclude: true
  template:
    metadata:
      name: '{{path.basename}}'
    spec:
      project: "my-project"
      source:
        repoURL: https://github.com/argoproj/argo-cd.git
        targetRevision: HEAD
        path: '{{path}}'
      destination:
        server: https://kubernetes.default.svc
        namespace: '{{path.basename}}'
```
(*The full example can be found [here](https://github.com/argoproj/argo-cd/tree/master/applicationset/examples/git-generator-directory/excludes).*)

This example excludes the `exclude-helm-guestbook` directory from the list of directories scanned for this `ApplicationSet` resource.

!!! note "Exclude rules have higher priority than include rules"

    If a directory matches at least one `exclude` pattern, it will be excluded. Or, said another way, *exclude rules take precedence over include rules.*

    As a corollary, which directories are included/excluded is not affected by the order of `path`s in the `directories` field list (because, as above, exclude rules always take precedence over include rules). 

For example, with these directories:

```
.
└── d
    ├── e
    ├── f
    └── g
```
Say you want to include `/d/e`, but exclude `/d/f` and `/d/g`. This will *not* work:

```yaml
- path: /d/e
  exclude: false
- path: /d/*
  exclude: true
```
Why? Because the exclude `/d/*` exclude rule will take precedence over the `/d/e` include rule. When the `/d/e` path in the Git repository is processed by the ApplicationSet controller, the controller detects that at least one exclude rule is matched, and thus that directory should not be scanned.

You would instead need to do:

```yaml
- path: /d/*
- path: /d/f
  exclude: true
- path: /d/g
  exclude: true
```

Or, a shorter way (using [path.Match](https://golang.org/pkg/path/#Match) syntax) would be:

```yaml
- path: /d/*
- path: /d/[f|g]
  exclude: true
```

### Root Of Git Repo

The Git directory generator can be configured to deploy from the root of the git repository by providing `'*'` as the `path`.

To exclude directories, you only need to put the name/[path.Match](https://golang.org/pkg/path/#Match) of the directory you do not want to deploy.

```yaml
apiVersion: argoproj.io/v1alpha1
kind: ApplicationSet
metadata:
  name: cluster-addons
  namespace: argocd
spec:
  generators:
  - git:
      repoURL: https://github.com/example/example-repo.git
      revision: HEAD
      directories:
      - path: '*'
      - path: donotdeploy
        exclude: true
  template:
    metadata:
      name: '{{path.basename}}'
    spec:
      project: "my-project"
      source:
        repoURL: https://github.com/example/example-repo.git
        targetRevision: HEAD
        path: '{{path}}'
      destination:
        server: https://kubernetes.default.svc
        namespace: '{{path.basename}}'
```

### Pass additional key-value pairs via `values` field

You may pass additional, arbitrary string key-value pairs via the `values` field of the git directory generator. Values added via the `values` field are added as `values.(field)`.

In this example, a `cluster` parameter value is passed. It is interpolated from the `branch` and `path` variable, to then be used to determine the destination namespace.
```yaml
apiVersion: argoproj.io/v1alpha1
kind: ApplicationSet
metadata:
  name: cluster-addons
  namespace: argocd
spec:
  generators:
  - git:
      repoURL: https://github.com/example/example-repo.git
      revision: HEAD
      directories:
      - path: '*'
      values:
        cluster: '{{branch}}-{{path}}'
  template:
    metadata:
      name: '{{path.basename}}'
    spec:
      project: "my-project"
      source:
        repoURL: https://github.com/example/example-repo.git
        targetRevision: HEAD
        path: '{{path}}'
      destination:
        server: https://kubernetes.default.svc
        namespace: '{{values.cluster}}'
```

!!! note
    The `values.` prefix is always prepended to values provided via `generators.git.values` field. Ensure you include this prefix in the parameter name within the `template` when using it.

In `values` we can also interpolate all fields set by the git directory generator as mentioned above.

## Git Generator: Files

The Git file generator is the second subtype of the Git generator. The Git file generator generates parameters using the contents of JSON/YAML files found within a specified repository.

Suppose you have a Git repository with the following directory structure:
```
├── apps
│   └── guestbook
│       ├── guestbook-ui-deployment.yaml
│       ├── guestbook-ui-svc.yaml
│       └── kustomization.yaml
├── cluster-config
│   └── engineering
│       ├── dev
│       │   └── config.json
│       └── prod
│           └── config.json
└── git-generator-files.yaml
```

The directories are:

- `guestbook` contains the Kubernetes resources for a simple guestbook application
- `cluster-config` contains JSON/YAML files describing the individual engineering clusters: one for `dev` and one for `prod`.
- `git-generator-files.yaml` is the example `ApplicationSet` resource that deploys `guestbook` to the specified clusters.

The `config.json` files contain information describing the cluster (along with extra sample data):
```json
{
  "aws_account": "123456",
  "asset_id": "11223344",
  "cluster": {
    "owner": "cluster-admin@company.com",
    "name": "engineering-dev",
    "address": "https://1.2.3.4"
  }
}
```

Git commits containing changes to the `config.json` files are automatically discovered by the Git generator, and the contents of those files are parsed and converted into template parameters. Here are the parameters generated for the above JSON:
```text
aws_account: 123456
asset_id: 11223344
cluster.owner: cluster-admin@company.com
cluster.name: engineering-dev
cluster.address: https://1.2.3.4
```


And the generated parameters for all discovered `config.json` files will be substituted into ApplicationSet template:
```yaml
apiVersion: argoproj.io/v1alpha1
kind: ApplicationSet
metadata:
  name: guestbook
  namespace: argocd
spec:
  generators:
  - git:
      repoURL: https://github.com/argoproj/argo-cd.git
      revision: HEAD
      files:
      - path: "applicationset/examples/git-generator-files-discovery/cluster-config/**/config.json"
  template:
    metadata:
      name: '{{cluster.name}}-guestbook'
    spec:
      project: default
      source:
        repoURL: https://github.com/argoproj/argo-cd.git
        targetRevision: HEAD
        path: "applicationset/examples/git-generator-files-discovery/apps/guestbook"
      destination:
        server: '{{cluster.address}}'
        namespace: guestbook
```
(*The full example can be found [here](https://github.com/argoproj/argo-cd/tree/master/applicationset/examples/git-generator-files-discovery).*)

Any `config.json` files found under the `cluster-config` directory will be parameterized based on the `path` wildcard pattern specified. Within each file JSON fields are flattened into key/value pairs, with this ApplicationSet example using the `cluster.address` as `cluster.name` parameters in the template.

As with other generators, clusters *must* already be defined within Argo CD, in order to generate Applications for them.

In addition to the flattened key/value pairs from the configuration file, the following generator parameters are provided:

- `{{path}}`: The path to the directory containing matching configuration file within the Git repository. Example: `/clusters/clusterA`, if the config file was `/clusters/clusterA/config.json`
- `{{path[n]}}`: The path to the matching configuration file within the Git repository, split into array elements (`n` - array index). Example: `path[0]: clusters`, `path[1]: clusterA`
- `{{path.basename}}`: Basename of the path to the directory containing the configuration file (e.g. `clusterA`, with the above example.)
- `{{path.basenameNormalized}}`: This field is the same as `path.basename` with unsupported characters replaced with `-` (e.g. a `path` of `/directory/directory_2`, and `path.basename` of `directory_2` would produce `directory-2` here).
- `{{path.filename}}`: The matched filename. e.g., `config.json` in the above example.
- `{{path.filenameNormalized}}`: The matched filename with unsupported characters replaced with `-`.

**Note**: The right-most *directory* name always becomes `{{path.basename}}`. For example, from `- path: /one/two/three/four/config.json`, `{{path.basename}}` will be `four`. 
The filename can always be accessed using `{{path.filename}}`. 

**Note**: If the `pathParamPrefix` option is specified, all `path`-related parameter names above will be prefixed with the specified value and a dot separator. E.g., if `pathParamPrefix` is `myRepo`, then the generated parameter name would be `myRepo.path` instead of `path`. Using this option is necessary in a Matrix generator where both child generators are Git generators (to avoid conflicts when merging the child generators’ items).

<<<<<<< HEAD
### Pass additional key-value pairs via `values` field

You may pass additional, arbitrary string key-value pairs via the `values` field of the git files generator. Values added via the `values` field are added as `values.(field)`.

In this example, a `base_dir` parameter value is passed. It is interpolated from `path` segments, to then be used to determine the source path.
```yaml
apiVersion: argoproj.io/v1alpha1
kind: ApplicationSet
metadata:
  name: guestbook
  namespace: argocd
spec:
  generators:
  - git:
      repoURL: https://github.com/argoproj/argo-cd.git
      revision: HEAD
      files:
      - path: "applicationset/examples/git-generator-files-discovery/cluster-config/**/config.json"
      values:
        base_dir: "{{path[0]}}/{{path[1]}}/{{path[2]}}"
  template:
    metadata:
      name: '{{cluster.name}}-guestbook'
    spec:
      project: default
      source:
        repoURL: https://github.com/argoproj/argo-cd.git
        targetRevision: HEAD
        path: "{{values.base_dir}}/apps/guestbook"
      destination:
        server: '{{cluster.address}}'
        namespace: guestbook
```

!!! note
    The `values.` prefix is always prepended to values provided via `generators.git.values` field. Ensure you include this prefix in the parameter name within the `template` when using it.

In `values` we can also interpolate all fields set by the git files generator as mentioned above.
=======
**Note**: The default behavior of the Git file generator is very greedy. Please see [Git File Generator Globbing](./Generators-Git-File-Globbing.md) for more information.
>>>>>>> 43c8d623

## Webhook Configuration

When using a Git generator, ApplicationSet polls Git repositories every three minutes to detect changes. To eliminate
this delay from polling, the ApplicationSet webhook server can be configured to receive webhook events. ApplicationSet supports
Git webhook notifications from GitHub and GitLab. The following explains how to configure a Git webhook for GitHub, but the same process should be applicable to other providers.

!!! note
    ApplicationSet exposes the webhook server as a service of type ClusterIP. An Ingress resource needs to be created to expose this service to the webhook source.

### 1. Create the webhook in the Git provider

In your Git provider, navigate to the settings page where webhooks can be configured. The payload
URL configured in the Git provider should use the `/api/webhook` endpoint of your ApplicationSet instance
(e.g. `https://applicationset.example.com/api/webhook`). If you wish to use a shared secret, input an
arbitrary value in the secret. This value will be used when configuring the webhook in the next step.

![Add Webhook](../../assets/applicationset/webhook-config.png "Add Webhook")

!!! note
    When creating the webhook in GitHub, the "Content type" needs to be set to "application/json". The default value "application/x-www-form-urlencoded" is not supported by the library used to handle the hooks

### 2. Configure ApplicationSet with the webhook secret (Optional)

Configuring a webhook shared secret is optional, since ApplicationSet will still refresh applications
generated by Git generators, even with unauthenticated webhook events. This is safe to do since
the contents of webhook payloads are considered untrusted, and will only result in a refresh of the
application (a process which already occurs at three-minute intervals). If ApplicationSet is publicly
accessible, then configuring a webhook secret is recommended to prevent a DDoS attack.

In the `argocd-secret` kubernetes secret, include the Git provider's webhook secret configured in step 1.

Edit the Argo CD kubernetes secret:

```bash
kubectl edit secret argocd-secret -n argocd
```

TIP: for ease of entering secrets, kubernetes supports inputting secrets in the `stringData` field,
which saves you the trouble of base64 encoding the values and copying it to the `data` field.
Simply copy the shared webhook secret created in step 1, to the corresponding
GitHub/GitLab/BitBucket key under the `stringData` field:

```yaml
apiVersion: v1
kind: Secret
metadata:
  name: argocd-secret
  namespace: argocd
type: Opaque
data:
...

stringData:
  # github webhook secret
  webhook.github.secret: shhhh! it's a github secret

  # gitlab webhook secret
  webhook.gitlab.secret: shhhh! it's a gitlab secret
```

After saving, please restart the ApplicationSet pod for the changes to take effect.<|MERGE_RESOLUTION|>--- conflicted
+++ resolved
@@ -327,7 +327,8 @@
 
 **Note**: If the `pathParamPrefix` option is specified, all `path`-related parameter names above will be prefixed with the specified value and a dot separator. E.g., if `pathParamPrefix` is `myRepo`, then the generated parameter name would be `myRepo.path` instead of `path`. Using this option is necessary in a Matrix generator where both child generators are Git generators (to avoid conflicts when merging the child generators’ items).
 
-<<<<<<< HEAD
+**Note**: The default behavior of the Git file generator is very greedy. Please see [Git File Generator Globbing](./Generators-Git-File-Globbing.md) for more information.
+
 ### Pass additional key-value pairs via `values` field
 
 You may pass additional, arbitrary string key-value pairs via the `values` field of the git files generator. Values added via the `values` field are added as `values.(field)`.
@@ -366,9 +367,6 @@
     The `values.` prefix is always prepended to values provided via `generators.git.values` field. Ensure you include this prefix in the parameter name within the `template` when using it.
 
 In `values` we can also interpolate all fields set by the git files generator as mentioned above.
-=======
-**Note**: The default behavior of the Git file generator is very greedy. Please see [Git File Generator Globbing](./Generators-Git-File-Globbing.md) for more information.
->>>>>>> 43c8d623
 
 ## Webhook Configuration
 
