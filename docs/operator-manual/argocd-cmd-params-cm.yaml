apiVersion: v1
kind: ConfigMap
metadata:
  name: argocd-cmd-params-cm
  labels:
    app.kubernetes.io/name: argocd-cmd-params-cm
    app.kubernetes.io/part-of: argocd
data:
  # Repo server address. (default "argocd-repo-server:8081")
  repo.server: "argocd-repo-server:8081"
  
  # Dex server address (default "http://argocd-dex-server:5556")
  dex.server: "http://argocd-dex-server:5556"

  # Redis server hostname and port (e.g. argocd-redis:6379)
  redis.server: "argocd-redis:6379"
  # Redis database
  redis.db:

  # Open-Telemetry collector address: (e.g. "otel-collector:4317")
  otlp.address:

  ## Controller Properties
  # Repo server RPC call timeout seconds.
  controller.repo.server.timeout.seconds: "60"
  # Disable TLS on connections to repo server
  controller.repo.server.plaintext: "false"
  # Whether to use strict validation of the TLS cert presented by the repo server
  controller.repo.server.strict.tls: "false"
  # Number of application status processors (default 20)
  controller.status.processors: "20"
  # Number of application operation processors (default 10)
  controller.operation.processors: "10"
  # Set the logging format. One of: text|json (default "text")
  controller.log.format: "text"
  # Set the logging level. One of: debug|info|warn|error (default "info")
  controller.log.level: "info"
  # Prometheus metrics cache expiration (disabled  by default. e.g. 24h0m0s)
  controller.metrics.cache.expiration: "24h0m0s"
  # Specifies timeout between application self heal attempts (default 5)
  controller.self.heal.timeout.seconds: "5"
  # Cache expiration for app state (default 1h0m0s)
  controller.app.state.cache.expiration: "1h0m0s"
  # Cache expiration default (default 24h0m0s)
  controller.default.cache.expiration: "24h0m0s"

  ## Server properties
  # Run server without TLS
  server.insecure: "false"
  # Value for base href in index.html. Used if Argo CD is running behind reverse proxy under subpath different from / (default "/")
  server.basehref: "/"
  # Used if Argo CD is running behind reverse proxy under subpath different from /
  server.rootpath: "/"
  # Directory path that contains additional static assets
  server.staticassets: "/shared/app"

  # Set the logging format. One of: text|json (default "text")
  server.log.format: "text"
  # Set the logging level. One of: debug|info|warn|error (default "info")
  server.log.level: "info"
  # Repo server RPC call timeout seconds. (default 60)
  server.repo.server.timeout.seconds: "60"
  # Use a plaintext client (non-TLS) to connect to repository server
  server.repo.server.plaintext: "false"
  # Perform strict validation of TLS certificates when connecting to repo server
  server.repo.server.strict.tls: "false"
  # Use a plaintext client (non-TLS) to connect to dex server
  server.dex.server.plaintext: "false"
  # Perform strict validation of TLS certificates when connecting to dex server
  server.dex.server.strict.tls: "false"
  # Disable client authentication
  server.disable.auth: "false"
  # Enable GZIP compression
  server.enable.gzip: "false"
  # Set X-Frame-Options header in HTTP responses to value. To disable, set to "". (default "sameorigin")
  server.x.frame.options: "sameorigin"
  # The minimum SSL/TLS version that is acceptable (one of: 1.0|1.1|1.2|1.3) (default "1.2")
  server.tls.minversion: "1.2"
  # The maximum SSL/TLS version that is acceptable (one of: 1.0|1.1|1.2|1.3) (default "1.3")
  server.tls.maxversion: "1.3"
  # The list of acceptable ciphers to be used when establishing TLS connections. Use 'list' to list available ciphers. (default "TLS_ECDHE_RSA_WITH_AES_256_GCM_SHA384:TLS_RSA_WITH_AES_256_GCM_SHA384")
  server.tls.ciphers: "TLS_ECDHE_RSA_WITH_AES_256_GCM_SHA384:TLS_RSA_WITH_AES_256_GCM_SHA384"
  # Cache expiration for cluster/repo connection status (default 1h0m0s)
  server.connection.status.cache.expiration: "1h0m0s"
  # Cache expiration for OIDC state (default 3m0s)
  server.oidc.cache.expiration: "3m0s"
  # Cache expiration for failed login attempts (default 24h0m0s)
  server.login.attempts.expiration: "24h0m0s"
  # Cache expiration for app state (default 1h0m0s)
  server.app.state.cache.expiration: "1h0m0s"
  # Cache expiration default (default 24h0m0s)
  server.default.cache.expiration: "24h0m0s"

  ## Repo-server properties
  # Set the logging format. One of: text|json (default "text")
  reposerver.log.format: "text"
  # Set the logging level. One of: debug|info|warn|error (default "info")
  reposerver.log.level: "info"
  # Limit on number of concurrent manifests generate requests. Any value less the 1 means no limit.
  reposerver.parallelism.limit: "1"
  # Disable TLS on the gRPC endpoint
  reposerver.disable.tls: "false"
  # The minimum SSL/TLS version that is acceptable (one of: 1.0|1.1|1.2|1.3) (default "1.2")
  reposerver.tls.minversion: "1.2"
  # The maximum SSL/TLS version that is acceptable (one of: 1.0|1.1|1.2|1.3) (default "1.3")
  reposerver.tls.maxversion: "1.3"
  # The list of acceptable ciphers to be used when establishing TLS connections. Use 'list' to list available ciphers. (default "TLS_ECDHE_RSA_WITH_AES_256_GCM_SHA384:TLS_RSA_WITH_AES_256_GCM_SHA384")
  reposerver.tls.ciphers: "TLS_ECDHE_RSA_WITH_AES_256_GCM_SHA384:TLS_RSA_WITH_AES_256_GCM_SHA384"
  # Cache expiration for repo state, incl. app lists, app details, manifest generation, revision meta-data (default 24h0m0s)
  reposerver.repo.cache.expiration: "24h0m0s"
  # Cache expiration default (default 24h0m0s)
  reposerver.default.cache.expiration: "24h0m0s"
  # Max combined manifest file size for a single directory-type Application. In-memory manifest representation may be as
  # much as 300x the manifest file size. Limit this to stay within the memory limits of the repo-server while allowing
  # for 300x memory expansion and N Applications running at the same time.
  # (example 10M max * 300 expansion * 10 Apps = 30G max theoretical memory usage).
  reposerver.max.combined.directory.manifests.size: '10M'
  # Paths to be excluded from the tarball streamed to plugins. Separate with ;
  reposerver.plugin.tar.exclusions: ""
  # Allow repositories to contain symlinks that leave the boundaries of the repository. 
  # Changing this to "true" will not allow _all_ out-of-bounds symlinks. Those will still be blocked for things like values 
  # files in Helm charts. But symlinks which are not explicitly blocked by other checks will be allowed.
  reposerver.allow.oob.symlinks: "false"
<<<<<<< HEAD
  # Maximum size of tarball when streaming manifests to the repo server for generation
  reposerver.streamed.manifest.max.tar.size: "10485760"
  # Maximum size of extracted manifests when streaming manifests to the repo server for generation
  reposerver.streamed.manifest.max.extracted.size: "104857600"
=======
  
  # Disable TLS on the HTTP endpoint
  dexserver.disable.tls: "false"
>>>>>>> 708906d0
<|MERGE_RESOLUTION|>--- conflicted
+++ resolved
@@ -121,13 +121,10 @@
   # Changing this to "true" will not allow _all_ out-of-bounds symlinks. Those will still be blocked for things like values 
   # files in Helm charts. But symlinks which are not explicitly blocked by other checks will be allowed.
   reposerver.allow.oob.symlinks: "false"
-<<<<<<< HEAD
   # Maximum size of tarball when streaming manifests to the repo server for generation
   reposerver.streamed.manifest.max.tar.size: "10485760"
   # Maximum size of extracted manifests when streaming manifests to the repo server for generation
   reposerver.streamed.manifest.max.extracted.size: "104857600"
-=======
   
   # Disable TLS on the HTTP endpoint
-  dexserver.disable.tls: "false"
->>>>>>> 708906d0
+  dexserver.disable.tls: "false"