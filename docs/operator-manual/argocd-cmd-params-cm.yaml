--- conflicted
+++ resolved
@@ -141,16 +141,12 @@
   # Changing this to "true" will not allow _all_ out-of-bounds symlinks. Those will still be blocked for things like values
   # files in Helm charts. But symlinks which are not explicitly blocked by other checks will be allowed.
   reposerver.allow.oob.symlinks: "false"
-<<<<<<< HEAD
-  # Max amount of time any single external binary call (e.g. git) may run in the repo-server.
-  reposerver.cmd.timeout: "90s"
-
-=======
   # Maximum size of tarball when streaming manifests to the repo server for generation
   reposerver.streamed.manifest.max.tar.size: "100M"
   # Maximum size of extracted manifests when streaming manifests to the repo server for generation
   reposerver.streamed.manifest.max.extracted.size: "1G"
-  
->>>>>>> 2fb2c233
+  # Max amount of time any single external binary call (e.g. git) may run in the repo-server.
+  reposerver.cmd.timeout: "90s"
+
   # Disable TLS on the HTTP endpoint
   dexserver.disable.tls: "false"