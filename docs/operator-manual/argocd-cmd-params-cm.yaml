--- conflicted
+++ resolved
@@ -115,12 +115,9 @@
   reposerver.max.combined.directory.manifests.size: '10M'
   # Paths to be excluded from the tarball streamed to plugins. Separate with ;
   reposerver.plugin.tar.exclusions: ""
-<<<<<<< HEAD
-  # Max amount of time any single external binary call (e.g. git) may run in the repo-server.
-  reposerver.cmd.timeout: "90s"
-=======
-  # Allow repositories to contain symlinks that leave the boundaries of the repository. 
-  # Changing this to "true" will not allow _all_ out-of-bounds symlinks. Those will still be blocked for things like values 
+  # Allow repositories to contain symlinks that leave the boundaries of the repository.
+  # Changing this to "true" will not allow _all_ out-of-bounds symlinks. Those will still be blocked for things like values
   # files in Helm charts. But symlinks which are not explicitly blocked by other checks will be allowed.
   reposerver.allow.oob.symlinks: "false"
->>>>>>> 179d1e0e
+  # Max amount of time any single external binary call (e.g. git) may run in the repo-server.
+  reposerver.cmd.timeout: "90s"