--- conflicted
+++ resolved
@@ -58,15 +58,12 @@
   controller.sharding.algorithm: legacy
   # Number of allowed concurrent kubectl fork/execs. Any value less than 1 means no limit.
   controller.kubectl.parallelism.limit: "20"
-<<<<<<< HEAD
   # The maximum number of retries for each request
   controller.k8sclient.retry.max: "0"
   # The initial backoff delay on the first retry attempt in ms. Subsequent retries will double this backoff time up to a maximum threshold
   controller.k8sclient.retry.base.backoff: "100"
-=======
   # Grace period in seconds for ignoring consecutive errors while communicating with repo server.
   controller.repo.error.grace.period.seconds: "180"
->>>>>>> be2a01c2
 
   ## Server properties
   # Listen on given address for incoming connections (default "0.0.0.0")
