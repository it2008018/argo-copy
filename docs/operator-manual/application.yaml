apiVersion: argoproj.io/v1alpha1
kind: Application
metadata:
  name: guestbook
  # You'll usually want to add your resources to the argocd namespace.
  namespace: argocd
  # Add this finalizer ONLY if you want these to cascade delete.
  finalizers:
    # The default behaviour is foreground cascading deletion
    - resources-finalizer.argocd.argoproj.io
    # Alternatively, you can use background cascading deletion
    # - resources-finalizer.argocd.argoproj.io/background
  # Add labels to your application object.
  labels:
    name: guestbook
spec:
  # The project the application belongs to.
  project: default

  # Source of the application manifests
  source:
    repoURL: https://github.com/argoproj/argocd-example-apps.git  # Can point to either a Helm chart repo or a git repo.
    targetRevision: HEAD  # For Helm, this refers to the chart version.
    path: guestbook  # This has no meaning for Helm charts pulled directly from a Helm repo instead of git.

    # helm specific config
    chart: chart-name  # Set this when pulling directly from a Helm repo. DO NOT set for git-hosted Helm charts.
    helm:
      passCredentials: false # If true then adds --pass-credentials to Helm commands to pass credentials to all domains
      # Extra parameters to set (same as setting through values.yaml, but these take precedence)
      parameters:
      - name: "nginx-ingress.controller.service.annotations.external-dns\\.alpha\\.kubernetes\\.io/hostname"
        value: mydomain.example.com
      - name: "ingress.annotations.kubernetes\\.io/tls-acme"
        value: "true"
        forceString: true # ensures that value is treated as a string

      # Use the contents of files as parameters (uses Helm's --set-file)
      fileParameters:
      - name: config
        path: files/config.json

      # Release name override (defaults to application name)
      releaseName: guestbook

      # Helm values files for overriding values in the helm chart
      # The path is relative to the spec.source.path directory defined above
      valueFiles:
      - values-prod.yaml

      # Ignore locally missing valueFiles when installing Helm chart. Defaults to false
      ignoreMissingValueFiles: false

      # Values file as block file. Prefer to use valuesObject if possible (see below)
      values: |
        ingress:
          enabled: true
          path: /
          hosts:
            - mydomain.example.com
          annotations:
            kubernetes.io/ingress.class: nginx
            kubernetes.io/tls-acme: "true"
          labels: {}
          tls:
            - secretName: mydomain-tls
              hosts:
                - mydomain.example.com

      # Values file as block file. This takes precedence over values
      valuesObject:
        ingress:
          enabled: true
          path: /
          hosts:
            - mydomain.example.com
          annotations:
            kubernetes.io/ingress.class: nginx
            kubernetes.io/tls-acme: "true"
          labels: {}
          tls:
            - secretName: mydomain-tls
              hosts:
                - mydomain.example.com

      # Skip custom resource definition installation if chart contains custom resource definitions. Defaults to false
      skipCrds: false

      # Optional Helm version to template with. If omitted it will fall back to look at the 'apiVersion' in Chart.yaml
      # and decide which Helm binary to use automatically. This field can be either 'v2' or 'v3'.
      version: v2

      # You can specify the Kubernetes API version to pass to Helm when templating manifests. By default, Argo CD uses
<<<<<<< HEAD
      # the Kubernetes version of the target cluster.
      # This field is useful primarily when using sourceHydrator, which requires the Kubernetes version to be set
      # explicitly in .argocd-source.yaml.
      kubeVersion: v1.30

      # You can specify the Kubernetes API version to pass to Helm when templating manifests. By default, Argo CD uses
      # the API versions of the target cluster. The format is [group/]version/kind.
      # This field is useful primarily when using sourceHydrator, which requires the API versions to be set explicitly
      # in .argocd-source.yaml.
=======
      # the Kubernetes version of the target cluster. The value must be semver formatted. Do not prefix with `v`.
      kubeVersion: 1.30.0

      # You can specify the Kubernetes resource API versions to pass to Helm when templating manifests. By default, Argo
      # CD uses the API versions of the target cluster. The format is [group/]version/kind.
>>>>>>> 21ed19b3
      apiVersions:
        - traefik.io/v1alpha1/TLSOption
        - v1/Service

<<<<<<< HEAD
      # Optional namespace to template with. If left empty, defaults to the app name.
=======
      # Optional namespace to template with. If left empty, defaults to the app's destination namespace.
>>>>>>> 21ed19b3
      namespace: custom-namespace

    # kustomize specific config
    kustomize:
      # Optional kustomize version. Note: version must be configured in argocd-cm ConfigMap
      version: v3.5.4
      # Supported kustomize transformers. https://kubectl.docs.kubernetes.io/references/kustomize/kustomization/
      namePrefix: prod-
      nameSuffix: -some-suffix
      commonLabels:
        foo: bar
      commonAnnotations:
        beep: boop-${ARGOCD_APP_REVISION}
      # Toggle which enables/disables env variables substitution in commonAnnotations
      commonAnnotationsEnvsubst: true
      forceCommonLabels: false
      forceCommonAnnotations: false
      images:
      - gcr.io/heptio-images/ks-guestbook-demo:0.2
      - my-app=gcr.io/my-repo/my-app:0.1
      namespace: custom-namespace
      replicas:
      - name: kustomize-guestbook-ui
        count: 4
      components:
        - ../component  # relative to the kustomization.yaml (`source.path`).
      patches:
        - target:
            kind: Deployment
            name: guestbook-ui
          patch: |-
            - op: add # Add new element to manifest
              path: /spec/template/spec/nodeSelector/
              value:
                env: "pro"

      # You can specify the Kubernetes API version to pass to Helm when templating manifests. By default, Argo CD uses
      # the Kubernetes version of the target cluster. The value must be semver formatted. Do not prefix with `v`.
      kubeVersion: 1.30.0

      # You can specify the Kubernetes resource API versions to pass to Helm when templating manifests. By default, Argo
      # CD uses the API versions of the target cluster. The format is [group/]version/kind.
      apiVersions:
        - traefik.io/v1alpha1/TLSOption
        - v1/Service

    # directory
    directory:
      recurse: true
      jsonnet:
        # A list of Jsonnet External Variables
        extVars:
        - name: foo
          value: bar
          # You can use "code" to determine if the value is either string (false, the default) or Jsonnet code (if code is true).
        - code: true
          name: baz
          value: "true"
        # A list of Jsonnet Top-level Arguments
        tlas:
        - code: false
          name: foo
          value: bar
      # Exclude contains a glob pattern to match paths against that should be explicitly excluded from being used during
      # manifest generation. This takes precedence over the `include` field.
      # To match multiple patterns, wrap the patterns in {} and separate them with commas. For example: '{config.yaml,env-use2/*}'
      exclude: 'config.yaml'
      # Include contains a glob pattern to match paths against that should be explicitly included during manifest
      # generation. If this field is set, only matching manifests will be included.
      # To match multiple patterns, wrap the patterns in {} and separate them with commas. For example: '{*.yml,*.yaml}'
      include: '*.yaml'

    # plugin specific config
    plugin:
      # If the plugin is defined as a sidecar and name is not passed, the plugin will be automatically matched with the
      # Application according to the plugin's discovery rules.
      name: mypluginname
      # environment variables passed to the plugin
      env:
        - name: FOO
          value: bar
      # Plugin parameters are new in v2.5.
      parameters:
        - name: string-param
          string: example-string
        - name: array-param
          array: [item1, item2]
        - name: map-param
          map:
            param-name: param-value
  
  # Sources field specifies the list of sources for the application
  sources:
    - repoURL: https://github.com/argoproj/argocd-example-apps.git  # Can point to either a Helm chart repo or a git repo.
      targetRevision: HEAD  # For Helm, this refers to the chart version.
      path: guestbook  # This has no meaning for Helm charts pulled directly from a Helm repo instead of git.
      ref: my-repo  # For Helm, acts as a reference to this source for fetching values files from this source. Has no meaning when under `source` field

  # Hydrates manifests and pushes them to the configured hydrateTo or syncSource branch.
  sourceHydrator:
    # drySource is the source of "don't repeat yourself" manifests to hydrate - i.e. Kustomize, Helm, etc. manifests.
    drySource:
      # repoURL is the URL of the git repository containing the manifests to hydrate. It must be git, Helm is not
      # a supported dry source.
      repoURL: https://github.com/argoproj/argocd-example-apps.git
      path: helm-guestbook
      targetRevision: HEAD
    # syncSource is the branch/path from which Argo CD will sync. If hydrateTo is not set, this is also the branch to
    # which Argo CD will push hydrated manifests.
    syncSource:
      targetBranch: env/dev
      # You can set path to '.', but it is recommended to set it to a directory. This will make it easier to add other
      # applications to hydrate to the same branch.
      path: guestbook
    # hydrateTo is the branch to which Argo CD will push hydrated manifests. If not set, Argo CD will push to the branch
    # specified in syncSource.
    # Setting hydrateTo allows you to "stage" changes in a branch which Argo CD does not sync from. You can then use an
    # external tool to merge the changes into the syncSource branch.
    hydrateTo:
      targetBranch: env/dev-next

  # Destination cluster and namespace to deploy the application
  destination:
    # cluster API URL
    server: https://kubernetes.default.svc
    # or cluster name
    # name: in-cluster
    # The namespace will only be set for namespace-scoped resources that have not set a value for .metadata.namespace
    namespace: guestbook
    
  # Extra information to show in the Argo CD Application details tab
  info:
    - name: 'Example:'
      value: 'https://example.com'
      
  # Sync policy
  syncPolicy:
    automated: # automated sync by default retries failed attempts 5 times with following delays between attempts ( 5s, 10s, 20s, 40s, 80s ); retry controlled using `retry` field.
      prune: true # Specifies if resources should be pruned during auto-syncing ( false by default ).
      selfHeal: true # Specifies if partial app sync should be executed when resources are changed only in target Kubernetes cluster and no git change detected ( false by default ).
      allowEmpty: false # Allows deleting all application resources during automatic syncing ( false by default ).
    syncOptions:     # Sync options which modifies sync behavior
    - Validate=false # disables resource validation (equivalent to 'kubectl apply --validate=false') ( true by default ).
    - CreateNamespace=true # Namespace Auto-Creation ensures that namespace specified as the application destination exists in the destination cluster.
    - PrunePropagationPolicy=foreground # Supported policies are background, foreground and orphan.
    - PruneLast=true # Allow the ability for resource pruning to happen as a final, implicit wave of a sync operation
    - RespectIgnoreDifferences=true # When syncing changes, respect fields ignored by the ignoreDifferences configuration
    - ApplyOutOfSyncOnly=true # Only sync out-of-sync resources, rather than applying every object in the application
    managedNamespaceMetadata: # Sets the metadata for the application namespace. Only valid if CreateNamespace=true (see above), otherwise it's a no-op.
      labels: # The labels to set on the application namespace
        any: label
        you: like
      annotations: # The annotations to set on the application namespace
        the: same
        applies: for
        annotations: on-the-namespace

    # The retry feature is available since v1.7
    retry:
      limit: 5 # number of failed sync attempt retries; unlimited number of attempts if less than 0
      backoff:
        duration: 5s # the amount to back off. Default unit is seconds, but could also be a duration (e.g. "2m", "1h")
        factor: 2 # a factor to multiply the base duration after each failed retry
        maxDuration: 3m # the maximum amount of time allowed for the backoff strategy

  # Will ignore differences between live and desired states during the diff. Note that these configurations are not
  # used during the sync process unless the `RespectIgnoreDifferences=true` sync option is enabled.
  ignoreDifferences:
  # for the specified json pointers
  - group: apps
    kind: Deployment
    jsonPointers:
    - /spec/replicas
  - kind: ConfigMap
    jqPathExpressions:
    - '.data["config.yaml"].auth'
  # for the specified managedFields managers
  - group: "*"
    kind: "*"
    managedFieldsManagers:
    - kube-controller-manager
    # Name and namespace are optional. If specified, they must match exactly, these are not glob patterns.
    name: my-deployment
    namespace: my-namespace

  # RevisionHistoryLimit limits the number of items kept in the application's revision history, which is used for
  # informational purposes as well as for rollbacks to previous versions. This should only be changed in exceptional
  # circumstances. Setting to zero will store no history. This will reduce storage used. Increasing will increase the
  # space used to store the history, so we do not recommend increasing it.
  revisionHistoryLimit: 10<|MERGE_RESOLUTION|>--- conflicted
+++ resolved
@@ -91,32 +91,20 @@
       version: v2
 
       # You can specify the Kubernetes API version to pass to Helm when templating manifests. By default, Argo CD uses
-<<<<<<< HEAD
-      # the Kubernetes version of the target cluster.
+      # the Kubernetes version of the target cluster. The value must be semver formatted. Do not prefix with `v`.
       # This field is useful primarily when using sourceHydrator, which requires the Kubernetes version to be set
       # explicitly in .argocd-source.yaml.
-      kubeVersion: v1.30
-
-      # You can specify the Kubernetes API version to pass to Helm when templating manifests. By default, Argo CD uses
-      # the API versions of the target cluster. The format is [group/]version/kind.
+      kubeVersion: 1.30.0
+
+      # You can specify the Kubernetes resource API versions to pass to Helm when templating manifests. By default, Argo
+      # CD uses the API versions of the target cluster. The format is [group/]version/kind.
       # This field is useful primarily when using sourceHydrator, which requires the API versions to be set explicitly
       # in .argocd-source.yaml.
-=======
-      # the Kubernetes version of the target cluster. The value must be semver formatted. Do not prefix with `v`.
-      kubeVersion: 1.30.0
-
-      # You can specify the Kubernetes resource API versions to pass to Helm when templating manifests. By default, Argo
-      # CD uses the API versions of the target cluster. The format is [group/]version/kind.
->>>>>>> 21ed19b3
       apiVersions:
         - traefik.io/v1alpha1/TLSOption
         - v1/Service
 
-<<<<<<< HEAD
-      # Optional namespace to template with. If left empty, defaults to the app name.
-=======
       # Optional namespace to template with. If left empty, defaults to the app's destination namespace.
->>>>>>> 21ed19b3
       namespace: custom-namespace
 
     # kustomize specific config
@@ -155,10 +143,14 @@
 
       # You can specify the Kubernetes API version to pass to Helm when templating manifests. By default, Argo CD uses
       # the Kubernetes version of the target cluster. The value must be semver formatted. Do not prefix with `v`.
+      # This field is useful primarily when using sourceHydrator, which requires the Kubernetes version to be set
+      # explicitly in .argocd-source.yaml.
       kubeVersion: 1.30.0
 
       # You can specify the Kubernetes resource API versions to pass to Helm when templating manifests. By default, Argo
       # CD uses the API versions of the target cluster. The format is [group/]version/kind.
+      # This field is useful primarily when using sourceHydrator, which requires the API versions to be set explicitly
+      # in .argocd-source.yaml.
       apiVersions:
         - traefik.io/v1alpha1/TLSOption
         - v1/Service
