
# Config Management Plugins

Argo CD's "native" config management tools are Helm, Jsonnet, and Kustomize. If you want to use a different config
management tools, or if Argo CD's native tool support does not include a feature you need, you might need to turn to
a Config Management Plugin (CMP).

The Argo CD "repo server" component is in charge of building Kubernetes manifests based on some source files from a
Helm, OCI, or git repository. When a config management plugin is correctly configured, the repo server may delegate the
task of building manifests to the plugin.

The following sections will describe how to create, install, and use plugins. Check out the
[example plugins](https://github.com/argoproj/argo-cd/tree/master/examples/plugins) for additional guidance.

!!! warning
    Plugins are granted a level of trust in the Argo CD system, so it is important to implement plugins securely. Argo
    CD administrators should only install plugins from trusted sources, and they should audit plugins to weigh their
    particular risks and benefits.

## Installing a config management plugin

### Sidecar plugin

An operator can configure a plugin tool via a sidecar to repo-server. The following changes are required to configure a new plugin:

#### Write the plugin configuration file

Plugins will be configured via a ConfigManagementPlugin manifest located inside the plugin container.

```yaml
apiVersion: argoproj.io/v1alpha1
kind: ConfigManagementPlugin
metadata:
  # The name of the plugin must be unique within a given Argo CD instance.
  name: my-plugin
spec:
  version: v1.0
  # The init command runs in the Application source directory at the beginning of each manifest generation. The init
  # command can output anything. A non-zero status code will fail manifest generation.
  init:
    # Init always happens immediately before generate, but its output is not treated as manifests.
    # This is a good place to, for example, download chart dependencies.
    command: [sh]
    args: [-c, 'echo "Initializing..."']
  # The generate command runs in the Application source directory each time manifests are generated. Standard output
  # must be ONLY valid Kubernetes Objects in either YAML or JSON. A non-zero exit code will fail manifest generation.
<<<<<<< HEAD
=======
  # To write log messages from the command, write them to stderr, it will always be displayed.
>>>>>>> 6eba5be8
  # Error output will be sent to the UI, so avoid printing sensitive information (such as secrets).
  generate:
    command: [sh, -c]
    args:
      - |
        echo "{\"kind\": \"ConfigMap\", \"apiVersion\": \"v1\", \"metadata\": { \"name\": \"$ARGOCD_APP_NAME\", \"namespace\": \"$ARGOCD_APP_NAMESPACE\", \"annotations\": {\"Foo\": \"$ARGOCD_ENV_FOO\", \"KubeVersion\": \"$KUBE_VERSION\", \"KubeApiVersion\": \"$KUBE_API_VERSIONS\",\"Bar\": \"baz\"}}}"
  # The discovery config is applied to a repository. If every configured discovery tool matches, then the plugin may be
  # used to generate manifests for Applications using the repository. If the discovery config is omitted then the plugin 
  # will not match any application but can still be invoked explicitly by specifying the plugin name in the app spec. 
  # Only one of fileName, find.glob, or find.command should be specified. If multiple are specified then only the 
  # first (in that order) is evaluated.
  discover:
    # fileName is a glob pattern (https://pkg.go.dev/path/filepath#Glob) that is applied to the Application's source 
    # directory. If there is a match, this plugin may be used for the Application.
    fileName: "./subdir/s*.yaml"
    find:
      # This does the same thing as fileName, but it supports double-start (nested directory) glob patterns.
      glob: "**/Chart.yaml"
      # The find command runs in the repository's root directory. To match, it must exit with status code 0 _and_ 
      # produce non-empty output to standard out.
      command: [sh, -c, find . -name env.yaml]
  # The parameters config describes what parameters the UI should display for an Application. It is up to the user to
  # actually set parameters in the Application manifest (in spec.source.plugin.parameters). The announcements _only_
  # inform the "Parameters" tab in the App Details page of the UI.
  parameters:
    # Static parameter announcements are sent to the UI for _all_ Applications handled by this plugin.
    # Think of the `string`, `array`, and `map` values set here as "defaults". It is up to the plugin author to make 
    # sure that these default values actually reflect the plugin's behavior if the user doesn't explicitly set different
    # values for those parameters.
    static:
      - name: string-param
        title: Description of the string param
        tooltip: Tooltip shown when the user hovers the
        # If this field is set, the UI will indicate to the user that they must set the value.
        required: false
        # itemType tells the UI how to present the parameter's value (or, for arrays and maps, values). Default is
        # "string". Examples of other types which may be supported in the future are "boolean" or "number".
        # Even if the itemType is not "string", the parameter value from the Application spec will be sent to the plugin
        # as a string. It's up to the plugin to do the appropriate conversion.
        itemType: ""
        # collectionType describes what type of value this parameter accepts (string, array, or map) and allows the UI
        # to present a form to match that type. Default is "string". This field must be present for non-string types.
        # It will not be inferred from the presence of an `array` or `map` field.
        collectionType: ""
        # This field communicates the parameter's default value to the UI. Setting this field is optional.
        string: default-string-value
      # All the fields above besides "string" apply to both the array and map type parameter announcements.
      - name: array-param
        # This field communicates the parameter's default value to the UI. Setting this field is optional.
        array: [default, items]
        collectionType: array
      - name: map-param
        # This field communicates the parameter's default value to the UI. Setting this field is optional.
        map:
          some: value
        collectionType: map
    # Dynamic parameter announcements are announcements specific to an Application handled by this plugin. For example,
    # the values for a Helm chart's values.yaml file could be sent as parameter announcements.
    dynamic:
      # The command is run in an Application's source directory. Standard output must be JSON matching the schema of the
      # static parameter announcements list.
      command: [echo, '[{"name": "example-param", "string": "default-string-value"}]']

    # If set to `true` then the plugin receives repository files with original file mode. Dangerous since the repository
    # might have executable files. Set to true only if you trust the CMP plugin authors.
    preserveFileMode: false
```

!!! note
    While the ConfigManagementPlugin _looks like_ a Kubernetes object, it is not actually a custom resource. 
    It only follows kubernetes-style spec conventions.

The `generate` command must print a valid Kubernetes YAML or JSON object stream to stdout. Both `init` and `generate` commands are executed inside the application source directory.

The `discover.fileName` is used as [glob](https://pkg.go.dev/path/filepath#Glob) pattern to determine whether an
application repository is supported by the plugin or not. 

```yaml
  discover:
    find:
      command: [sh, -c, find . -name env.yaml]
```

If `discover.fileName` is not provided, the `discover.find.command` is executed in order to determine whether an
application repository is supported by the plugin or not. The `find` command should return a non-error exit code
and produce output to stdout when the application source type is supported.

#### Place the plugin configuration file in the sidecar

Argo CD expects the plugin configuration file to be located at `/home/argocd/cmp-server/config/plugin.yaml` in the sidecar.

If you use a custom image for the sidecar, you can add the file directly to that image.

```dockerfile
WORKDIR /home/argocd/cmp-server/config/
COPY plugin.yaml ./
```

If you use a stock image for the sidecar or would rather maintain the plugin configuration in a ConfigMap, just nest the
plugin config file in a ConfigMap under the `plugin.yaml` key and mount the ConfigMap in the sidecar (see next section).

```yaml
apiVersion: v1
kind: ConfigMap
metadata:
  name: my-plugin-config
data:
  plugin.yaml: |
    apiVersion: argoproj.io/v1alpha1
    kind: ConfigManagementPlugin
    metadata:
      name: my-plugin
    spec:
      version: v1.0
      init:
        command: [sh, -c, 'echo "Initializing..."']
      generate:
        command: [sh, -c, 'echo "{\"kind\": \"ConfigMap\", \"apiVersion\": \"v1\", \"metadata\": { \"name\": \"$ARGOCD_APP_NAME\", \"namespace\": \"$ARGOCD_APP_NAMESPACE\", \"annotations\": {\"Foo\": \"$ARGOCD_ENV_FOO\", \"KubeVersion\": \"$KUBE_VERSION\", \"KubeApiVersion\": \"$KUBE_API_VERSIONS\",\"Bar\": \"baz\"}}}"']
      discover:
        fileName: "./subdir/s*.yaml"
```

#### Register the plugin sidecar

To install a plugin, patch argocd-repo-server to run the plugin container as a sidecar, with argocd-cmp-server as its 
entrypoint. You can use either off-the-shelf or custom-built plugin image as sidecar image. For example:

```yaml
containers:
- name: my-plugin
  command: [/var/run/argocd/argocd-cmp-server] # Entrypoint should be Argo CD lightweight CMP server i.e. argocd-cmp-server
  image: busybox # This can be off-the-shelf or custom-built image
  securityContext:
    runAsNonRoot: true
    runAsUser: 999
  volumeMounts:
    - mountPath: /var/run/argocd
      name: var-files
    - mountPath: /home/argocd/cmp-server/plugins
      name: plugins
    # Remove this volumeMount if you've chosen to bake the config file into the sidecar image.
    - mountPath: /home/argocd/cmp-server/config/plugin.yaml
      subPath: plugin.yaml
      name: my-plugin-config
    # Starting with v2.4, do NOT mount the same tmp volume as the repo-server container. The filesystem separation helps 
    # mitigate path traversal attacks.
    - mountPath: /tmp
      name: cmp-tmp
volumes:
- configMap:
    name: my-plugin-config
  name: my-plugin-config
- emptyDir: {}
  name: cmp-tmp
``` 

!!! important "Double-check these items"
    1. Make sure to use `/var/run/argocd/argocd-cmp-server` as an entrypoint. The `argocd-cmp-server` is a lightweight GRPC service that allows Argo CD to interact with the plugin.
    2. Make sure that sidecar container is running as user 999.
    3. Make sure that plugin configuration file is present at `/home/argocd/cmp-server/config/plugin.yaml`. It can either be volume mapped via configmap or baked into image.

### Using environment variables in your plugin

Plugin commands have access to

1. The system environment variables of the sidecar
2. [Standard build environment variables](../user-guide/build-environment.md)
3. Variables in the Application spec (References to system and build variables will get interpolated in the variables' values):

        apiVersion: argoproj.io/v1alpha1
        kind: Application
        spec:
          source:
            plugin:
              env:
                - name: FOO
                  value: bar
                - name: REV
                  value: test-$ARGOCD_APP_REVISION
    
    Before reaching the `init.command`, `generate.command`, and `discover.find.command` commands, Argo CD prefixes all 
    user-supplied environment variables (#3 above) with `ARGOCD_ENV_`. This prevents users from directly setting 
    potentially-sensitive environment variables.

4. Parameters in the Application spec:

        apiVersion: argoproj.io/v1alpha1
        kind: Application
        spec:
         source:
           plugin:
             parameters:
               - name: values-files
                 array: [values-dev.yaml]
               - name: helm-parameters
                 map:
                   image.tag: v1.2.3
   
    The parameters are available as JSON in the `ARGOCD_APP_PARAMETERS` environment variable. The example above would
    produce this JSON:
   
        [{"name": "values-files", "array": ["values-dev.yaml"]}, {"name": "helm-parameters", "map": {"image.tag": "v1.2.3"}}]
   
    !!! note
        Parameter announcements, even if they specify defaults, are _not_ sent to the plugin in `ARGOCD_APP_PARAMETERS`.
        Only parameters explicitly set in the Application spec are sent to the plugin. It is up to the plugin to apply
        the same defaults as the ones announced to the UI.
   
    The same parameters are also available as individual environment variables. The names of the environment variables
    follows this convention:
   
           - name: some-string-param
             string: some-string-value
           # PARAM_SOME_STRING_PARAM=some-string-value
           
           - name: some-array-param
             value: [item1, item2]
           # PARAM_SOME_ARRAY_PARAM_0=item1
           # PARAM_SOME_ARRAY_PARAM_1=item2
           
           - name: some-map-param
             map:
               image.tag: v1.2.3
           # PARAM_SOME_MAP_PARAM_IMAGE_TAG=v1.2.3
   
!!! warning "Sanitize/escape user input" 
    As part of Argo CD's manifest generation system, config management plugins are treated with a level of trust. Be
    sure to escape user input in your plugin to prevent malicious input from causing unwanted behavior.

## Using a config management plugin with an Application

You may leave the `name` field
empty in the `plugin` section for the plugin to be automatically matched with the Application based on its discovery rules. If you do mention the name make sure 
it is either `<metadata.name>-<spec.version>` if version is mentioned in the `ConfigManagementPlugin` spec or else just `<metadata.name>`. When name is explicitly 
specified only that particular plugin will be used iff its discovery pattern/command matches the provided application repo.

```yaml
apiVersion: argoproj.io/v1alpha1
kind: Application
metadata:
  name: guestbook
  namespace: argocd
spec:
  project: default
  source:
    repoURL: https://github.com/argoproj/argocd-example-apps.git
    targetRevision: HEAD
    path: guestbook
    plugin:
      env:
        - name: FOO
          value: bar
```

If you don't need to set any environment variables, you can set an empty plugin section.

```yaml
    plugin: {}
```

!!! important
    If your CMP command runs too long, the command will be killed, and the UI will show an error. The CMP server
    respects the timeouts set by the `server.repo.server.timeout.seconds` and `controller.repo.server.timeout.seconds` 
    items in `argocd-cm`. Increase their values from the default of 60s.

    Each CMP command will also independently timeout on the `ARGOCD_EXEC_TIMEOUT` set for the CMP sidecar. The default
    is 90s. So if you increase the repo server timeout greater than 90s, be sure to set `ARGOCD_EXEC_TIMEOUT` on the
    sidecar.
    
!!! note
    Each Application can only have one config management plugin configured at a time. If you're converting an existing
    plugin configured through the `argocd-cm` ConfigMap to a sidecar, make sure to update the plugin name to either `<metadata.name>-<spec.version>` 
    if version was mentioned in the `ConfigManagementPlugin` spec or else just use `<metadata.name>`. You can also remove the name altogether 
    and let the automatic discovery to identify the plugin.
!!! note
    If a CMP renders blank manfiests, and `prune` is set to `true`, Argo CD will automatically remove resources. CMP plugin authors should ensure errors are part of the exit code. Commonly something like `kustomize build . | cat` won't pass errors because of the pipe. Consider setting `set -o pipefail` so anything piped will pass errors on failure.

## Debugging a CMP

If you are actively developing a sidecar-installed CMP, keep a few things in mind:

1. If you are mounting plugin.yaml from a ConfigMap, you will have to restart the repo-server Pod so the plugin will
   pick up the changes.
2. If you have baked plugin.yaml into your image, you will have to build, push, and force a re-pull of that image on the
   repo-server Pod so the plugin will pick up the changes. If you are using `:latest`, the Pod will always pull the new
   image. If you're using a different, static tag, set `imagePullPolicy: Always` on the CMP's sidecar container.
3. CMP errors are cached by the repo-server in Redis. Restarting the repo-server Pod will not clear the cache. Always
   do a "Hard Refresh" when actively developing a CMP so you have the latest output.
4. Verify your sidecar has started properly by viewing the Pod and seeing that two containers are running `kubectl get pod -l app.kubernetes.io/component=repo-server -n argocd`
5. Write log message to stderr and set the `--loglevel=info` flag in the sidecar. This will print everything written to stderr, even on successfull command execution.


### Other Common Errors
| Error Message | Cause |
| -- | -- |
| `no matches for kind "ConfigManagementPlugin" in version "argoproj.io/v1alpha1"` | The `ConfigManagementPlugin` CRD was deprecated in Argo CD 2.4 and removed in 2.8. This error means you've tried to put the configuration for your plugin directly into Kubernetes as a CRD. Refer to this [section of documentation](#write-the-plugin-configuration-file) for how to write the plugin configuration file and place it properly in the sidecar. |

## Plugin tar stream exclusions

In order to increase the speed of manifest generation, certain files and folders can be excluded from being sent to your
plugin. We recommend excluding your `.git` folder if it isn't necessary. Use Go's
[filepatch.Match](https://pkg.go.dev/path/filepath#Match) syntax. For example, `.git/*` to exclude `.git` folder.

You can set it one of three ways:

1. The `--plugin-tar-exclude` argument on the repo server.
2. The `reposerver.plugin.tar.exclusions` key if you are using `argocd-cmd-params-cm`
3. Directly setting `ARGOCD_REPO_SERVER_PLUGIN_TAR_EXCLUSIONS` environment variable on the repo server.

For option 1, the flag can be repeated multiple times. For option 2 and 3, you can specify multiple globs by separating
them with semicolons.

## Migrating from argocd-cm plugins

Installing plugins by modifying the argocd-cm ConfigMap is deprecated as of v2.4 and has been completely removed starting in v2.8.

CMP plugins work by adding a sidecar to `argocd-repo-server` along with a configuration in that sidecar located at `/home/argocd/cmp-server/config/plugin.yaml`. A argocd-cm plugin can be easily converted with the following steps.

### Convert the ConfigMap entry into a config file

First, copy the plugin's configuration into its own YAML file. Take for example the following ConfigMap entry:

```yaml
data:
  configManagementPlugins: |
    - name: pluginName
      init:                          # Optional command to initialize application source directory
        command: ["sample command"]
        args: ["sample args"]
      generate:                      # Command to generate Kubernetes Objects in either YAML or JSON
        command: ["sample command"]
        args: ["sample args"]
      lockRepo: true                 # Defaults to false. See below.
```

The `pluginName` item would be converted to a config file like this:

```yaml
apiVersion: argoproj.io/v1alpha1
kind: ConfigManagementPlugin
metadata:
  name: pluginName
spec:
  init:                          # Optional command to initialize application source directory
    command: ["sample command"]
    args: ["sample args"]
  generate:                      # Command to generate Kubernetes Objects in either YAML or JSON
    command: ["sample command"]
    args: ["sample args"]
```

!!! note
    The `lockRepo` key is not relevant for sidecar plugins, because sidecar plugins do not share a single source repo
    directory when generating manifests.

Next, we need to decide how this yaml is going to be added to the sidecar. We can either bake the yaml directly into the image, or we can mount it from a ConfigMap. 

If using a ConfigMap, our example would look like this:

```yaml
apiVersion: v1
kind: ConfigMap
metadata:
  name: pluginName
  namespace: argocd
data:
  pluginName.yaml: |
    apiVersion: argoproj.io/v1alpha1
    kind: ConfigManagementPlugin
    metadata:
      name: pluginName
    spec:
      init:                          # Optional command to initialize application source directory
        command: ["sample command"]
        args: ["sample args"]
      generate:                      # Command to generate Kubernetes Objects in either YAML or JSON
        command: ["sample command"]
        args: ["sample args"]
```

Then this would be mounted in our plugin sidecar.

### Write discovery rules for your plugin

Sidecar plugins can use either discovery rules or a plugin name to match Applications to plugins. If the discovery rule is omitted 
then you have to explicitly specify the plugin by name in the app spec or else that particular plugin will not match any app.

If you want to use discovery instead of the plugin name to match applications to your plugin, write rules applicable to 
your plugin [using the instructions above](#1-write-the-plugin-configuration-file) and add them to your configuration 
file.

To use the name instead of discovery, update the name in your application manifest to `<metadata.name>-<spec.version>` 
if version was mentioned in the `ConfigManagementPlugin` spec or else just use `<metadata.name>`. For example:

```yaml
apiVersion: argoproj.io/v1alpha1
kind: Application
metadata:
  name: guestbook
spec:
  source:
    plugin:
      name: pluginName  # Delete this for auto-discovery (and set `plugin: {}` if `name` was the only value) or use proper sidecar plugin name
```

### Make sure the plugin has access to the tools it needs

Plugins configured with argocd-cm ran on the Argo CD image. This gave it access to all the tools installed on that
image by default (see the [Dockerfile](https://github.com/argoproj/argo-cd/blob/master/Dockerfile) for base image and
installed tools).

You can either use a stock image (like busybox, or alpine/k8s) or design your own base image with the tools your plugin needs. For
security, avoid using images with more binaries installed than what your plugin actually needs.

### Test the plugin

After installing the plugin as a sidecar [according to the directions above](#installing-a-config-management-plugin),
test it out on a few Applications before migrating all of them to the sidecar plugin.

Once tests have checked out, remove the plugin entry from your argocd-cm ConfigMap.

### Additional Settings

#### Preserve repository files mode

By default, config management plugin receives source repository files with reset file mode. This is done for security
reasons. If you want to preserve original file mode, you can set `preserveFileMode` to `true` in the plugin spec:

!!! warning
    Make sure you trust the plugin you are using. If you set `preserveFileMode` to `true` then the plugin might receive
    files with executable permissions which can be a security risk.

```yaml
apiVersion: argoproj.io/v1alpha1
kind: ConfigManagementPlugin
metadata:
  name: pluginName
spec:
  init:
    command: ["sample command"]
    args: ["sample args"]
  generate:
    command: ["sample command"]
    args: ["sample args"]
  preserveFileMode: true
```<|MERGE_RESOLUTION|>--- conflicted
+++ resolved
@@ -44,10 +44,7 @@
     args: [-c, 'echo "Initializing..."']
   # The generate command runs in the Application source directory each time manifests are generated. Standard output
   # must be ONLY valid Kubernetes Objects in either YAML or JSON. A non-zero exit code will fail manifest generation.
-<<<<<<< HEAD
-=======
   # To write log messages from the command, write them to stderr, it will always be displayed.
->>>>>>> 6eba5be8
   # Error output will be sent to the UI, so avoid printing sensitive information (such as secrets).
   generate:
     command: [sh, -c]
