# `argocd-server` Command Reference

## argocd-server

Run the ArgoCD API server

### Synopsis

The API server is a gRPC/REST server which exposes the API consumed by the Web UI, CLI, and CI/CD systems.  This command runs API server in the foreground.  It can be configured by following options.

```
argocd-server [flags]
```

### Options

```
      --address string                                Listen on given address (default "0.0.0.0")
      --app-state-cache-expiration duration           Cache expiration for app state (default 1h0m0s)
      --application-namespaces strings                List of additional namespaces where application resources can be managed in
      --as string                                     Username to impersonate for the operation
      --as-group stringArray                          Group to impersonate for the operation, this flag can be repeated to specify multiple groups.
      --as-uid string                                 UID to impersonate for the operation
      --basehref string                               Value for base href in index.html. Used if Argo CD is running behind reverse proxy under subpath different from / (default "/")
      --certificate-authority string                  Path to a cert file for the certificate authority
      --client-certificate string                     Path to a client certificate file for TLS
      --client-key string                             Path to a client key file for TLS
      --cluster string                                The name of the kubeconfig cluster to use
      --connection-status-cache-expiration duration   Cache expiration for cluster/repo connection status (default 1h0m0s)
      --content-security-policy value                 Set Content-Security-Policy header in HTTP responses to value. To disable, set to "". (default "frame-ancestors 'self';")
      --context string                                The name of the kubeconfig context to use
      --default-cache-expiration duration             Cache expiration default (default 24h0m0s)
      --dex-server string                             Dex server address (default "argocd-dex-server:5556")
      --dex-server-plaintext                          Use a plaintext client (non-TLS) to connect to dex server
      --dex-server-strict-tls                         Perform strict validation of TLS certificates when connecting to dex server
      --disable-auth                                  Disable client authentication
<<<<<<< HEAD
      --disable-compression                           If true, opt-out of response compression for all requests to the server
      --enable-gzip                                   Enable GZIP compression
=======
      --enable-gzip                                   Enable GZIP compression (default true)
>>>>>>> 045f5b1a
      --enable-proxy-extension                        Enable Proxy Extension feature
      --gloglevel int                                 Set the glog logging level
  -h, --help                                          help for argocd-server
      --insecure                                      Run server without TLS
      --insecure-skip-tls-verify                      If true, the server's certificate will not be checked for validity. This will make your HTTPS connections insecure
      --kubeconfig string                             Path to a kube config. Only required if out-of-cluster
      --logformat string                              Set the logging format. One of: text|json (default "text")
      --login-attempts-expiration duration            Cache expiration for failed login attempts (default 24h0m0s)
      --loglevel string                               Set the logging level. One of: debug|info|warn|error (default "info")
      --metrics-address string                        Listen for metrics on given address (default "0.0.0.0")
      --metrics-port int                              Start metrics on given port (default 8083)
  -n, --namespace string                              If present, the namespace scope for this CLI request
      --oidc-cache-expiration duration                Cache expiration for OIDC state (default 3m0s)
      --otlp-address string                           OpenTelemetry collector address to send traces to
      --otlp-attrs strings                            List of OpenTelemetry collector extra attrs when send traces, each attribute is separated by a colon(e.g. key:value)
      --password string                               Password for basic authentication to the API server
      --port int                                      Listen on given port (default 8080)
      --proxy-url string                              If provided, this URL will be used to connect via proxy
      --redis string                                  Redis server hostname and port (e.g. argocd-redis:6379). 
      --redis-ca-certificate string                   Path to Redis server CA certificate (e.g. /etc/certs/redis/ca.crt). If not specified, system trusted CAs will be used for server certificate validation.
      --redis-client-certificate string               Path to Redis client certificate (e.g. /etc/certs/redis/client.crt).
      --redis-client-key string                       Path to Redis client key (e.g. /etc/certs/redis/client.crt).
      --redis-compress string                         Enable compression for data sent to Redis with the required compression algorithm. (possible values: gzip, none) (default "gzip")
      --redis-insecure-skip-tls-verify                Skip Redis server certificate validation.
      --redis-use-tls                                 Use TLS when connecting to Redis. 
      --redisdb int                                   Redis database.
      --repo-server string                            Repo server address (default "argocd-repo-server:8081")
      --repo-server-plaintext                         Use a plaintext client (non-TLS) to connect to repository server
      --repo-server-strict-tls                        Perform strict validation of TLS certificates when connecting to repo server
      --repo-server-timeout-seconds int               Repo server RPC call timeout seconds. (default 60)
      --request-timeout string                        The length of time to wait before giving up on a single server request. Non-zero values should contain a corresponding time unit (e.g. 1s, 2m, 3h). A value of zero means don't timeout requests. (default "0")
      --rootpath string                               Used if Argo CD is running behind reverse proxy under subpath different from /
      --sentinel stringArray                          Redis sentinel hostname and port (e.g. argocd-redis-ha-announce-0:6379). 
      --sentinelmaster string                         Redis sentinel master group name. (default "master")
      --server string                                 The address and port of the Kubernetes API server
      --staticassets string                           Directory path that contains additional static assets (default "/shared/app")
      --tls-server-name string                        If provided, this name will be used to validate server certificate. If this is not provided, hostname used to contact the server is used.
      --tlsciphers string                             The list of acceptable ciphers to be used when establishing TLS connections. Use 'list' to list available ciphers. (default "TLS_ECDHE_RSA_WITH_AES_256_GCM_SHA384:TLS_RSA_WITH_AES_256_GCM_SHA384")
      --tlsmaxversion string                          The maximum SSL/TLS version that is acceptable (one of: 1.0|1.1|1.2|1.3) (default "1.3")
      --tlsminversion string                          The minimum SSL/TLS version that is acceptable (one of: 1.0|1.1|1.2|1.3) (default "1.2")
      --token string                                  Bearer token for authentication to the API server
      --user string                                   The name of the kubeconfig user to use
      --username string                               Username for basic authentication to the API server
      --x-frame-options value                         Set X-Frame-Options header in HTTP responses to value. To disable, set to "". (default "sameorigin")
```

### SEE ALSO

* [argocd-server version](argocd-server_version.md)	 - Print version information
<|MERGE_RESOLUTION|>--- conflicted
+++ resolved
@@ -34,12 +34,8 @@
       --dex-server-plaintext                          Use a plaintext client (non-TLS) to connect to dex server
       --dex-server-strict-tls                         Perform strict validation of TLS certificates when connecting to dex server
       --disable-auth                                  Disable client authentication
-<<<<<<< HEAD
       --disable-compression                           If true, opt-out of response compression for all requests to the server
-      --enable-gzip                                   Enable GZIP compression
-=======
       --enable-gzip                                   Enable GZIP compression (default true)
->>>>>>> 045f5b1a
       --enable-proxy-extension                        Enable Proxy Extension feature
       --gloglevel int                                 Set the glog logging level
   -h, --help                                          help for argocd-server
