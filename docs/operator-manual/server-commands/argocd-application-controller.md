--- conflicted
+++ resolved
@@ -17,10 +17,7 @@
 ```
       --app-hard-resync int                    Time period in seconds for application hard resync.
       --app-resync int                         Time period in seconds for application resync. (default 180)
-<<<<<<< HEAD
-=======
       --app-resync-jitter int                  Maximum time period in seconds to add as a delay jitter for application resync.
->>>>>>> f5d63a5c
       --app-state-cache-expiration duration    Cache expiration for app state (default 1h0m0s)
       --application-namespaces strings         List of additional namespaces that applications are allowed to be reconciled from
       --as string                              Username to impersonate for the operation
@@ -32,10 +29,7 @@
       --cluster string                         The name of the kubeconfig cluster to use
       --context string                         The name of the kubeconfig context to use
       --default-cache-expiration duration      Cache expiration default (default 24h0m0s)
-<<<<<<< HEAD
-=======
       --disable-compression                    If true, opt-out of response compression for all requests to the server
->>>>>>> f5d63a5c
       --dynamic-cluster-distribution-enabled   Enables dynamic cluster distribution.
       --gloglevel int                          Set the glog logging level
   -h, --help                                   help for argocd-application-controller
@@ -51,11 +45,8 @@
       --operation-processors int               Number of application operation processors (default 10)
       --otlp-address string                    OpenTelemetry collector address to send traces to
       --otlp-attrs strings                     List of OpenTelemetry collector extra attrs when send traces, each attribute is separated by a colon(e.g. key:value)
-<<<<<<< HEAD
-=======
       --otlp-headers stringToString            List of OpenTelemetry collector extra headers sent with traces, headers are comma-separated key-value pairs(e.g. key1=value1,key2=value2) (default [])
       --otlp-insecure                          OpenTelemetry collector insecure mode (default true)
->>>>>>> f5d63a5c
       --password string                        Password for basic authentication to the API server
       --persist-resource-health                Enables storing the managed resources health in the Application CRD (default true)
       --proxy-url string                       If provided, this URL will be used to connect via proxy
@@ -67,10 +58,7 @@
       --redis-insecure-skip-tls-verify         Skip Redis server certificate validation.
       --redis-use-tls                          Use TLS when connecting to Redis. 
       --redisdb int                            Redis database.
-<<<<<<< HEAD
-=======
       --repo-error-grace-period-seconds int    Grace period in seconds for ignoring consecutive errors while communicating with repo server. (default 180)
->>>>>>> f5d63a5c
       --repo-server string                     Repo server address. (default "argocd-repo-server:8081")
       --repo-server-plaintext                  Disable TLS on connections to repo server
       --repo-server-strict-tls                 Whether to use strict validation of the TLS cert presented by the repo server
@@ -80,23 +68,17 @@
       --sentinel stringArray                   Redis sentinel hostname and port (e.g. argocd-redis-ha-announce-0:6379). 
       --sentinelmaster string                  Redis sentinel master group name. (default "master")
       --server string                          The address and port of the Kubernetes API server
-<<<<<<< HEAD
-=======
       --server-side-diff-enabled               Feature flag to enable ServerSide diff. Default ("false")
->>>>>>> f5d63a5c
       --sharding-method string                 Enables choice of sharding method. Supported sharding methods are : [legacy, round-robin]  (default "legacy")
       --status-processors int                  Number of application status processors (default 20)
       --tls-server-name string                 If provided, this name will be used to validate server certificate. If this is not provided, hostname used to contact the server is used.
       --token string                           Bearer token for authentication to the API server
       --user string                            The name of the kubeconfig user to use
       --username string                        Username for basic authentication to the API server
-<<<<<<< HEAD
-=======
       --wq-backoff-factor float                Set Workqueue Per Item Rate Limiter Backoff Factor, default is 1.5 (default 1.5)
       --wq-basedelay-ns duration               Set Workqueue Per Item Rate Limiter Base Delay duration in nanoseconds, default 1000000 (1ms) (default 1ms)
       --wq-bucket-qps float                    Set Workqueue Rate Limiter Bucket QPS, default set to MaxFloat64 which disables the bucket limiter (default 1.7976931348623157e+308)
       --wq-bucket-size int                     Set Workqueue Rate Limiter Bucket Size, default 500 (default 500)
       --wq-cooldown-ns duration                Set Workqueue Per Item Rate Limiter Cooldown duration in ns, default 0(per item rate limiter disabled)
       --wq-maxdelay-ns duration                Set Workqueue Per Item Rate Limiter Max Delay duration in nanoseconds, default 1000000000 (1s) (default 1s)
->>>>>>> f5d63a5c
 ```
