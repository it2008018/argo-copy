--- conflicted
+++ resolved
@@ -10,13 +10,7 @@
 make build-docs
 make serve-docs
 ```
-<<<<<<< HEAD
-=======
-
 Once running, you can view your locally built documentation at [http://0.0.0.0:8000/](http://0.0.0.0:8000/). 
->>>>>>> 4bf46292
-
-Once running, you can view your locally built documentation at [http://0.0.0.0:8000/](http://0.0.0.0:8000/).
 
 ## Analytics
 
