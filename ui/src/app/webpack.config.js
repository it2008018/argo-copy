--- conflicted
+++ resolved
@@ -69,16 +69,10 @@
         new ForkTsCheckerWebpackPlugin(),
         new webpack.DefinePlugin({
             'process.env.NODE_ENV': JSON.stringify(process.env.NODE_ENV || 'development'),
-<<<<<<< HEAD
-            'SYSTEM_INFO': JSON.stringify({
-                version: process.env.ARGO_VERSION || 'latest'
-            })
-=======
             'process.env.NODE_ONLINE_ENV': JSON.stringify(process.env.NODE_ONLINE_ENV || 'offline'),
             SYSTEM_INFO: JSON.stringify({
                 version: process.env.ARGO_VERSION || 'latest',
             }),
->>>>>>> 6f5f87b7
         }),
         new HtmlWebpackPlugin({template: 'src/app/index.html'}),
         new CopyWebpackPlugin({
