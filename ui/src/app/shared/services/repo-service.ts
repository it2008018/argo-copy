import * as models from '../models';
import requests from './requests';

export class RepositoriesService {
    public list(): Promise<models.Repository[]> {
        return requests
            .get(`/repositories`)
            .then(res => res.body as models.RepositoryList)
            .then(list => list.items || []);
    }

    public listNoCache(): Promise<models.Repository[]> {
        return requests
            .get(`/repositories?forceRefresh=true`)
            .then(res => res.body as models.RepositoryList)
            .then(list => list.items || []);
    }

    public createHTTPS({
        type,
        name,
        url,
        username,
        password,
        tlsClientCertData,
        tlsClientCertKey,
        insecure,
        enableLfs,
        proxy,
        project,
        forceHttpBasicAuth,
        enableOCI
    }: {
        type: string;
        name: string;
        url: string;
        username: string;
        password: string;
        tlsClientCertData: string;
        tlsClientCertKey: string;
        insecure: boolean;
        enableLfs: boolean;
        proxy: string;
        project?: string;
<<<<<<< HEAD
        forceHttpBasicAuth: boolean;
        enableOCI: boolean;
=======
        forceHttpBasicAuth?: boolean;
>>>>>>> 558140f7
    }): Promise<models.Repository> {
        return requests
            .post('/repositories')
            .send({type, name, repo: url, username, password, tlsClientCertData, tlsClientCertKey, insecure, enableLfs, proxy, project, forceHttpBasicAuth, enableOCI})
            .then(res => res.body as models.Repository);
    }

    public updateHTTPS({
        type,
        name,
        url,
        username,
        password,
        tlsClientCertData,
        tlsClientCertKey,
        insecure,
        enableLfs,
        proxy,
        project
    }: {
        type: string;
        name: string;
        url: string;
        username: string;
        password: string;
        tlsClientCertData: string;
        tlsClientCertKey: string;
        insecure: boolean;
        enableLfs: boolean;
        proxy: string;
        project?: string;
    }): Promise<models.Repository> {
        return requests
            .put(`/repositories/${encodeURIComponent(url)}`)
            .send({type, name, repo: url, username, password, tlsClientCertData, tlsClientCertKey, insecure, enableLfs, proxy, project})
            .then(res => res.body as models.Repository);
    }

    public createSSH({
        type,
        name,
        url,
        sshPrivateKey,
        insecure,
        enableLfs,
        proxy,
        project
    }: {
        type: string;
        name: string;
        url: string;
        sshPrivateKey: string;
        insecure: boolean;
        enableLfs: boolean;
        proxy: string;
        project?: string;
    }): Promise<models.Repository> {
        return requests
            .post('/repositories')
            .send({type, name, repo: url, sshPrivateKey, insecure, enableLfs, proxy, project})
            .then(res => res.body as models.Repository);
    }

    public createGitHubApp({
        type,
        name,
        url,
        githubAppPrivateKey,
        githubAppId,
        githubAppInstallationId,
        githubAppEnterpriseBaseURL,
        tlsClientCertData,
        tlsClientCertKey,
        insecure,
        enableLfs,
        proxy,
        project
    }: {
        type: string;
        name: string;
        url: string;
        githubAppPrivateKey: string;
        githubAppId: bigint;
        githubAppInstallationId: bigint;
        githubAppEnterpriseBaseURL: string;
        tlsClientCertData: string;
        tlsClientCertKey: string;
        insecure: boolean;
        enableLfs: boolean;
        proxy: string;
        project?: string;
    }): Promise<models.Repository> {
        return requests
            .post('/repositories')
            .send({
                type,
                name,
                repo: url,
                githubAppPrivateKey,
                githubAppId,
                githubAppInstallationId,
                githubAppEnterpriseBaseURL,
                tlsClientCertData,
                tlsClientCertKey,
                insecure,
                enableLfs,
                proxy,
                project
            })
            .then(res => res.body as models.Repository);
    }

    public createGoogleCloudSource({
        type,
        name,
        url,
        gcpServiceAccountKey,
        proxy,
        project
    }: {
        type: string;
        name: string;
        url: string;
        gcpServiceAccountKey: string;
        proxy: string;
        project?: string;
    }): Promise<models.Repository> {
        return requests
            .post('/repositories')
            .send({
                type,
                name,
                repo: url,
                gcpServiceAccountKey,
                proxy,
                project
            })
            .then(res => res.body as models.Repository);
    }

    public delete(url: string): Promise<models.Repository> {
        return requests
            .delete(`/repositories/${encodeURIComponent(url)}`)
            .send()
            .then(res => res.body as models.Repository);
    }

    public async revisions(repo: string): Promise<models.RefsInfo> {
        return requests.get(`/repositories/${encodeURIComponent(repo)}/refs`).then(res => res.body as models.RefsInfo);
    }

    public apps(repo: string, revision: string, appName: string, appProject: string): Promise<models.AppInfo[]> {
        return requests
            .get(`/repositories/${encodeURIComponent(repo)}/apps`)
            .query({revision})
            .query({appName})
            .query({appProject})
            .then(res => (res.body.items as models.AppInfo[]) || []);
    }

    public charts(repo: string): Promise<models.HelmChart[]> {
        return requests.get(`/repositories/${encodeURIComponent(repo)}/helmcharts`).then(res => (res.body.items as models.HelmChart[]) || []);
    }

    public appDetails(source: models.ApplicationSource, appName: string, appProject: string): Promise<models.RepoAppDetails> {
        return requests
            .post(`/repositories/${encodeURIComponent(source.repoURL)}/appdetails`)
            .send({source, appName, appProject})
            .then(res => res.body as models.RepoAppDetails);
    }
}<|MERGE_RESOLUTION|>--- conflicted
+++ resolved
@@ -42,12 +42,8 @@
         enableLfs: boolean;
         proxy: string;
         project?: string;
-<<<<<<< HEAD
-        forceHttpBasicAuth: boolean;
+        forceHttpBasicAuth?: boolean;
         enableOCI: boolean;
-=======
-        forceHttpBasicAuth?: boolean;
->>>>>>> 558140f7
     }): Promise<models.Repository> {
         return requests
             .post('/repositories')
