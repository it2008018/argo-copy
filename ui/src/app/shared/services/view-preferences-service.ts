import {BehaviorSubject, Observable} from 'rxjs';
import {PodGroupType} from '../../applications/components/application-pod-view/pod-view';

export type AppsDetailsViewType = 'tree' | 'network' | 'list' | 'pods';

export enum AppsDetailsViewKey {
    Tree = 'tree',
    Network = 'network',
    List = 'list',
    Pods = 'pods'
}

export interface AppDetailsPreferences {
    resourceFilter: string[];
    view: AppsDetailsViewType;
    resourceView: 'manifest' | 'diff' | 'desiredManifest';
    inlineDiff: boolean;
    compactDiff: boolean;
    hideManagedFields?: boolean;
    orphanedResources: boolean;
    podView: PodViewPreferences;
    darkMode: boolean;
    followLogs: boolean;
    hideFilters: boolean;
<<<<<<< HEAD
    wrapLines: boolean;
=======
    groupNodes?: boolean;
>>>>>>> e9489068
}

export interface PodViewPreferences {
    sortMode: PodGroupType;
    hideUnschedulable: boolean;
}

export interface HealthStatusBarPreferences {
    showHealthStatusBar: boolean;
}

export type AppsListViewType = 'tiles' | 'list' | 'summary';

export enum AppsListViewKey {
    List = 'list',
    Summary = 'summary',
    Tiles = 'tiles'
}

export class AppsListPreferences {
    public static countEnabledFilters(pref: AppsListPreferences) {
        return [pref.clustersFilter, pref.healthFilter, pref.labelsFilter, pref.namespacesFilter, pref.projectsFilter, pref.reposFilter, pref.syncFilter].reduce(
            (count, filter) => {
                if (filter && filter.length > 0) {
                    return count + 1;
                }
                return count;
            },
            0
        );
    }

    public static clearFilters(pref: AppsListPreferences) {
        pref.clustersFilter = [];
        pref.healthFilter = [];
        pref.labelsFilter = [];
        pref.namespacesFilter = [];
        pref.projectsFilter = [];
        pref.reposFilter = [];
        pref.syncFilter = [];
        pref.showFavorites = false;
    }

    public labelsFilter: string[];
    public projectsFilter: string[];
    public reposFilter: string[];
    public syncFilter: string[];
    public healthFilter: string[];
    public namespacesFilter: string[];
    public clustersFilter: string[];
    public view: AppsListViewType;
    public hideFilters: boolean;
    public statusBarView: HealthStatusBarPreferences;
    public showFavorites: boolean;
    public favoritesAppList: string[];
}

export interface ViewPreferences {
    version: number;
    appDetails: AppDetailsPreferences;
    appList: AppsListPreferences;
    pageSizes: {[key: string]: number};
    hideBannerContent: string;
    position: string;
}

const VIEW_PREFERENCES_KEY = 'view_preferences';

const minVer = 5;

const DEFAULT_PREFERENCES: ViewPreferences = {
    version: 1,
    appDetails: {
        view: 'tree',
        hideFilters: false,
        resourceFilter: [],
        inlineDiff: false,
        compactDiff: false,
        resourceView: 'manifest',
        orphanedResources: false,
        podView: {
            sortMode: 'node',
            hideUnschedulable: true
        },
        darkMode: false,
        followLogs: false,
        wrapLines: false
    },
    appList: {
        view: 'tiles' as AppsListViewType,
        labelsFilter: new Array<string>(),
        projectsFilter: new Array<string>(),
        namespacesFilter: new Array<string>(),
        clustersFilter: new Array<string>(),
        reposFilter: new Array<string>(),
        syncFilter: new Array<string>(),
        healthFilter: new Array<string>(),
        hideFilters: false,
        showFavorites: false,
        favoritesAppList: new Array<string>(),
        statusBarView: {
            showHealthStatusBar: true
        }
    },
    pageSizes: {},
    hideBannerContent: '',
    position: ''
};

export class ViewPreferencesService {
    private preferencesSubj: BehaviorSubject<ViewPreferences>;

    public init() {
        if (!this.preferencesSubj) {
            this.preferencesSubj = new BehaviorSubject(this.loadPreferences());
            window.addEventListener('storage', () => {
                this.preferencesSubj.next(this.loadPreferences());
            });
        }
    }

    public getPreferences(): Observable<ViewPreferences> {
        return this.preferencesSubj;
    }

    public updatePreferences(change: Partial<ViewPreferences>) {
        const nextPref = Object.assign({}, this.preferencesSubj.getValue(), change, {version: minVer});
        window.localStorage.setItem(VIEW_PREFERENCES_KEY, JSON.stringify(nextPref));
        this.preferencesSubj.next(nextPref);
    }

    private loadPreferences(): ViewPreferences {
        let preferences: ViewPreferences;
        const preferencesStr = window.localStorage.getItem(VIEW_PREFERENCES_KEY);
        if (preferencesStr) {
            try {
                preferences = JSON.parse(preferencesStr);
            } catch (e) {
                preferences = DEFAULT_PREFERENCES;
            }
            if (!preferences.version || preferences.version < minVer) {
                preferences = DEFAULT_PREFERENCES;
            }
        } else {
            preferences = DEFAULT_PREFERENCES;
        }
        return Object.assign({}, DEFAULT_PREFERENCES, preferences);
    }
}<|MERGE_RESOLUTION|>--- conflicted
+++ resolved
@@ -22,11 +22,8 @@
     darkMode: boolean;
     followLogs: boolean;
     hideFilters: boolean;
-<<<<<<< HEAD
     wrapLines: boolean;
-=======
     groupNodes?: boolean;
->>>>>>> e9489068
 }
 
 export interface PodViewPreferences {
