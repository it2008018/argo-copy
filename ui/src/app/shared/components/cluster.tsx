import {Tooltip} from 'argo-ui';
import * as React from 'react';
import {DataLoader} from '.';
import * as models from '../models';
import {services} from '../services';

export const clusterName = (name: string | null) => {
    return name || 'in-cluster';
};

export const clusterTitle = (cluster: models.Cluster) => {
    return `${clusterName(cluster.name)} (${cluster.server})`;
};

const clusterHTML = (cluster: models.Cluster, showUrl: boolean) => {
    const text = showUrl ? clusterTitle(cluster) : clusterName(cluster.name);
    return (
        <Tooltip content={cluster.server}>
            <span>{text}</span>
        </Tooltip>
    );
};

async function getCluster(clusters: Promise<models.Cluster[]>, server: string): Promise<models.Cluster> {
    let cluster: models.Cluster;
    if (clusters) {
<<<<<<< HEAD
        cluster = await clusters.then(items => items.find(item => item.server === url));
=======
        cluster = await clusters.then((items) => items.find((item) => item.server === server));
>>>>>>> 99426ce6
    } else {
        try {
            cluster = await services.clusters.get(server);
        } catch {
            cluster = null;
        }
    }
    if (!cluster) {
        cluster = {
            connectionState: null,
            name: server,
            server,
            serverVersion: null,
        };
    }
    return cluster;
}

export const ClusterCtx = React.createContext<Promise<Array<models.Cluster>>>(null);

<<<<<<< HEAD
export const Cluster = (props: {url: string; showUrl?: boolean}) => (
    <ClusterCtx.Consumer>
        {clusters => (
            <DataLoader input={props.url} loadingRenderer={() => <span>{props.url}</span>} load={url => getCluster(clusters, url)}>
                {(cluster: models.Cluster) => clusterHTML(cluster, props.showUrl)}
            </DataLoader>
        )}
=======
export const Cluster = (props: {server: string; showUrl?: boolean; }) => (
    <ClusterCtx.Consumer>
    {(clusters) => (
        <DataLoader input={props.server} loadingRenderer={() => <span>{props.server}</span>}
            load={(server) => getCluster(clusters, server)}>{(cluster: models.Cluster) => clusterHTML(cluster, props.showUrl)}</DataLoader>
    )}
>>>>>>> 99426ce6
    </ClusterCtx.Consumer>
);<|MERGE_RESOLUTION|>--- conflicted
+++ resolved
@@ -24,11 +24,7 @@
 async function getCluster(clusters: Promise<models.Cluster[]>, server: string): Promise<models.Cluster> {
     let cluster: models.Cluster;
     if (clusters) {
-<<<<<<< HEAD
-        cluster = await clusters.then(items => items.find(item => item.server === url));
-=======
-        cluster = await clusters.then((items) => items.find((item) => item.server === server));
->>>>>>> 99426ce6
+        cluster = await clusters.then(items => items.find(item => item.server === server));
     } else {
         try {
             cluster = await services.clusters.get(server);
@@ -49,21 +45,12 @@
 
 export const ClusterCtx = React.createContext<Promise<Array<models.Cluster>>>(null);
 
-<<<<<<< HEAD
-export const Cluster = (props: {url: string; showUrl?: boolean}) => (
+export const Cluster = (props: {server: string; showUrl?: boolean}) => (
     <ClusterCtx.Consumer>
         {clusters => (
-            <DataLoader input={props.url} loadingRenderer={() => <span>{props.url}</span>} load={url => getCluster(clusters, url)}>
+            <DataLoader input={props.server} loadingRenderer={() => <span>{props.server}</span>} load={server => getCluster(clusters, server)}>
                 {(cluster: models.Cluster) => clusterHTML(cluster, props.showUrl)}
             </DataLoader>
         )}
-=======
-export const Cluster = (props: {server: string; showUrl?: boolean; }) => (
-    <ClusterCtx.Consumer>
-    {(clusters) => (
-        <DataLoader input={props.server} loadingRenderer={() => <span>{props.server}</span>}
-            load={(server) => getCluster(clusters, server)}>{(cluster: models.Cluster) => clusterHTML(cluster, props.showUrl)}</DataLoader>
-    )}
->>>>>>> 99426ce6
     </ClusterCtx.Consumer>
 );