import {AutocompleteField, DataLoader, FormField, FormSelect, getNestedField} from 'argo-ui';
import * as React from 'react';
import {FieldApi, FormApi, FormField as ReactFormField, Text, TextArea} from 'react-form';

import {ArrayInputField, CheckboxField, EditablePanel, EditablePanelItem, Expandable, TagsInputField} from '../../../shared/components';
import * as models from '../../../shared/models';
import {ApplicationSourceDirectory, Plugin} from '../../../shared/models';
import {services} from '../../../shared/services';
import {ImageTagFieldEditor} from './kustomize';
import * as kustomize from './kustomize-image';
import {VarsInputField} from './vars-input-field';
import {concatMaps} from '../../../shared/utils';
import {getAppDefaultSource} from '../utils';

const TextWithMetadataField = ReactFormField((props: {metadata: {value: string}; fieldApi: FieldApi; className: string}) => {
    const {
        fieldApi: {getValue, setValue}
    } = props;
    const metadata = getValue() || props.metadata;

    return <input className={props.className} value={metadata.value} onChange={el => setValue({...metadata, value: el.target.value})} />;
});

function distinct<T>(first: IterableIterator<T>, second: IterableIterator<T>) {
    return Array.from(new Set(Array.from(first).concat(Array.from(second))));
}

function overridesFirst(first: {overrideIndex: number; metadata: {name: string}}, second: {overrideIndex: number; metadata: {name: string}}) {
    if (first.overrideIndex === second.overrideIndex) {
        return first.metadata.name.localeCompare(second.metadata.name);
    }
    if (first.overrideIndex < 0) {
        return 1;
    } else if (second.overrideIndex < 0) {
        return -1;
    }
    return first.overrideIndex - second.overrideIndex;
}

function getParamsEditableItems(
    app: models.Application,
    title: string,
    fieldsPath: string,
    removedOverrides: boolean[],
    setRemovedOverrides: React.Dispatch<boolean[]>,
    params: {
        key?: string;
        overrideIndex: number;
        original: string;
        metadata: {name: string; value: string};
    }[],
    component: React.ComponentType = TextWithMetadataField
) {
    return params
        .sort(overridesFirst)
        .map((param, i) => ({
            key: param.key,
            title: param.metadata.name,
            view: (
                <span title={param.metadata.value}>
                    {param.overrideIndex > -1 && <span className='fa fa-gavel' title={`Original value: ${param.original}`} />} {param.metadata.value}
                </span>
            ),
            edit: (formApi: FormApi) => {
                const labelStyle = {position: 'absolute', right: 0, top: 0, zIndex: 11} as any;
                const overrideRemoved = removedOverrides[i];
                const fieldItemPath = `${fieldsPath}[${i}]`;
                return (
                    <React.Fragment>
                        {(overrideRemoved && <span>{param.original}</span>) || (
                            <FormField
                                formApi={formApi}
                                field={fieldItemPath}
                                component={component}
                                componentProps={{
                                    metadata: param.metadata
                                }}
                            />
                        )}
                        {param.metadata.value !== param.original && !overrideRemoved && (
                            <a
                                onClick={() => {
                                    formApi.setValue(fieldItemPath, null);
                                    removedOverrides[i] = true;
                                    setRemovedOverrides(removedOverrides);
                                }}
                                style={labelStyle}>
                                Remove override
                            </a>
                        )}
                        {overrideRemoved && (
                            <a
                                onClick={() => {
                                    formApi.setValue(fieldItemPath, getNestedField(app, fieldsPath)[i]);
                                    removedOverrides[i] = false;
                                    setRemovedOverrides(removedOverrides);
                                }}
                                style={labelStyle}>
                                Keep override
                            </a>
                        )}
                    </React.Fragment>
                );
            }
        }))
        .map((item, i) => ({...item, before: (i === 0 && <p style={{marginTop: '1em'}}>{title}</p>) || null}));
}

export const ApplicationParameters = (props: {
    application: models.Application;
    details: models.RepoAppDetails;
    save?: (application: models.Application, query: {validate?: boolean}) => Promise<any>;
    noReadonlyMode?: boolean;
}) => {
    const app = props.application;
    const source = getAppDefaultSource(app);
    const [removedOverrides, setRemovedOverrides] = React.useState(new Array<boolean>());

    let attributes: EditablePanelItem[] = [];

    if (props.details.type === 'Kustomize' && props.details.kustomize) {
        attributes.push({
            title: 'VERSION',
            view: (source.kustomize && source.kustomize.version) || <span>default</span>,
            edit: (formApi: FormApi) => (
                <DataLoader load={() => services.authService.settings()}>
                    {settings =>
                        ((settings.kustomizeVersions || []).length > 0 && (
                            <FormField formApi={formApi} field='spec.source.kustomize.version' component={AutocompleteField} componentProps={{items: settings.kustomizeVersions}} />
                        )) || <span>default</span>
                    }
                </DataLoader>
            )
        });

        attributes.push({
            title: 'NAME PREFIX',
            view: source.kustomize && source.kustomize.namePrefix,
            edit: (formApi: FormApi) => <FormField formApi={formApi} field='spec.source.kustomize.namePrefix' component={Text} />
        });

        attributes.push({
            title: 'NAME SUFFIX',
            view: source.kustomize && source.kustomize.nameSuffix,
            edit: (formApi: FormApi) => <FormField formApi={formApi} field='spec.source.kustomize.nameSuffix' component={Text} />
        });

        const srcImages = ((props.details && props.details.kustomize && props.details.kustomize.images) || []).map(val => kustomize.parse(val));
        const images = ((source.kustomize && source.kustomize.images) || []).map(val => kustomize.parse(val));

        if (srcImages.length > 0) {
            const imagesByName = new Map<string, kustomize.Image>();
            srcImages.forEach(img => imagesByName.set(img.name, img));

            const overridesByName = new Map<string, number>();
            images.forEach((override, i) => overridesByName.set(override.name, i));

            attributes = attributes.concat(
                getParamsEditableItems(
                    app,
                    'IMAGES',
                    'spec.source.kustomize.images',
                    removedOverrides,
                    setRemovedOverrides,
                    distinct(imagesByName.keys(), overridesByName.keys()).map(name => {
                        const param = imagesByName.get(name);
                        const original = param && kustomize.format(param);
                        let overrideIndex = overridesByName.get(name);
                        if (overrideIndex === undefined) {
                            overrideIndex = -1;
                        }
                        const value = (overrideIndex > -1 && kustomize.format(images[overrideIndex])) || original;
                        return {overrideIndex, original, metadata: {name, value}};
                    }),
                    ImageTagFieldEditor
                )
            );
        }
    } else if (props.details.type === 'Helm' && props.details.helm) {
        attributes.push({
            title: 'VALUES FILES',
            view: (source.helm && (source.helm.valueFiles || []).join(', ')) || 'No values files selected',
            edit: (formApi: FormApi) => (
                <FormField
                    formApi={formApi}
                    field='spec.source.helm.valueFiles'
                    component={TagsInputField}
                    componentProps={{
                        options: props.details.helm.valueFiles,
                        noTagsLabel: 'No values files selected'
                    }}
                />
            )
        });
<<<<<<< HEAD
        if (app?.spec?.source?.helm?.values) {
            attributes.push({
                title: 'VALUES',
                view: app.spec.source.helm && (
                    <Expandable>
                        <pre>{app.spec.source.helm.values}</pre>
                    </Expandable>
                ),
                edit: (formApi: FormApi) => (
                    <div>
                        <pre>
                            <FormField formApi={formApi} field='spec.source.helm.values' component={TextArea} />
                        </pre>
                        {props.details.helm.values && (
                            <div>
                                <label>values.yaml</label>
                                <Expandable>
                                    <pre>{props.details.helm.values}</pre>
                                </Expandable>
                            </div>
                        )}
                    </div>
                )
            });
        }
=======
        attributes.push({
            title: 'VALUES',
            view: source.helm && (
                <Expandable>
                    <pre>{source.helm.values}</pre>
                </Expandable>
            ),
            edit: (formApi: FormApi) => (
                <div>
                    <pre>
                        <FormField formApi={formApi} field='spec.source.helm.values' component={TextArea} />
                    </pre>
                </div>
            )
        });
>>>>>>> acc554f3
        const paramsByName = new Map<string, models.HelmParameter>();
        (props.details.helm.parameters || []).forEach(param => paramsByName.set(param.name, param));
        const overridesByName = new Map<string, number>();
        ((source.helm && source.helm.parameters) || []).forEach((override, i) => overridesByName.set(override.name, i));
        attributes = attributes.concat(
            getParamsEditableItems(
                app,
                'PARAMETERS',
                'spec.source.helm.parameters',
                removedOverrides,
                setRemovedOverrides,
                distinct(paramsByName.keys(), overridesByName.keys()).map(name => {
                    const param = paramsByName.get(name);
                    const original = (param && param.value) || '';
                    let overrideIndex = overridesByName.get(name);
                    if (overrideIndex === undefined) {
                        overrideIndex = -1;
                    }
                    const value = (overrideIndex > -1 && source.helm.parameters[overrideIndex].value) || original;
                    return {overrideIndex, original, metadata: {name, value}};
                })
            )
        );
        const fileParamsByName = new Map<string, models.HelmFileParameter>();
        (props.details.helm.fileParameters || []).forEach(param => fileParamsByName.set(param.name, param));
        const fileOverridesByName = new Map<string, number>();
        ((source.helm && source.helm.fileParameters) || []).forEach((override, i) => fileOverridesByName.set(override.name, i));
        attributes = attributes.concat(
            getParamsEditableItems(
                app,
                'PARAMETERS',
                'spec.source.helm.parameters',
                removedOverrides,
                setRemovedOverrides,
                distinct(fileParamsByName.keys(), fileOverridesByName.keys()).map(name => {
                    const param = fileParamsByName.get(name);
                    const original = (param && param.path) || '';
                    let overrideIndex = fileOverridesByName.get(name);
                    if (overrideIndex === undefined) {
                        overrideIndex = -1;
                    }
                    const value = (overrideIndex > -1 && source.helm.fileParameters[overrideIndex].path) || original;
                    return {overrideIndex, original, metadata: {name, value}};
                })
            )
        );
    } else if (props.details.type === 'Plugin') {
        attributes.push({
            title: 'NAME',
            view: source.plugin && source.plugin.name,
            edit: (formApi: FormApi) => (
                <DataLoader load={() => services.authService.plugins()}>
                    {(plugins: Plugin[]) => (
                        <FormField formApi={formApi} field='spec.source.plugin.name' component={FormSelect} componentProps={{options: plugins.map(p => p.name)}} />
                    )}
                </DataLoader>
            )
        });
        attributes.push({
            title: 'ENV',
            view: source.plugin && (source.plugin.env || []).map(i => `${i.name}='${i.value}'`).join(' '),
            edit: (formApi: FormApi) => <FormField field='spec.source.plugin.env' formApi={formApi} component={ArrayInputField} />
        });
        if (props.details.plugin.parametersAnnouncement) {
            for (const announcement of props.details.plugin.parametersAnnouncement) {
                const liveParam = app.spec.source.plugin.parameters?.find(param => param.name === announcement.name);
                if (announcement.collectionType === undefined || announcement.collectionType === '' || announcement.collectionType === 'string') {
                    attributes.push({
                        title: announcement.title ?? announcement.name,
                        view: liveParam?.string || announcement.string,
                        edit: () => liveParam?.string || announcement.string
                    });
                } else if (announcement.collectionType === 'array') {
                    attributes.push({
                        title: announcement.title ?? announcement.name,
                        view: (liveParam?.array || announcement.array || []).join(' '),
                        edit: () => (liveParam?.array || announcement.array || []).join(' ')
                    });
                } else if (announcement.collectionType === 'map') {
                    const entries = concatMaps(announcement.map, liveParam?.map).entries();
                    attributes.push({
                        title: announcement.title ?? announcement.name,
                        view: Array.from(entries)
                            .map(([key, value]) => `${key}='${value}'`)
                            .join(' '),
                        edit: () =>
                            Array.from(entries)
                                .map(([key, value]) => `${key}='${value}'`)
                                .join(' ')
                    });
                }
            }
        }
    } else if (props.details.type === 'Directory') {
        const directory = source.directory || ({} as ApplicationSourceDirectory);
        attributes.push({
            title: 'DIRECTORY RECURSE',
            view: (!!directory.recurse).toString(),
            edit: (formApi: FormApi) => <FormField formApi={formApi} field='spec.source.directory.recurse' component={CheckboxField} />
        });
        attributes.push({
            title: 'TOP-LEVEL ARGUMENTS',
            view: ((directory?.jsonnet && directory?.jsonnet.tlas) || []).map((i, j) => (
                <label key={j}>
                    {i.name}='{i.value}' {i.code && 'code'}
                </label>
            )),
            edit: (formApi: FormApi) => <FormField field='spec.source.directory.jsonnet.tlas' formApi={formApi} component={VarsInputField} />
        });
        attributes.push({
            title: 'EXTERNAL VARIABLES',
            view: ((directory.jsonnet && directory.jsonnet.extVars) || []).map((i, j) => (
                <label key={j}>
                    {i.name}='{i.value}' {i.code && 'code'}
                </label>
            )),
            edit: (formApi: FormApi) => <FormField field='spec.source.directory.jsonnet.extVars' formApi={formApi} component={VarsInputField} />
        });

        attributes.push({
            title: 'INCLUDE',
            view: directory && directory.include,
            edit: (formApi: FormApi) => <FormField formApi={formApi} field='spec.source.directory.include' component={Text} />
        });

        attributes.push({
            title: 'EXCLUDE',
            view: directory && directory.exclude,
            edit: (formApi: FormApi) => <FormField formApi={formApi} field='spec.source.directory.exclude' component={Text} />
        });
    }

    return (
        <EditablePanel
            save={
                props.save &&
                (async (input: models.Application) => {
                    const src = getAppDefaultSource(input);
                    function isDefined(item: any) {
                        return item !== null && item !== undefined;
                    }
                    function isDefinedWithVersion(item: any) {
                        return item !== null && item !== undefined && item.match(/:/);
                    }

                    if (src.helm && src.helm.parameters) {
                        src.helm.parameters = src.helm.parameters.filter(isDefined);
                    }
                    if (src.kustomize && src.kustomize.images) {
                        src.kustomize.images = src.kustomize.images.filter(isDefinedWithVersion);
                    }
                    await props.save(input, {});
                    setRemovedOverrides(new Array<boolean>());
                })
            }
            values={app}
            validate={updatedApp => {
                const errors = {} as any;

                for (const fieldPath of ['spec.source.directory.jsonnet.tlas', 'spec.source.directory.jsonnet.extVars']) {
                    const invalid = ((getNestedField(updatedApp, fieldPath) || []) as Array<models.JsonnetVar>).filter(item => !item.name && !item.code);
                    errors[fieldPath] = invalid.length > 0 ? 'All fields must have name' : null;
                }

                return errors;
            }}
            title={props.details.type.toLocaleUpperCase()}
            items={attributes}
            noReadonlyMode={props.noReadonlyMode}
            hasMultipleSources={app.spec.sources && app.spec.sources.length > 0}
        />
    );
};<|MERGE_RESOLUTION|>--- conflicted
+++ resolved
@@ -192,33 +192,6 @@
                 />
             )
         });
-<<<<<<< HEAD
-        if (app?.spec?.source?.helm?.values) {
-            attributes.push({
-                title: 'VALUES',
-                view: app.spec.source.helm && (
-                    <Expandable>
-                        <pre>{app.spec.source.helm.values}</pre>
-                    </Expandable>
-                ),
-                edit: (formApi: FormApi) => (
-                    <div>
-                        <pre>
-                            <FormField formApi={formApi} field='spec.source.helm.values' component={TextArea} />
-                        </pre>
-                        {props.details.helm.values && (
-                            <div>
-                                <label>values.yaml</label>
-                                <Expandable>
-                                    <pre>{props.details.helm.values}</pre>
-                                </Expandable>
-                            </div>
-                        )}
-                    </div>
-                )
-            });
-        }
-=======
         attributes.push({
             title: 'VALUES',
             view: source.helm && (
@@ -234,7 +207,6 @@
                 </div>
             )
         });
->>>>>>> acc554f3
         const paramsByName = new Map<string, models.HelmParameter>();
         (props.details.helm.parameters || []).forEach(param => paramsByName.set(param.name, param));
         const overridesByName = new Map<string, number>();
