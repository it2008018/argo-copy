--- conflicted
+++ resolved
@@ -16,13 +16,9 @@
     Paginate,
     RevisionHelpIcon,
     Revision,
-<<<<<<< HEAD
-    Repo
-=======
     Repo,
     EditablePanel,
     EditablePanelItem
->>>>>>> 422c6f60
 } from '../../../shared/components';
 import * as models from '../../../shared/models';
 import {ApplicationSourceDirectory, Plugin} from '../../../shared/models';
@@ -31,19 +27,13 @@
 import * as kustomize from './kustomize-image';
 import {VarsInputField} from './vars-input-field';
 import {concatMaps} from '../../../shared/utils';
-<<<<<<< HEAD
-import {getAppDefaultSource, helpTip} from '../utils';
-import * as jsYaml from 'js-yaml';
-import {RevisionFormField} from '../revision-form-field/revision-form-field';
-=======
-import {getAppDefaultSource, getAppSources} from '../utils';
+import {getAppDefaultSource} from '../utils';
 import * as jsYaml from 'js-yaml';
 import {RevisionFormField} from '../revision-form-field/revision-form-field';
 import classNames from 'classnames';
 import {ApplicationParametersSource} from './application-parameters-source';
 
 import './application-parameters.scss';
->>>>>>> 422c6f60
 
 const TextWithMetadataField = ReactFormField((props: {metadata: {value: string}; fieldApi: FieldApi; className: string}) => {
     const {
@@ -157,107 +147,17 @@
     noReadonlyMode?: boolean;
     pageNumber?: number;
     setPageNumber?: (x: number) => any;
-<<<<<<< HEAD
-}) => {
-    const app = cloneDeep(props.application);
-    const source = getAppDefaultSource(app); // For source field
-    const appSources = app?.spec.sources;
-=======
     collapsedSources?: boolean[];
     handleCollapse?: (i: number, isCollapsed: boolean) => void;
 }) => {
     const app = cloneDeep(props.application);
     const source = getAppDefaultSource(app); // For source field
-    const appSources = getAppSources(app);
->>>>>>> 422c6f60
+    const appSources = app?.spec.sources;
     const [removedOverrides, setRemovedOverrides] = React.useState(new Array<boolean>());
     const collapsible = props.collapsedSources !== undefined && props.handleCollapse !== undefined;
 
     const attributes: EditablePanelItem[] = [];
 
-<<<<<<< HEAD
-    let attributes: EditablePanelItem[] = [];
-    const multipleAttributes = new Array<EditablePanelItem[]>();
-
-    const [appParamsDeletedState, setAppParamsDeletedState] = React.useState([]);
-
-    if (appSources && props.detailsList && props.detailsList.length > 1) {
-        for (let i: number = 0; i < props.detailsList.length; i++) {
-            multipleAttributes.push(
-                gatherDetails(props.detailsList[i], attributes, appSources[i], app, setRemovedOverrides, removedOverrides, appParamsDeletedState, setAppParamsDeletedState)
-            );
-            attributes = [];
-        }
-    } else {
-        // For source field. Delete this when source field is removed
-        attributes = gatherDetails(props.details, attributes, source, app, setRemovedOverrides, removedOverrides, appParamsDeletedState, setAppParamsDeletedState);
-    }
-
-    if (props.detailsList && props.detailsList.length > 1) {
-        return (
-            <Paginate
-                showHeader={false}
-                data={multipleAttributes}
-                page={props.pageNumber}
-                preferencesKey={'5'}
-                onPageChange={page => {
-                    props.setPageNumber(page);
-                }}>
-                {data => {
-                    const listOfPanels: any[] = [];
-                    data.forEach(attr => {
-                        const repoAppDetails = props.detailsList[multipleAttributes.indexOf(attr)];
-                        listOfPanels.push(getEditablePanel(attr, repoAppDetails, multipleAttributes.indexOf(attr), app.spec.sources));
-                    });
-                    return listOfPanels;
-                }}
-            </Paginate>
-        );
-    } else {
-        const v: models.ApplicationSource[] = new Array<models.ApplicationSource>();
-        v.push(app.spec.source);
-        return getEditablePanel(attributes, props.details, 0, v);
-    }
-
-    function getEditablePanel(panel: EditablePanelItem[], repoAppDetails: models.RepoAppDetails, ind: number, sources: models.ApplicationSource[]): any {
-        const src: models.ApplicationSource = sources[ind];
-        let descriptionCollapsed: string;
-        let floatingTitle: string;
-        if (sources.length > 1) {
-            if (repoAppDetails.type === 'Directory') {
-                floatingTitle = 'TYPE=' + repoAppDetails.type + ', URL=' + src.repoURL;
-                descriptionCollapsed =
-                    'TYPE=' + repoAppDetails.type + (src.path ? ', PATH=' + src.path : '' + (src.targetRevision ? ', TARGET REVISION=' + src.targetRevision : ''));
-            } else if (repoAppDetails.type === 'Helm') {
-                floatingTitle = 'TYPE=' + repoAppDetails.type + ', URL=' + src.repoURL + (src.chart ? ', CHART=' + src.chart + ':' + src.targetRevision : '');
-                descriptionCollapsed =
-                    'TYPE=' +
-                    repoAppDetails.type +
-                    (src.chart ? ', CHART=' + src.chart + ':' + src.targetRevision : '') +
-                    (src.path ? ', PATH=' + src.path : '') +
-                    (src.helm && src.helm.valueFiles ? ', VALUES=' + src.helm.valueFiles[0] : '');
-            } else if (repoAppDetails.type === 'Kustomize') {
-                floatingTitle = 'TYPE=' + repoAppDetails.type + ', URL=' + src.repoURL;
-                descriptionCollapsed = 'TYPE=' + repoAppDetails.type + ', VERSION=' + src.kustomize.version + (src.path ? ', PATH=' + src.path : '');
-            } else if (repoAppDetails.type === 'Plugin') {
-                floatingTitle =
-                    'TYPE=' +
-                    repoAppDetails.type +
-                    ', URL=' +
-                    src.repoURL +
-                    (src.path ? ', PATH=' + src.path : '') +
-                    (src.targetRevision ? ', TARGET REVISION=' + src.targetRevision : '');
-                descriptionCollapsed =
-                    'TYPE=' + repoAppDetails.type + '' + (src.path ? ', PATH=' + src.path : '') + (src.targetRevision ? ', TARGET REVISION=' + src.targetRevision : '');
-            }
-        }
-        return (
-            <EditablePanel
-                key={ind}
-                save={
-                    props.save &&
-                    (async (input: models.Application) => {
-=======
     const [appParamsDeletedState, setAppParamsDeletedState] = React.useState([]);
 
     if (app.spec.sources?.length > 0) {
@@ -435,7 +335,7 @@
             true
         );
 
-        if (repoAppDetails.type === models.AppSource.Directory) {
+        if (repoAppDetails.type === 'Directory') {
             floatingTitle =
                 'Source ' +
                 (ind + 1) +
@@ -445,7 +345,7 @@
                 src.repoURL +
                 (repoAppDetails.path ? ', PATH=' + repoAppDetails.path : '') +
                 (src.targetRevision ? ', TARGET REVISION=' + src.targetRevision : '');
-        } else if (repoAppDetails.type === models.AppSource.Helm) {
+        } else if (repoAppDetails.type === 'Helm') {
             floatingTitle =
                 'Source ' +
                 (ind + 1) +
@@ -456,7 +356,7 @@
                 (src.chart ? ', CHART=' + src.chart + ':' + src.targetRevision : '') +
                 (src.path ? ', PATH=' + src.path : '') +
                 (src.targetRevision ? ', REVISION=' + src.targetRevision : '');
-        } else if (repoAppDetails.type === models.AppSource.Kustomize) {
+        } else if (repoAppDetails.type === 'Kustomize') {
             floatingTitle =
                 'Source ' +
                 (ind + 1) +
@@ -466,7 +366,7 @@
                 src.repoURL +
                 (repoAppDetails.path ? ', PATH=' + repoAppDetails.path : '') +
                 (src.targetRevision ? ', TARGET REVISION=' + src.targetRevision : '');
-        } else if (repoAppDetails.type === models.AppSource.Plugin) {
+        } else if (repoAppDetails.type === 'Plugin') {
             floatingTitle =
                 'Source ' +
                 (ind + 1) +
@@ -484,26 +384,14 @@
                 saveBottom={
                     props.save &&
                     (async (input: models.Application) => {
-                        const appSrc = getAppSources(input)[ind];
-
->>>>>>> 422c6f60
+                        const appSrc = input.spec.sources[ind];
+
                         function isDefined(item: any) {
                             return item !== null && item !== undefined;
                         }
                         function isDefinedWithVersion(item: any) {
                             return item !== null && item !== undefined && item.match(/:/);
                         }
-<<<<<<< HEAD
-
-                        if (src.helm && src.helm.parameters) {
-                            src.helm.parameters = src.helm.parameters.filter(isDefined);
-                        }
-                        if (src.kustomize && src.kustomize.images) {
-                            src.kustomize.images = src.kustomize.images.filter(isDefinedWithVersion);
-                        }
-
-                        let params = input.spec?.source?.plugin?.parameters;
-=======
                         if (appSrc.helm && appSrc.helm.parameters) {
                             appSrc.helm.parameters = appSrc.helm.parameters.filter(isDefined);
                         }
@@ -513,7 +401,6 @@
                         }
 
                         let params = input.spec?.sources[ind]?.plugin?.parameters;
->>>>>>> 422c6f60
                         if (params) {
                             for (const param of params) {
                                 if (param.map && param.array) {
@@ -528,14 +415,6 @@
                             }
 
                             params = params.filter(param => !appParamsDeletedState.includes(param.name));
-<<<<<<< HEAD
-                            input.spec.source.plugin.parameters = params;
-                        }
-                        if (input.spec.source.helm && input.spec.source.helm.valuesObject) {
-                            input.spec.source.helm.valuesObject = jsYaml.safeLoad(input.spec.source.helm.values); // Deserialize json
-                            input.spec.source.helm.values = '';
-                        }
-=======
                             input.spec.sources[ind].plugin.parameters = params;
                         }
                         if (input.spec.sources[ind].helm && input.spec.sources[ind].helm.valuesObject) {
@@ -543,22 +422,10 @@
                             input.spec.sources[ind].helm.values = '';
                         }
 
->>>>>>> 422c6f60
                         await props.save(input, {});
                         setRemovedOverrides(new Array<boolean>());
                     })
                 }
-<<<<<<< HEAD
-                values={
-                    app?.spec?.source
-                        ? ((props.details.plugin || app?.spec?.source?.plugin) && cloneDeep(app)) || app
-                        : ((repoAppDetails.plugin || app?.spec?.sources[ind]?.plugin) && cloneDeep(app)) || app
-                }
-                validate={updatedApp => {
-                    const errors = {} as any;
-
-                    for (const fieldPath of ['spec.source.directory.jsonnet.tlas', 'spec.source.directory.jsonnet.extVars']) {
-=======
                 valuesTop={(app?.spec?.sources && (repoAppDetails.plugin || app?.spec?.sources[ind]?.plugin) && cloneDeep(app)) || app}
                 valuesBottom={(app?.spec?.sources && (repoAppDetails.plugin || app?.spec?.sources[ind]?.plugin) && cloneDeep(app)) || app}
                 validateTop={updatedApp => {
@@ -575,20 +442,13 @@
                     const errors = {} as any;
 
                     for (const fieldPath of ['spec.sources[' + ind + '].directory.jsonnet.tlas', 'spec.sources[' + ind + '].directory.jsonnet.extVars']) {
->>>>>>> 422c6f60
                         const invalid = ((getNestedField(updatedApp, fieldPath) || []) as Array<models.JsonnetVar>).filter(item => !item.name && !item.code);
                         errors[fieldPath] = invalid.length > 0 ? 'All fields must have name' : null;
                     }
 
-<<<<<<< HEAD
-                    if (updatedApp.spec.source.helm && updatedApp.spec.source.helm.values) {
-                        const parsedValues = jsYaml.safeLoad(updatedApp.spec.source.helm.values);
-                        errors['spec.source.helm.values'] = typeof parsedValues === 'object' ? null : 'Values must be a map';
-=======
                     if (updatedApp.spec.sources[ind].helm?.values) {
                         const parsedValues = jsYaml.safeLoad(updatedApp.spec.sources[ind].helm.values);
                         errors['spec.sources[' + ind + '].helm.values'] = typeof parsedValues === 'object' ? null : 'Values must be a map';
->>>>>>> 422c6f60
                     }
 
                     return errors;
@@ -599,34 +459,6 @@
                         setAppParamsDeletedState([]);
                     })
                 }
-<<<<<<< HEAD
-                title={repoAppDetails.type.toLocaleUpperCase()}
-                titleCollapsed={src.repoURL}
-                floatingTitle={floatingTitle}
-                items={panel as EditablePanelItem[]}
-                noReadonlyMode={props.noReadonlyMode}
-                collapsible={sources.length > 1}
-                collapsed={true}
-                collapsedDescription={descriptionCollapsed}
-                hasMultipleSources={app.spec.sources && app.spec.sources.length > 0}
-            />
-        );
-    }
-};
-
-function gatherDetails(
-    repoDetails: models.RepoAppDetails,
-    attributes: EditablePanelItem[],
-    source: models.ApplicationSource,
-    app: models.Application,
-    setRemovedOverrides: any,
-    removedOverrides: any,
-    appParamsDeletedState: any[],
-    setAppParamsDeletedState: any
-): EditablePanelItem[] {
-    const hasMultipleSources = app.spec.sources && app.spec.sources.length > 0;
-    const isHelm = source.hasOwnProperty('chart');
-=======
                 titleBottom={repoAppDetails.type.toLocaleUpperCase()}
                 titleTop={'SOURCE ' + (ind + 1)}
                 floatingTitle={floatingTitle ? floatingTitle : null}
@@ -647,21 +479,11 @@
     const chartField = 'spec.sources[' + i + '].chart';
     const revisionField = 'spec.sources[' + i + '].targetRevision';
     // For single source apps using the source field, these fields are shown in the Summary tab.
->>>>>>> 422c6f60
     if (hasMultipleSources) {
         attributes.push({
             title: 'REPO URL',
             view: <Repo url={source.repoURL} />,
-<<<<<<< HEAD
-            edit: (formApi: FormApi) =>
-                hasMultipleSources ? (
-                    helpTip('REPO URL is not editable for applications with multiple sources. You can edit them in the "Manifest" tab.')
-                ) : (
-                    <FormField formApi={formApi} field='spec.source.repoURL' component={Text} />
-                )
-=======
             edit: (formApi: FormApi) => <FormField formApi={formApi} field={repoUrlField} component={Text} />
->>>>>>> 422c6f60
         });
         if (isHelm) {
             attributes.push({
@@ -671,50 +493,6 @@
                         {source.chart}:{source.targetRevision}
                     </span>
                 ),
-<<<<<<< HEAD
-                edit: (formApi: FormApi) =>
-                    hasMultipleSources ? (
-                        helpTip('CHART is not editable for applications with multiple sources. You can edit them in the "Manifest" tab.')
-                    ) : (
-                        <DataLoader input={{repoURL: source.repoURL}} load={src => services.repos.charts(src.repoURL).catch(() => new Array<models.HelmChart>())}>
-                            {(charts: models.HelmChart[]) => (
-                                <div className='row'>
-                                    <div className='columns small-8'>
-                                        <FormField
-                                            formApi={formApi}
-                                            field='spec.source.chart'
-                                            component={AutocompleteField}
-                                            componentProps={{
-                                                items: charts.map(chart => chart.name),
-                                                filterSuggestions: true
-                                            }}
-                                        />
-                                    </div>
-                                    <DataLoader
-                                        input={{charts, chart: source.chart}}
-                                        load={async data => {
-                                            const chartInfo = data.charts.find(chart => chart.name === data.chart);
-                                            return (chartInfo && chartInfo.versions) || new Array<string>();
-                                        }}>
-                                        {(versions: string[]) => (
-                                            <div className='columns small-4'>
-                                                <FormField
-                                                    formApi={formApi}
-                                                    field='spec.source.targetRevision'
-                                                    component={AutocompleteField}
-                                                    componentProps={{
-                                                        items: versions
-                                                    }}
-                                                />
-                                                <RevisionHelpIcon type='helm' top='0' />
-                                            </div>
-                                        )}
-                                    </DataLoader>
-                                </div>
-                            )}
-                        </DataLoader>
-                    )
-=======
                 edit: (formApi: FormApi) => (
                     <DataLoader input={{repoURL: source.repoURL}} load={src => services.repos.charts(src.repoURL).catch(() => new Array<models.HelmChart>())}>
                         {(charts: models.HelmChart[]) => (
@@ -754,22 +532,12 @@
                         )}
                     </DataLoader>
                 )
->>>>>>> 422c6f60
             });
         } else {
             attributes.push({
                 title: 'TARGET REVISION',
                 view: <Revision repoUrl={source.repoURL} revision={source.targetRevision || 'HEAD'} />,
-<<<<<<< HEAD
-                edit: (formApi: FormApi) =>
-                    hasMultipleSources ? (
-                        helpTip('TARGET REVISION is not editable for applications with multiple sources. You can edit them in the "Manifest" tab.')
-                    ) : (
-                        <RevisionFormField helpIconTop={'0'} hideLabel={true} formApi={formApi} repoURL={source.repoURL} />
-                    )
-=======
                 edit: (formApi: FormApi) => <RevisionFormField helpIconTop={'0'} hideLabel={true} formApi={formApi} repoURL={source.repoURL} fieldValue={revisionField} />
->>>>>>> 422c6f60
             });
             attributes.push({
                 title: 'PATH',
@@ -778,22 +546,6 @@
                         {processPath(source.path)}
                     </Revision>
                 ),
-<<<<<<< HEAD
-                edit: (formApi: FormApi) =>
-                    hasMultipleSources ? (
-                        helpTip('PATH is not editable for applications with multiple sources. You can edit them in the "Manifest" tab.')
-                    ) : (
-                        <FormField formApi={formApi} field='spec.source.path' component={Text} />
-                    )
-            });
-            attributes.push({
-                title: 'REF',
-                view: source.ref,
-                edit: (formApi: FormApi) => <FormField formApi={formApi} field='spec.source.ref' component={Text} />
-            });
-        }
-    }
-=======
                 edit: (formApi: FormApi) => <FormField formApi={formApi} field={sourcesPathField} component={Text} />
             });
         }
@@ -813,7 +565,6 @@
     setAppParamsDeletedState: any,
     isMultiSource: boolean
 ): EditablePanelItem[] {
->>>>>>> 422c6f60
     if (repoDetails.type === 'Kustomize' && repoDetails.kustomize) {
         attributes.push({
             title: 'VERSION',
@@ -1178,14 +929,12 @@
         });
     }
     return attributes;
-<<<<<<< HEAD
-=======
 }
 
 // For Sources field. Get one source with index i from the list
 async function getSourceFromSources(app: models.Application, i: number) {
-    const sources: models.ApplicationSource[] = getAppSources(app);
-    if (sources) {
+    const sources: models.ApplicationSource[] = app.spec.sources;
+    if (sources && i < sources.length) {
         const aSource = sources[i];
         const repoDetail = await services.repos.appDetails(aSource, app.metadata.name, app.spec.project).catch(e => ({
             type: 'Directory' as models.AppSourceType,
@@ -1206,5 +955,4 @@
         return repoDetail;
     }
     return null;
->>>>>>> 422c6f60
 }