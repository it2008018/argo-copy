--- conflicted
+++ resolved
@@ -8,7 +8,7 @@
 import {AddAuthToToolbar, ClusterCtx, DataLoader, EmptyState, ObservableQuery, Page, Paginate, Query, Spinner} from '../../../shared/components';
 import {Consumer, Context, ContextApis} from '../../../shared/context';
 import * as models from '../../../shared/models';
-import {AppsListViewKey, AppsListPreferences, AppsListViewType, HealthStatusBarPreferences, services} from '../../../shared/services';
+import {AppsListViewKey, AppsListPreferences, AppsListViewType, HealthStatusBarPreferences, services, SortAppsBy} from '../../../shared/services';
 import {ApplicationCreatePanel} from '../application-create-panel/application-create-panel';
 import {ApplicationSyncPanel} from '../application-sync-panel/application-sync-panel';
 import {ApplicationsSyncPanel} from '../applications-sync-panel/applications-sync-panel';
@@ -285,11 +285,6 @@
 
 type AppSorter = (a: models.Application, b: models.Application) => number;
 
-export enum SortAppsBy {
-    Name = 'Name',
-    DeploymentTime = 'Deployment Time'
-}
-
 const AppSorters: {[key: string]: AppSorter} = {
     'Name': ((a, b) => {
         if (a && a.metadata && b && b.metadata) {
@@ -300,15 +295,15 @@
     'Deployment Time': ((a, b) => (a.status.observedAt < b.status.observedAt ? 1 : -1)) as AppSorter
 };
 
-const ApplicationSortOptions = (props: {onChange: (sorter: SortAppsBy) => void}) => {
-    const [sorter, setSorter] = React.useState<SortAppsBy>(null);
+const ApplicationSortOptions = (props: {onChange: (sorter: SortAppsBy) => void; init: SortAppsBy}) => {
+    const [sorter, setSorter] = React.useState<SortAppsBy>(props.init || SortAppsBy.Name);
     React.useEffect(() => {
         props.onChange(sorter);
     }, [sorter]);
 
     return (
         <div className='applications-list__sort'>
-            <div className='applications-list__filters__title'>
+            <div className='applications-list__filters__title' style={{marginRight: '15px'}}>
                 SORT BY <i className='fa fa-sort' />
             </div>
             <div className='applications-list__sort__options'>
@@ -404,7 +399,10 @@
                                         )}>
                                         {(applications: models.Application[]) => {
                                             const healthBarPrefs = pref.statusBarView || ({} as HealthStatusBarPreferences);
-                                            const {filteredApps, filterResults} = filterApps(applications, pref, pref.search);
+                                            let {filteredApps, filterResults} = filterApps(applications, pref, pref.search);
+                                            if (pref.sorter) {
+                                                filteredApps = filteredApps.sort(AppSorters[pref.sorter]);
+                                            }
                                             return (
                                                 <React.Fragment>
                                                     <FlexTopBar
@@ -480,53 +478,6 @@
                                                                     }
                                                                 ]
                                                             }
-<<<<<<< HEAD
-                                                        ]
-                                                    }
-                                                }))
-                                            )}
-                                        />
-                                        <div className='applications-list'>
-                                            <ViewPref>
-                                                {pref => {
-                                                    const res = filterApps(applications, pref, pref.search);
-                                                    let {filteredApps} = res;
-                                                    const {filterResults} = res;
-                                                    if (pref.sorter) {
-                                                        filteredApps = filteredApps.sort(AppSorters[pref.sorter]);
-                                                    }
-                                                    return applications.length === 0 && (pref.labelsFilter || []).length === 0 ? (
-                                                        <EmptyState icon='argo-icon-application'>
-                                                            <h4>No applications yet</h4>
-                                                            <h5>Create new application to start managing resources in your cluster</h5>
-                                                            <button
-                                                                qe-id='applications-list-button-create-application'
-                                                                className='argo-button argo-button--base'
-                                                                onClick={() => ctx.navigation.goto('.', {new: JSON.stringify({})})}>
-                                                                Create application
-                                                            </button>
-                                                        </EmptyState>
-                                                    ) : (
-                                                        <div className='row'>
-                                                            <div className='columns small-12 xxlarge-2'>
-                                                                <ApplicationSortOptions
-                                                                    onChange={sorter => {
-                                                                        services.viewPreferences.updatePreferences({appList: {...pref, sorter}});
-                                                                        ctx.navigation.goto('.', {sorter});
-                                                                    }}
-                                                                />
-                                                                <ApplicationsFilter apps={filterResults} onChange={newPrefs => onFilterPrefChanged(ctx, newPrefs)} pref={pref} />
-                                                                {syncAppsInput && (
-                                                                    <ApplicationsSyncPanel
-                                                                        key='syncsPanel'
-                                                                        show={syncAppsInput}
-                                                                        hide={() => ctx.navigation.goto('.', {syncApps: null})}
-                                                                        apps={filteredApps}
-                                                                    />
-                                                                )}
-                                                            </div>
-                                                            <div className='columns small-12 xxlarge-10'>
-=======
                                                         }}
                                                     />
                                                     <div className='applications-list'>
@@ -542,51 +493,61 @@
                                                                 </button>
                                                             </EmptyState>
                                                         ) : (
-                                                            <ApplicationsFilter apps={filterResults} onChange={newPrefs => onFilterPrefChanged(ctx, newPrefs)} pref={pref}>
->>>>>>> d7fbc910
-                                                                {(pref.view === 'summary' && <ApplicationsSummary applications={filteredApps} />) || (
-                                                                    <Paginate
-                                                                        header={filteredApps.length > 1 && <ApplicationsStatusBar applications={filteredApps} />}
-                                                                        showHeader={healthBarPrefs.showHealthStatusBar}
-                                                                        preferencesKey='applications-list'
-                                                                        page={pref.page}
-                                                                        emptyState={() => (
-                                                                            <EmptyState icon='fa fa-search'>
-                                                                                <h4>No matching applications found</h4>
-                                                                                <h5>
-                                                                                    Change filter criteria or&nbsp;
-                                                                                    <a
-                                                                                        onClick={() => {
-                                                                                            AppsListPreferences.clearFilters(pref);
-                                                                                            onFilterPrefChanged(ctx, pref);
-                                                                                        }}>
-                                                                                        clear filters
-                                                                                    </a>
-                                                                                </h5>
-                                                                            </EmptyState>
-                                                                        )}
-                                                                        data={filteredApps}
-                                                                        onPageChange={page => ctx.navigation.goto('.', {page})}>
-                                                                        {data =>
-                                                                            (pref.view === 'tiles' && (
-                                                                                <ApplicationTiles
-                                                                                    applications={data}
-                                                                                    syncApplication={appName => ctx.navigation.goto('.', {syncApp: appName}, {replace: true})}
-                                                                                    refreshApplication={refreshApp}
-                                                                                    deleteApplication={appName => AppUtils.deleteApplication(appName, ctx)}
+                                                            <React.Fragment>
+                                                                <ApplicationsFilter apps={filterResults} onChange={newPrefs => onFilterPrefChanged(ctx, newPrefs)} pref={pref}>
+                                                                    {(pref.view === 'summary' && <ApplicationsSummary applications={filteredApps} />) || (
+                                                                        <Paginate
+                                                                            header={filteredApps.length > 1 && <ApplicationsStatusBar applications={filteredApps} />}
+                                                                            tools={
+                                                                                <ApplicationSortOptions
+                                                                                    init={pref.sorter}
+                                                                                    onChange={sorter => {
+                                                                                        services.viewPreferences.updatePreferences({appList: {...pref, sorter}});
+                                                                                        ctx.navigation.goto('.', {sorter});
+                                                                                    }}
                                                                                 />
-                                                                            )) || (
-                                                                                <ApplicationsTable
-                                                                                    applications={data}
-                                                                                    syncApplication={appName => ctx.navigation.goto('.', {syncApp: appName}, {replace: true})}
-                                                                                    refreshApplication={refreshApp}
-                                                                                    deleteApplication={appName => AppUtils.deleteApplication(appName, ctx)}
-                                                                                />
-                                                                            )
-                                                                        }
-                                                                    </Paginate>
-                                                                )}
-                                                            </ApplicationsFilter>
+                                                                            }
+                                                                            showHeader={healthBarPrefs.showHealthStatusBar}
+                                                                            preferencesKey='applications-list'
+                                                                            page={pref.page}
+                                                                            emptyState={() => (
+                                                                                <EmptyState icon='fa fa-search'>
+                                                                                    <h4>No matching applications found</h4>
+                                                                                    <h5>
+                                                                                        Change filter criteria or&nbsp;
+                                                                                        <a
+                                                                                            onClick={() => {
+                                                                                                AppsListPreferences.clearFilters(pref);
+                                                                                                onFilterPrefChanged(ctx, pref);
+                                                                                            }}>
+                                                                                            clear filters
+                                                                                        </a>
+                                                                                    </h5>
+                                                                                </EmptyState>
+                                                                            )}
+                                                                            data={filteredApps}
+                                                                            onPageChange={page => ctx.navigation.goto('.', {page})}>
+                                                                            {data =>
+                                                                                (pref.view === 'tiles' && (
+                                                                                    <ApplicationTiles
+                                                                                        applications={data}
+                                                                                        syncApplication={appName => ctx.navigation.goto('.', {syncApp: appName}, {replace: true})}
+                                                                                        refreshApplication={refreshApp}
+                                                                                        deleteApplication={appName => AppUtils.deleteApplication(appName, ctx)}
+                                                                                    />
+                                                                                )) || (
+                                                                                    <ApplicationsTable
+                                                                                        applications={data}
+                                                                                        syncApplication={appName => ctx.navigation.goto('.', {syncApp: appName}, {replace: true})}
+                                                                                        refreshApplication={refreshApp}
+                                                                                        deleteApplication={appName => AppUtils.deleteApplication(appName, ctx)}
+                                                                                    />
+                                                                                )
+                                                                            }
+                                                                        </Paginate>
+                                                                    )}
+                                                                </ApplicationsFilter>
+                                                            </React.Fragment>
                                                         )}
                                                         <ApplicationsSyncPanel
                                                             key='syncsPanel'
