import {Autocomplete, ErrorNotification, MockupList, NotificationType, SlidingPanel, Toolbar, Tooltip} from 'argo-ui';
import * as classNames from 'classnames';
import * as React from 'react';
import * as ReactDOM from 'react-dom';
import {Key, KeybindingContext, KeybindingProvider} from 'argo-ui/v2';
import {RouteComponentProps} from 'react-router';
import {combineLatest, from, merge, Observable} from 'rxjs';
import {bufferTime, delay, filter, map, mergeMap, repeat, retryWhen} from 'rxjs/operators';
import {ClusterCtx, DataLoader, EmptyState, ObservableQuery, Paginate, Query, Spinner} from '../../../shared/components';
import {Page} from '../../../shared/components/page/page';
import {Consumer, ContextApis} from '../../../shared/context';
import * as models from '../../../shared/models';
<<<<<<< HEAD
import {AppsListPreferences, AppsListViewType, services} from '../../../shared/services';
import {useSidebarTarget} from '../../../sidebar/sidebar';
=======
import {AppsListPreferences, AppsListViewType, HealthStatusBarPreferences, services} from '../../../shared/services';
>>>>>>> 2370164c
import {ApplicationCreatePanel} from '../application-create-panel/application-create-panel';
import {ApplicationSyncPanel} from '../application-sync-panel/application-sync-panel';
import {ApplicationsSyncPanel} from '../applications-sync-panel/applications-sync-panel';
import * as AppUtils from '../utils';
import {ApplicationsFilter, FilteredApp, getFilterResults} from './applications-filter';
import {ApplicationsStatusBar} from './applications-status-bar';
import {ApplicationsSummary} from './applications-summary';
import {ApplicationsTable} from './applications-table';
import {ApplicationTiles} from './applications-tiles';

require('./applications-list.scss');
require('./flex-top-bar.scss');

const EVENTS_BUFFER_TIMEOUT = 500;
const WATCH_RETRY_TIMEOUT = 500;
const APP_FIELDS = [
    'metadata.name',
    'metadata.annotations',
    'metadata.labels',
    'metadata.creationTimestamp',
    'metadata.deletionTimestamp',
    'spec',
    'operation.sync',
    'status.sync.status',
    'status.health',
    'status.operationState.phase',
    'status.operationState.operation.sync',
    'status.summary'
];
const APP_LIST_FIELDS = ['metadata.resourceVersion', ...APP_FIELDS.map(field => `items.${field}`)];
const APP_WATCH_FIELDS = ['result.type', ...APP_FIELDS.map(field => `result.application.${field}`)];

function loadApplications(): Observable<models.Application[]> {
    return from(services.applications.list([], {fields: APP_LIST_FIELDS})).pipe(
        mergeMap(applicationsList => {
            const applications = applicationsList.items;
            return merge(
                from([applications]),
                services.applications
                    .watch({resourceVersion: applicationsList.metadata.resourceVersion}, {fields: APP_WATCH_FIELDS})
                    .pipe(repeat())
                    .pipe(retryWhen(errors => errors.pipe(delay(WATCH_RETRY_TIMEOUT))))
                    // batch events to avoid constant re-rendering and improve UI performance
                    .pipe(bufferTime(EVENTS_BUFFER_TIMEOUT))
                    .pipe(
                        map(appChanges => {
                            appChanges.forEach(appChange => {
                                const index = applications.findIndex(item => item.metadata.name === appChange.application.metadata.name);
                                switch (appChange.type) {
                                    case 'DELETED':
                                        if (index > -1) {
                                            applications.splice(index, 1);
                                        }
                                        break;
                                    default:
                                        if (index > -1) {
                                            applications[index] = appChange.application;
                                        } else {
                                            applications.unshift(appChange.application);
                                        }
                                        break;
                                }
                            });
                            return {applications, updated: appChanges.length > 0};
                        })
                    )
                    .pipe(filter(item => item.updated))
                    .pipe(map(item => item.applications))
            );
        })
    );
}

const ViewPref = ({children}: {children: (pref: AppsListPreferences & {page: number; search: string}) => React.ReactNode}) => (
    <ObservableQuery>
        {q => (
            <DataLoader
                load={() =>
                    combineLatest([services.viewPreferences.getPreferences().pipe(map(item => item.appList)), q]).pipe(
                        map(items => {
                            const params = items[1];
                            const viewPref: AppsListPreferences = {...items[0]};
                            if (params.get('proj') != null) {
                                viewPref.projectsFilter = params
                                    .get('proj')
                                    .split(',')
                                    .filter(item => !!item);
                            }
                            if (params.get('sync') != null) {
                                viewPref.syncFilter = params
                                    .get('sync')
                                    .split(',')
                                    .filter(item => !!item);
                            }
                            if (params.get('health') != null) {
                                viewPref.healthFilter = params
                                    .get('health')
                                    .split(',')
                                    .filter(item => !!item);
                            }
                            if (params.get('namespace') != null) {
                                viewPref.namespacesFilter = params
                                    .get('namespace')
                                    .split(',')
                                    .filter(item => !!item);
                            }
                            if (params.get('cluster') != null) {
                                viewPref.clustersFilter = params
                                    .get('cluster')
                                    .split(',')
                                    .filter(item => !!item);
                            }
                            if (params.get('view') != null) {
                                viewPref.view = params.get('view') as AppsListViewType;
                            }
                            if (params.get('labels') != null) {
                                viewPref.labelsFilter = params
                                    .get('labels')
                                    .split(',')
                                    .map(decodeURIComponent)
                                    .filter(item => !!item);
                            }
                            return {...viewPref, page: parseInt(params.get('page') || '0', 10), search: params.get('search') || ''};
                        })
                    )
                }>
                {pref => children(pref)}
            </DataLoader>
        )}
    </ObservableQuery>
);

function filterApps(applications: models.Application[], pref: AppsListPreferences, search: string): {filteredApps: models.Application[]; filterResults: FilteredApp[]} {
    const filterResults = getFilterResults(applications, pref);
    return {
        filterResults,
        filteredApps: filterResults.filter(app => (search === '' || app.metadata.name.includes(search)) && Object.values(app.filterResult).every(val => val))
    };
}

function tryJsonParse(input: string) {
    try {
        return (input && JSON.parse(input)) || null;
    } catch {
        return null;
    }
}

const SearchBar = (props: {content: string; ctx: ContextApis; apps: models.Application[]}) => {
    const {content, ctx, apps} = {...props};

    const searchBar = React.useRef<HTMLDivElement>(null);

    const query = new URLSearchParams(window.location.search);
    const appInput = tryJsonParse(query.get('new'));

    const {useKeybinding} = React.useContext(KeybindingContext);
    const [isFocused, setFocus] = React.useState(false);

    useKeybinding({
        keys: Key.SLASH,
        action: () => {
            if (searchBar.current && !appInput) {
                searchBar.current.querySelector('input').focus();
                setFocus(true);
                return true;
            }
            return false;
        }
    });

    useKeybinding({
        keys: Key.ESCAPE,
        action: () => {
            if (searchBar.current && !appInput && isFocused) {
                searchBar.current.querySelector('input').blur();
                setFocus(false);
                return true;
            }
            return false;
        }
    });

    return (
        <Autocomplete
            filterSuggestions={true}
            renderInput={inputProps => (
                <div className='applications-list__search' ref={searchBar}>
                    <i
                        className='fa fa-search'
                        style={{marginRight: '9px', cursor: 'pointer'}}
                        onClick={() => {
                            if (searchBar.current) {
                                searchBar.current.querySelector('input').focus();
                            }
                        }}
                    />
                    <input
                        {...inputProps}
                        onFocus={e => {
                            e.target.select();
                            if (inputProps.onFocus) {
                                inputProps.onFocus(e);
                            }
                        }}
                        style={{fontSize: '14px'}}
                        className='argo-field'
                        placeholder='Search applications...'
                    />
                    <div className='keyboard-hint'>/</div>
                    {content && (
                        <i className='fa fa-times' onClick={() => ctx.navigation.goto('.', {search: null}, {replace: true})} style={{cursor: 'pointer', marginLeft: '5px'}} />
                    )}
                </div>
            )}
            wrapperProps={{className: 'applications-list__search-wrapper'}}
            renderItem={item => (
                <React.Fragment>
                    <i className='icon argo-icon-application' /> {item.label}
                </React.Fragment>
            )}
            onSelect={val => {
                ctx.navigation.goto(`./${val}`);
            }}
            onChange={e => ctx.navigation.goto('.', {search: e.target.value}, {replace: true})}
            value={content || ''}
            items={apps.map(app => app.metadata.name)}
        />
    );
};

const FlexTopBar = (props: {toolbar: Observable<Toolbar>}) => {
    return (
        <React.Fragment>
            <div className='top-bar row flex-top-bar' key='tool-bar'>
                <DataLoader load={() => props.toolbar}>
                    {toolbar => (
                        <React.Fragment>
                            <div className='flex-top-bar__actions'>
                                {toolbar.actionMenu && (
                                    <React.Fragment>
                                        {toolbar.actionMenu.items.map((item, i) => (
                                            <button
                                                disabled={!!item.disabled}
                                                qe-id={item.qeId}
                                                className='argo-button argo-button--base'
                                                onClick={() => item.action()}
                                                style={{marginRight: 2}}
                                                key={i}>
                                                {item.iconClassName && <i className={item.iconClassName} style={{marginLeft: '-5px', marginRight: '5px'}} />}
                                                {item.title}
                                            </button>
                                        ))}
                                    </React.Fragment>
                                )}
                            </div>
                            <div className='flex-top-bar__tools'>{toolbar.tools}</div>
                        </React.Fragment>
                    )}
                </DataLoader>
            </div>
        </React.Fragment>
    );
};

export const ApplicationsList = (props: RouteComponentProps<{}>) => {
    const query = new URLSearchParams(props.location.search);
    const appInput = tryJsonParse(query.get('new'));
    const syncAppsInput = tryJsonParse(query.get('syncApps'));
    const [createApi, setCreateApi] = React.useState(null);
    const clusters = React.useMemo(() => services.clusters.list(), []);
    const [isAppCreatePending, setAppCreatePending] = React.useState(false);
    const loaderRef = React.useRef<DataLoader>();

    const sidebarTarget = useSidebarTarget();

    function refreshApp(appName: string) {
        // app refreshing might be done too quickly so that UI might miss it due to event batching
        // add refreshing annotation in the UI to improve user experience
        if (loaderRef.current) {
            const applications = loaderRef.current.getData() as models.Application[];
            const app = applications.find(item => item.metadata.name === appName);
            if (app) {
                AppUtils.setAppRefreshing(app);
                loaderRef.current.setData(applications);
            }
        }
        services.applications.get(appName, 'normal');
    }

    function onFilterPrefChanged(ctx: ContextApis, newPref: AppsListPreferences) {
        services.viewPreferences.updatePreferences({appList: newPref});
        ctx.navigation.goto(
            '.',
            {
                proj: newPref.projectsFilter.join(','),
                sync: newPref.syncFilter.join(','),
                health: newPref.healthFilter.join(','),
                namespace: newPref.namespacesFilter.join(','),
                cluster: newPref.clustersFilter.join(','),
                labels: newPref.labelsFilter.map(encodeURIComponent).join(',')
            },
            {replace: true}
        );
    }

    return (
        <ClusterCtx.Provider value={clusters}>
            <KeybindingProvider>
                <Consumer>
                    {ctx => (
                        <Page title='Applications' breadcrumbs={[{title: 'Applications', path: '/applications'}]}>
                            <DataLoader
                                ref={loaderRef}
                                load={() => AppUtils.handlePageVisibility(() => loadApplications())}
                                loadingRenderer={() => (
                                    <div style={{padding: '0 80px'}}>
                                        <MockupList height={100} marginTop={30} />
                                    </div>
                                )}>
                                {(applications: models.Application[]) => (
                                    <React.Fragment>
                                        <FlexTopBar
                                            toolbar={services.viewPreferences.getPreferences().pipe(
                                                map(pref => {
                                                    const healthBarPrefs = pref.appList.statusBarView || ({} as HealthStatusBarPreferences);
                                                    return {
                                                        tools: (
                                                            <React.Fragment key='app-list-tools'>
                                                                <Query>{q => <SearchBar content={q.get('search')} apps={applications} ctx={ctx} />}</Query>
                                                                <Tooltip content='Toggle Health Status Bar'>
                                                                    <button
                                                                        className={`applications-list__accordion argo-button argo-button--base${
                                                                            healthBarPrefs.showHealthStatusBar ? '-o' : ''
                                                                        }`}
                                                                        style={{border: 'none'}}
                                                                        onClick={() =>
                                                                            services.viewPreferences.updatePreferences({
                                                                                appList: {
                                                                                    ...pref.appList,
                                                                                    statusBarView: {...healthBarPrefs, showHealthStatusBar: !healthBarPrefs.showHealthStatusBar}
                                                                                }
                                                                            })
                                                                        }>
                                                                        <i className={`fas fa-ruler-horizontal`} />
                                                                    </button>
                                                                </Tooltip>
                                                                <div className='applications-list__view-type' style={{marginLeft: 'auto'}}>
                                                                    <i
                                                                        className={classNames('fa fa-th', {selected: pref.appList.view === 'tiles'})}
                                                                        title='Tiles'
                                                                        onClick={() => {
                                                                            ctx.navigation.goto('.', {view: 'tiles'}, {replace: true});
                                                                            services.viewPreferences.updatePreferences({appList: {...pref.appList, view: 'tiles'}});
                                                                        }}
                                                                    />
                                                                    <i
                                                                        className={classNames('fa fa-th-list', {selected: pref.appList.view === 'list'})}
                                                                        title='List'
                                                                        onClick={() => {
                                                                            ctx.navigation.goto('.', {view: 'list'}, {replace: true});
                                                                            services.viewPreferences.updatePreferences({appList: {...pref.appList, view: 'list'}});
                                                                        }}
                                                                    />
                                                                    <i
                                                                        className={classNames('fa fa-chart-pie', {selected: pref.appList.view === 'summary'})}
                                                                        title='Summary'
                                                                        onClick={() => {
                                                                            ctx.navigation.goto('.', {view: 'summary'}, {replace: true});
                                                                            services.viewPreferences.updatePreferences({appList: {...pref.appList, view: 'summary'}});
                                                                        }}
                                                                    />
                                                                </div>
                                                            </React.Fragment>
                                                        ),
                                                        actionMenu: {
                                                            items: [
                                                                {
                                                                    title: 'New App',
                                                                    iconClassName: 'fa fa-plus',
                                                                    qeId: 'applications-list-button-new-app',
                                                                    action: () => ctx.navigation.goto('.', {new: '{}'}, {replace: true})
                                                                },
                                                                {
                                                                    title: 'Sync Apps',
                                                                    iconClassName: 'fa fa-sync',
                                                                    action: () => ctx.navigation.goto('.', {syncApps: true}, {replace: true})
                                                                }
                                                            ]
                                                        }
                                                    };
                                                })
                                            )}
                                        />
                                        <div className='applications-list'>
<<<<<<< HEAD
                                            <ViewPref>
                                                {pref => {
                                                    const {filteredApps, filterResults} = filterApps(applications, pref, pref.search);
                                                    const appsView =
                                                        applications.length === 0 && (pref.labelsFilter || []).length === 0 ? (
                                                            <EmptyState icon='argo-icon-application'>
                                                                <h4>No applications yet</h4>
                                                                <h5>Create new application to start managing resources in your cluster</h5>
                                                                <button
                                                                    qe-id='applications-list-button-create-application'
                                                                    className='argo-button argo-button--base'
                                                                    onClick={() => ctx.navigation.goto('.', {new: JSON.stringify({})})}>
                                                                    Create application
                                                                </button>
                                                            </EmptyState>
                                                        ) : (
                                                            <>
                                                                {ReactDOM.createPortal(
                                                                    <DataLoader load={() => services.viewPreferences.getPreferences()}>
                                                                        {viewPref => (
                                                                            <ApplicationsFilter
                                                                                apps={filterResults}
                                                                                onChange={newPrefs => onFilterPrefChanged(ctx, newPrefs)}
                                                                                pref={pref}
                                                                                collapsed={viewPref.hideSidebar}
                                                                            />
                                                                        )}
                                                                    </DataLoader>,
                                                                    sidebarTarget?.current
                                                                )}
                                                                {(pref.view === 'summary' && <ApplicationsSummary applications={filteredApps} />) || (
                                                                    <Paginate
                                                                        header={filteredApps.length > 1 && <ApplicationsStatusBar applications={filteredApps} />}
                                                                        preferencesKey='applications-list'
                                                                        page={pref.page}
                                                                        emptyState={() => (
                                                                            <EmptyState icon='fa fa-search'>
                                                                                <h4>No matching applications found</h4>
                                                                                <h5>
                                                                                    Change filter criteria or&nbsp;
                                                                                    <a
                                                                                        onClick={() => {
                                                                                            AppsListPreferences.clearFilters(pref);
                                                                                            onFilterPrefChanged(ctx, pref);
                                                                                        }}>
                                                                                        clear filters
                                                                                    </a>
                                                                                </h5>
                                                                            </EmptyState>
                                                                        )}
                                                                        data={filteredApps}
                                                                        onPageChange={page => ctx.navigation.goto('.', {page})}>
                                                                        {data =>
                                                                            (pref.view === 'tiles' && (
                                                                                <ApplicationTiles
                                                                                    applications={data}
                                                                                    syncApplication={appName => ctx.navigation.goto('.', {syncApp: appName})}
                                                                                    refreshApplication={refreshApp}
                                                                                    deleteApplication={appName => AppUtils.deleteApplication(appName, ctx)}
                                                                                />
                                                                            )) || (
                                                                                <ApplicationsTable
                                                                                    applications={data}
                                                                                    syncApplication={appName => ctx.navigation.goto('.', {syncApp: appName})}
                                                                                    refreshApplication={refreshApp}
                                                                                    deleteApplication={appName => AppUtils.deleteApplication(appName, ctx)}
                                                                                />
                                                                            )
                                                                        }
                                                                    </Paginate>
                                                                )}
                                                            </>
                                                        );
=======
                                            <DataLoader load={() => services.viewPreferences.getPreferences()}>
                                                {prefs => {
                                                    const healthBarPrefs = prefs.appList.statusBarView || ({} as HealthStatusBarPreferences);
>>>>>>> 2370164c
                                                    return (
                                                        <ViewPref>
                                                            {pref => {
                                                                const {filteredApps, filterResults} = filterApps(applications, pref, pref.search);
                                                                const appsView =
                                                                    applications.length === 0 && (pref.labelsFilter || []).length === 0 ? (
                                                                        <EmptyState icon='argo-icon-application'>
                                                                            <h4>No applications yet</h4>
                                                                            <h5>Create new application to start managing resources in your cluster</h5>
                                                                            <button
                                                                                qe-id='applications-list-button-create-application'
                                                                                className='argo-button argo-button--base'
                                                                                onClick={() => ctx.navigation.goto('.', {new: JSON.stringify({})}, {replace: true})}>
                                                                                Create application
                                                                            </button>
                                                                        </EmptyState>
                                                                    ) : (
                                                                        <ApplicationsFilter
                                                                            apps={filterResults}
                                                                            onChange={newPrefs => onFilterPrefChanged(ctx, newPrefs)}
                                                                            pref={pref}>
                                                                            {(pref.view === 'summary' && <ApplicationsSummary applications={filteredApps} />) || (
                                                                                <Paginate
                                                                                    header={filteredApps.length > 1 && <ApplicationsStatusBar applications={filteredApps} />}
                                                                                    showHeader={healthBarPrefs.showHealthStatusBar}
                                                                                    preferencesKey='applications-list'
                                                                                    page={pref.page}
                                                                                    emptyState={() => (
                                                                                        <EmptyState icon='fa fa-search'>
                                                                                            <h4>No matching applications found</h4>
                                                                                            <h5>
                                                                                                Change filter criteria or&nbsp;
                                                                                                <a
                                                                                                    onClick={() => {
                                                                                                        AppsListPreferences.clearFilters(pref);
                                                                                                        onFilterPrefChanged(ctx, pref);
                                                                                                    }}>
                                                                                                    clear filters
                                                                                                </a>
                                                                                            </h5>
                                                                                        </EmptyState>
                                                                                    )}
                                                                                    data={filteredApps}
                                                                                    onPageChange={page => ctx.navigation.goto('.', {page})}>
                                                                                    {data =>
                                                                                        (pref.view === 'tiles' && (
                                                                                            <ApplicationTiles
                                                                                                applications={data}
                                                                                                syncApplication={appName =>
                                                                                                    ctx.navigation.goto('.', {syncApp: appName}, {replace: true})
                                                                                                }
                                                                                                refreshApplication={refreshApp}
                                                                                                deleteApplication={appName => AppUtils.deleteApplication(appName, ctx)}
                                                                                            />
                                                                                        )) || (
                                                                                            <ApplicationsTable
                                                                                                applications={data}
                                                                                                syncApplication={appName =>
                                                                                                    ctx.navigation.goto('.', {syncApp: appName}, {replace: true})
                                                                                                }
                                                                                                refreshApplication={refreshApp}
                                                                                                deleteApplication={appName => AppUtils.deleteApplication(appName, ctx)}
                                                                                            />
                                                                                        )
                                                                                    }
                                                                                </Paginate>
                                                                            )}
                                                                        </ApplicationsFilter>
                                                                    );
                                                                return (
                                                                    <>
                                                                        {appsView}
                                                                        <ApplicationsSyncPanel
                                                                            key='syncsPanel'
                                                                            show={syncAppsInput}
                                                                            hide={() => ctx.navigation.goto('.', {syncApps: null}, {replace: true})}
                                                                            apps={filteredApps}
                                                                        />
                                                                    </>
                                                                );
                                                            }}
                                                        </ViewPref>
                                                    );
                                                }}
                                            </DataLoader>
                                        </div>
                                        <ObservableQuery>
                                            {q => (
                                                <DataLoader
                                                    load={() =>
                                                        q.pipe(
                                                            mergeMap(params => {
                                                                const syncApp = params.get('syncApp');
                                                                return (syncApp && from(services.applications.get(syncApp))) || from([null]);
                                                            })
                                                        )
                                                    }>
                                                    {app => (
                                                        <ApplicationSyncPanel
                                                            key='syncPanel'
                                                            application={app}
                                                            selectedResource={'all'}
                                                            hide={() => ctx.navigation.goto('.', {syncApp: null}, {replace: true})}
                                                        />
                                                    )}
                                                </DataLoader>
                                            )}
                                        </ObservableQuery>
                                        <SlidingPanel
                                            isShown={!!appInput}
                                            onClose={() => ctx.navigation.goto('.', {new: null}, {replace: true})}
                                            header={
                                                <div>
                                                    <button
                                                        qe-id='applications-list-button-create'
                                                        className='argo-button argo-button--base'
                                                        disabled={isAppCreatePending}
                                                        onClick={() => createApi && createApi.submitForm(null)}>
                                                        <Spinner show={isAppCreatePending} style={{marginRight: '5px'}} />
                                                        Create
                                                    </button>{' '}
                                                    <button
                                                        qe-id='applications-list-button-cancel'
                                                        onClick={() => ctx.navigation.goto('.', {new: null}, {replace: true})}
                                                        className='argo-button argo-button--base-o'>
                                                        Cancel
                                                    </button>
                                                </div>
                                            }>
                                            {appInput && (
                                                <ApplicationCreatePanel
                                                    getFormApi={api => {
                                                        setCreateApi(api);
                                                    }}
                                                    createApp={async app => {
                                                        setAppCreatePending(true);
                                                        try {
                                                            await services.applications.create(app);
                                                            ctx.navigation.goto('.', {new: null}, {replace: true});
                                                        } catch (e) {
                                                            ctx.notifications.show({
                                                                content: <ErrorNotification title='Unable to create application' e={e} />,
                                                                type: NotificationType.Error
                                                            });
                                                        } finally {
                                                            setAppCreatePending(false);
                                                        }
                                                    }}
                                                    app={appInput}
                                                    onAppChanged={app => ctx.navigation.goto('.', {new: JSON.stringify(app)}, {replace: true})}
                                                />
                                            )}
                                        </SlidingPanel>
                                    </React.Fragment>
                                )}
                            </DataLoader>
                        </Page>
                    )}
                </Consumer>
            </KeybindingProvider>
        </ClusterCtx.Provider>
    );
};<|MERGE_RESOLUTION|>--- conflicted
+++ resolved
@@ -1,8 +1,8 @@
 import {Autocomplete, ErrorNotification, MockupList, NotificationType, SlidingPanel, Toolbar, Tooltip} from 'argo-ui';
+import {Key, KeybindingContext, KeybindingProvider} from 'argo-ui/v2';
 import * as classNames from 'classnames';
 import * as React from 'react';
 import * as ReactDOM from 'react-dom';
-import {Key, KeybindingContext, KeybindingProvider} from 'argo-ui/v2';
 import {RouteComponentProps} from 'react-router';
 import {combineLatest, from, merge, Observable} from 'rxjs';
 import {bufferTime, delay, filter, map, mergeMap, repeat, retryWhen} from 'rxjs/operators';
@@ -10,12 +10,8 @@
 import {Page} from '../../../shared/components/page/page';
 import {Consumer, ContextApis} from '../../../shared/context';
 import * as models from '../../../shared/models';
-<<<<<<< HEAD
-import {AppsListPreferences, AppsListViewType, services} from '../../../shared/services';
+import {AppsListPreferences, AppsListViewType, HealthStatusBarPreferences, services} from '../../../shared/services';
 import {useSidebarTarget} from '../../../sidebar/sidebar';
-=======
-import {AppsListPreferences, AppsListViewType, HealthStatusBarPreferences, services} from '../../../shared/services';
->>>>>>> 2370164c
 import {ApplicationCreatePanel} from '../application-create-panel/application-create-panel';
 import {ApplicationSyncPanel} from '../application-sync-panel/application-sync-panel';
 import {ApplicationsSyncPanel} from '../applications-sync-panel/applications-sync-panel';
@@ -411,7 +407,6 @@
                                             )}
                                         />
                                         <div className='applications-list'>
-<<<<<<< HEAD
                                             <ViewPref>
                                                 {pref => {
                                                     const {filteredApps, filterResults} = filterApps(applications, pref, pref.search);
@@ -485,96 +480,20 @@
                                                                 )}
                                                             </>
                                                         );
-=======
-                                            <DataLoader load={() => services.viewPreferences.getPreferences()}>
-                                                {prefs => {
-                                                    const healthBarPrefs = prefs.appList.statusBarView || ({} as HealthStatusBarPreferences);
->>>>>>> 2370164c
+
                                                     return (
-                                                        <ViewPref>
-                                                            {pref => {
-                                                                const {filteredApps, filterResults} = filterApps(applications, pref, pref.search);
-                                                                const appsView =
-                                                                    applications.length === 0 && (pref.labelsFilter || []).length === 0 ? (
-                                                                        <EmptyState icon='argo-icon-application'>
-                                                                            <h4>No applications yet</h4>
-                                                                            <h5>Create new application to start managing resources in your cluster</h5>
-                                                                            <button
-                                                                                qe-id='applications-list-button-create-application'
-                                                                                className='argo-button argo-button--base'
-                                                                                onClick={() => ctx.navigation.goto('.', {new: JSON.stringify({})}, {replace: true})}>
-                                                                                Create application
-                                                                            </button>
-                                                                        </EmptyState>
-                                                                    ) : (
-                                                                        <ApplicationsFilter
-                                                                            apps={filterResults}
-                                                                            onChange={newPrefs => onFilterPrefChanged(ctx, newPrefs)}
-                                                                            pref={pref}>
-                                                                            {(pref.view === 'summary' && <ApplicationsSummary applications={filteredApps} />) || (
-                                                                                <Paginate
-                                                                                    header={filteredApps.length > 1 && <ApplicationsStatusBar applications={filteredApps} />}
-                                                                                    showHeader={healthBarPrefs.showHealthStatusBar}
-                                                                                    preferencesKey='applications-list'
-                                                                                    page={pref.page}
-                                                                                    emptyState={() => (
-                                                                                        <EmptyState icon='fa fa-search'>
-                                                                                            <h4>No matching applications found</h4>
-                                                                                            <h5>
-                                                                                                Change filter criteria or&nbsp;
-                                                                                                <a
-                                                                                                    onClick={() => {
-                                                                                                        AppsListPreferences.clearFilters(pref);
-                                                                                                        onFilterPrefChanged(ctx, pref);
-                                                                                                    }}>
-                                                                                                    clear filters
-                                                                                                </a>
-                                                                                            </h5>
-                                                                                        </EmptyState>
-                                                                                    )}
-                                                                                    data={filteredApps}
-                                                                                    onPageChange={page => ctx.navigation.goto('.', {page})}>
-                                                                                    {data =>
-                                                                                        (pref.view === 'tiles' && (
-                                                                                            <ApplicationTiles
-                                                                                                applications={data}
-                                                                                                syncApplication={appName =>
-                                                                                                    ctx.navigation.goto('.', {syncApp: appName}, {replace: true})
-                                                                                                }
-                                                                                                refreshApplication={refreshApp}
-                                                                                                deleteApplication={appName => AppUtils.deleteApplication(appName, ctx)}
-                                                                                            />
-                                                                                        )) || (
-                                                                                            <ApplicationsTable
-                                                                                                applications={data}
-                                                                                                syncApplication={appName =>
-                                                                                                    ctx.navigation.goto('.', {syncApp: appName}, {replace: true})
-                                                                                                }
-                                                                                                refreshApplication={refreshApp}
-                                                                                                deleteApplication={appName => AppUtils.deleteApplication(appName, ctx)}
-                                                                                            />
-                                                                                        )
-                                                                                    }
-                                                                                </Paginate>
-                                                                            )}
-                                                                        </ApplicationsFilter>
-                                                                    );
-                                                                return (
-                                                                    <>
-                                                                        {appsView}
-                                                                        <ApplicationsSyncPanel
-                                                                            key='syncsPanel'
-                                                                            show={syncAppsInput}
-                                                                            hide={() => ctx.navigation.goto('.', {syncApps: null}, {replace: true})}
-                                                                            apps={filteredApps}
-                                                                        />
-                                                                    </>
-                                                                );
-                                                            }}
-                                                        </ViewPref>
+                                                        <>
+                                                            {appsView}
+                                                            <ApplicationsSyncPanel
+                                                                key='syncsPanel'
+                                                                show={syncAppsInput}
+                                                                hide={() => ctx.navigation.goto('.', {syncApps: null}, {replace: true})}
+                                                                apps={filteredApps}
+                                                            />
+                                                        </>
                                                     );
                                                 }}
-                                            </DataLoader>
+                                            </ViewPref>
                                         </div>
                                         <ObservableQuery>
                                             {q => (
