--- conflicted
+++ resolved
@@ -20,6 +20,7 @@
 import {ApplicationTiles} from './applications-tiles';
 
 require('./applications-list.scss');
+require('./flex-top-bar.scss');
 
 const EVENTS_BUFFER_TIMEOUT = 500;
 const WATCH_RETRY_TIMEOUT = 500;
@@ -156,7 +157,6 @@
     }
 }
 
-<<<<<<< HEAD
 export enum Key {
     SPACE = 47
 }
@@ -208,13 +208,15 @@
                                 inputProps.onFocus(e);
                             }
                         }}
+                        style={{fontSize: '14px'}}
                         className='argo-field'
-                        placeholder='Search applications'
+                        placeholder='Search applications...'
                     />
                     <div className='keyboard-hint'>/</div>
                     {content && <i className='fa fa-times' onClick={() => ctx.navigation.goto('.', {search: null}, {replace: true})} style={{cursor: 'pointer'}} />}
                 </div>
             )}
+            wrapperProps={{style: {display: 'block'}}}
             renderItem={item => (
                 <React.Fragment>
                     <i className='icon argo-icon-application' /> {item.label}
@@ -227,39 +229,43 @@
             value={content || ''}
             items={apps.map(app => app.metadata.name)}
         />
-=======
+    );
+};
+
 const FlexTopBar = (props: {toolbar: Toolbar | Observable<Toolbar>}) => {
     const ctx = React.useContext(Context);
     const loadToolbar = AddAuthToToolbar(props.toolbar, ctx);
     return (
-        <div className='top-bar row' key='tool-bar' style={{padding: '0 15px', alignItems: 'center'}}>
-            <DataLoader load={() => loadToolbar}>
-                {toolbar => (
-                    <React.Fragment>
-                        <div>
-                            {toolbar.actionMenu && (
-                                <div>
-                                    {toolbar.actionMenu.items.map((item, i) => (
-                                        <button
-                                            disabled={!!item.disabled}
-                                            qe-id={item.qeId}
-                                            className='argo-button argo-button--base'
-                                            onClick={() => item.action()}
-                                            style={{marginRight: 2}}
-                                            key={i}>
-                                            {item.iconClassName && <i className={item.iconClassName} style={{marginLeft: '-5px', marginRight: '5px'}} />}
-                                            {item.title}
-                                        </button>
-                                    ))}
-                                </div>
-                            )}
-                        </div>
-                        <div style={{marginLeft: 'auto'}}>{toolbar.tools}</div>
-                    </React.Fragment>
-                )}
-            </DataLoader>
-        </div>
->>>>>>> 4083b47b
+        <React.Fragment>
+            <div className='top-bar row flex-top-bar' key='tool-bar' style={{padding: '0 15px', alignItems: 'center', flexWrap: 'wrap'}}>
+                <DataLoader load={() => loadToolbar}>
+                    {toolbar => (
+                        <React.Fragment>
+                            <div className='flex-top-bar__actions'>
+                                {toolbar.actionMenu && (
+                                    <React.Fragment>
+                                        {toolbar.actionMenu.items.map((item, i) => (
+                                            <button
+                                                disabled={!!item.disabled}
+                                                qe-id={item.qeId}
+                                                className='argo-button argo-button--base'
+                                                onClick={() => item.action()}
+                                                style={{marginRight: 2}}
+                                                key={i}>
+                                                {item.iconClassName && <i className={item.iconClassName} style={{marginLeft: '-5px', marginRight: '5px'}} />}
+                                                {item.title}
+                                            </button>
+                                        ))}
+                                    </React.Fragment>
+                                )}
+                            </div>
+                            <div className='flex-top-bar__tools'>{toolbar.tools}</div>
+                        </React.Fragment>
+                    )}
+                </DataLoader>
+            </div>
+            <div style={{height: '50px'}} />
+        </React.Fragment>
     );
 };
 
@@ -303,214 +309,224 @@
             <Consumer>
                 {ctx => (
                     <Page title='Applications' toolbar={{breadcrumbs: [{title: 'Applications', path: '/applications'}]}} hideAuth={true}>
-                        <FlexTopBar
-                            toolbar={services.viewPreferences.getPreferences().map(pref => ({
-                                tools: (
-                                    <React.Fragment key='app-list-tools'>
-                                        <span className='applications-list__view-type'>
-                                            <i
-                                                className={classNames('fa fa-th', {selected: pref.appList.view === 'tiles'})}
-                                                title='Tiles'
-                                                onClick={() => {
-                                                    ctx.navigation.goto('.', {view: 'tiles'});
-                                                    services.viewPreferences.updatePreferences({appList: {...pref.appList, view: 'tiles'}});
+                        <DataLoader
+                            ref={loaderRef}
+                            load={() => AppUtils.handlePageVisibility(() => loadApplications())}
+                            loadingRenderer={() => (
+                                <div className='argo-container'>
+                                    <MockupList height={100} marginTop={30} />
+                                </div>
+                            )}>
+                            {(applications: models.Application[]) => (
+                                <React.Fragment>
+                                    <FlexTopBar
+                                        toolbar={services.viewPreferences.getPreferences().map(pref => ({
+                                            tools: (
+                                                <React.Fragment key='app-list-tools'>
+                                                    <div style={{lineHeight: 'normal', marginLeft: '15px'}}>
+                                                        <Query>{q => <SearchBar content={q.get('search')} apps={applications} ctx={ctx} appInput={appInput} />}</Query>
+                                                    </div>
+                                                    <div className='applications-list__view-type' style={{marginLeft: 'auto'}}>
+                                                        <i
+                                                            className={classNames('fa fa-th', {selected: pref.appList.view === 'tiles'})}
+                                                            title='Tiles'
+                                                            onClick={() => {
+                                                                ctx.navigation.goto('.', {view: 'tiles'});
+                                                                services.viewPreferences.updatePreferences({appList: {...pref.appList, view: 'tiles'}});
+                                                            }}
+                                                        />
+                                                        <i
+                                                            className={classNames('fa fa-th-list', {selected: pref.appList.view === 'list'})}
+                                                            title='List'
+                                                            onClick={() => {
+                                                                ctx.navigation.goto('.', {view: 'list'});
+                                                                services.viewPreferences.updatePreferences({appList: {...pref.appList, view: 'list'}});
+                                                            }}
+                                                        />
+                                                        <i
+                                                            className={classNames('fa fa-chart-pie', {selected: pref.appList.view === 'summary'})}
+                                                            title='Summary'
+                                                            onClick={() => {
+                                                                ctx.navigation.goto('.', {view: 'summary'});
+                                                                services.viewPreferences.updatePreferences({appList: {...pref.appList, view: 'summary'}});
+                                                            }}
+                                                        />
+                                                    </div>
+                                                </React.Fragment>
+                                            ),
+                                            actionMenu: {
+                                                items: [
+                                                    {
+                                                        title: 'New App',
+                                                        iconClassName: 'fa fa-plus',
+                                                        qeId: 'applications-list-button-new-app',
+                                                        action: () => ctx.navigation.goto('.', {new: '{}'})
+                                                    },
+                                                    {
+                                                        title: 'Sync Apps',
+                                                        iconClassName: 'fa fa-sync',
+                                                        action: () => ctx.navigation.goto('.', {syncApps: true})
+                                                    }
+                                                ]
+                                            }
+                                        }))}
+                                    />
+                                    <div className='applications-list'>
+                                        <ViewPref>
+                                            {pref => {
+                                                const filteredApps = filterApps(applications, pref, pref.search);
+                                                return applications.length === 0 && (pref.labelsFilter || []).length === 0 ? (
+                                                    <EmptyState icon='argo-icon-application'>
+                                                        <h4>No applications yet</h4>
+                                                        <h5>Create new application to start managing resources in your cluster</h5>
+                                                        <button
+                                                            qe-id='applications-list-button-create-application'
+                                                            className='argo-button argo-button--base'
+                                                            onClick={() => ctx.navigation.goto('.', {new: JSON.stringify({})})}>
+                                                            Create application
+                                                        </button>
+                                                    </EmptyState>
+                                                ) : (
+                                                    <div className='row'>
+                                                        <div className='columns small-12 xxlarge-2'>
+                                                            <DataLoader load={() => services.clusters.list()}>
+                                                                {clusterList => {
+                                                                    return (
+                                                                        <ApplicationsFilter
+                                                                            clusters={clusterList}
+                                                                            applications={filteredApps}
+                                                                            pref={pref}
+                                                                            onChange={newPref => onFilterPrefChanged(ctx, newPref)}
+                                                                        />
+                                                                    );
+                                                                }}
+                                                            </DataLoader>
+
+                                                            {syncAppsInput && (
+                                                                <ApplicationsSyncPanel
+                                                                    key='syncsPanel'
+                                                                    show={syncAppsInput}
+                                                                    hide={() => ctx.navigation.goto('.', {syncApps: null})}
+                                                                    apps={filteredApps}
+                                                                />
+                                                            )}
+                                                        </div>
+                                                        <div className='columns small-12 xxlarge-10'>
+                                                            {(pref.view === 'summary' && <ApplicationsSummary applications={filteredApps} />) || (
+                                                                <Paginate
+                                                                    preferencesKey='applications-list'
+                                                                    page={pref.page}
+                                                                    emptyState={() => (
+                                                                        <EmptyState icon='fa fa-search'>
+                                                                            <h4>No matching applications found</h4>
+                                                                            <h5>
+                                                                                Change filter criteria or&nbsp;
+                                                                                <a
+                                                                                    onClick={() => {
+                                                                                        AppsListPreferences.clearFilters(pref);
+                                                                                        onFilterPrefChanged(ctx, pref);
+                                                                                    }}>
+                                                                                    clear filters
+                                                                                </a>
+                                                                            </h5>
+                                                                        </EmptyState>
+                                                                    )}
+                                                                    data={filteredApps}
+                                                                    onPageChange={page => ctx.navigation.goto('.', {page})}>
+                                                                    {data =>
+                                                                        (pref.view === 'tiles' && (
+                                                                            <ApplicationTiles
+                                                                                applications={data}
+                                                                                syncApplication={appName => ctx.navigation.goto('.', {syncApp: appName})}
+                                                                                refreshApplication={refreshApp}
+                                                                                deleteApplication={appName => AppUtils.deleteApplication(appName, ctx)}
+                                                                            />
+                                                                        )) || (
+                                                                            <ApplicationsTable
+                                                                                applications={data}
+                                                                                syncApplication={appName => ctx.navigation.goto('.', {syncApp: appName})}
+                                                                                refreshApplication={refreshApp}
+                                                                                deleteApplication={appName => AppUtils.deleteApplication(appName, ctx)}
+                                                                            />
+                                                                        )
+                                                                    }
+                                                                </Paginate>
+                                                            )}
+                                                        </div>
+                                                    </div>
+                                                );
+                                            }}
+                                        </ViewPref>
+                                    </div>
+                                    <ObservableQuery>
+                                        {q => (
+                                            <DataLoader
+                                                load={() =>
+                                                    q.flatMap(params => {
+                                                        const syncApp = params.get('syncApp');
+                                                        return (syncApp && Observable.fromPromise(services.applications.get(syncApp))) || Observable.from([null]);
+                                                    })
+                                                }>
+                                                {app => (
+                                                    <ApplicationSyncPanel
+                                                        key='syncPanel'
+                                                        application={app}
+                                                        selectedResource={'all'}
+                                                        hide={() => ctx.navigation.goto('.', {syncApp: null})}
+                                                    />
+                                                )}
+                                            </DataLoader>
+                                        )}
+                                    </ObservableQuery>
+                                    <SlidingPanel
+                                        isShown={!!appInput}
+                                        onClose={() => ctx.navigation.goto('.', {new: null})}
+                                        header={
+                                            <div>
+                                                <button
+                                                    qe-id='applications-list-button-create'
+                                                    className='argo-button argo-button--base'
+                                                    disabled={isAppCreatePending}
+                                                    onClick={() => createApi && createApi.submitForm(null)}>
+                                                    <Spinner show={isAppCreatePending} style={{marginRight: '5px'}} />
+                                                    Create
+                                                </button>{' '}
+                                                <button
+                                                    qe-id='applications-list-button-cancel'
+                                                    onClick={() => ctx.navigation.goto('.', {new: null})}
+                                                    className='argo-button argo-button--base-o'>
+                                                    Cancel
+                                                </button>
+                                            </div>
+                                        }>
+                                        {appInput && (
+                                            <ApplicationCreatePanel
+                                                getFormApi={api => {
+                                                    setCreateApi(api);
                                                 }}
+                                                createApp={async app => {
+                                                    setAppCreatePending(true);
+                                                    try {
+                                                        await services.applications.create(app);
+                                                        ctx.navigation.goto('.', {new: null});
+                                                    } catch (e) {
+                                                        ctx.notifications.show({
+                                                            content: <ErrorNotification title='Unable to create application' e={e} />,
+                                                            type: NotificationType.Error
+                                                        });
+                                                    } finally {
+                                                        setAppCreatePending(false);
+                                                    }
+                                                }}
+                                                app={appInput}
+                                                onAppChanged={app => ctx.navigation.goto('.', {new: JSON.stringify(app)}, {replace: true})}
                                             />
-                                            <i
-                                                className={classNames('fa fa-th-list', {selected: pref.appList.view === 'list'})}
-                                                title='List'
-                                                onClick={() => {
-                                                    ctx.navigation.goto('.', {view: 'list'});
-                                                    services.viewPreferences.updatePreferences({appList: {...pref.appList, view: 'list'}});
-                                                }}
-                                            />
-                                            <i
-                                                className={classNames('fa fa-chart-pie', {selected: pref.appList.view === 'summary'})}
-                                                title='Summary'
-                                                onClick={() => {
-                                                    ctx.navigation.goto('.', {view: 'summary'});
-                                                    services.viewPreferences.updatePreferences({appList: {...pref.appList, view: 'summary'}});
-                                                }}
-                                            />
-                                        </span>
-                                    </React.Fragment>
-                                ),
-                                actionMenu: {
-                                    items: [
-                                        {
-                                            title: 'New App',
-                                            iconClassName: 'fa fa-plus',
-                                            qeId: 'applications-list-button-new-app',
-                                            action: () => ctx.navigation.goto('.', {new: '{}'})
-                                        },
-                                        {
-                                            title: 'Sync Apps',
-                                            iconClassName: 'fa fa-sync',
-                                            action: () => ctx.navigation.goto('.', {syncApps: true})
-                                        }
-                                    ]
-                                }
-                            }))}
-                        />
-                        <div className='applications-list'>
-                            <ViewPref>
-                                {pref => (
-                                    <DataLoader
-                                        ref={loaderRef}
-                                        load={() => AppUtils.handlePageVisibility(() => loadApplications())}
-                                        loadingRenderer={() => (
-                                            <div className='argo-container'>
-                                                <MockupList height={100} marginTop={30} />
-                                            </div>
-                                        )}>
-                                        {(applications: models.Application[]) => {
-                                            const filteredApps = filterApps(applications, pref, pref.search);
-                                            return applications.length === 0 && (pref.labelsFilter || []).length === 0 ? (
-                                                <EmptyState icon='argo-icon-application'>
-                                                    <h4>No applications yet</h4>
-                                                    <h5>Create new application to start managing resources in your cluster</h5>
-                                                    <button
-                                                        qe-id='applications-list-button-create-application'
-                                                        className='argo-button argo-button--base'
-                                                        onClick={() => ctx.navigation.goto('.', {new: JSON.stringify({})})}>
-                                                        Create application
-                                                    </button>
-                                                </EmptyState>
-                                            ) : (
-                                                <div className='row'>
-                                                    <div className='columns small-12 xxlarge-2'>
-                                                        <Query>{q => <SearchBar content={q.get('search')} apps={applications} ctx={ctx} appInput={appInput} />}</Query>
-                                                        <DataLoader load={() => services.clusters.list()}>
-                                                            {clusterList => {
-                                                                return (
-                                                                    <ApplicationsFilter
-                                                                        clusters={clusterList}
-                                                                        applications={filteredApps}
-                                                                        pref={pref}
-                                                                        onChange={newPref => onFilterPrefChanged(ctx, newPref)}
-                                                                    />
-                                                                );
-                                                            }}
-                                                        </DataLoader>
-
-                                                        {syncAppsInput && (
-                                                            <ApplicationsSyncPanel
-                                                                key='syncsPanel'
-                                                                show={syncAppsInput}
-                                                                hide={() => ctx.navigation.goto('.', {syncApps: null})}
-                                                                apps={filteredApps}
-                                                            />
-                                                        )}
-                                                    </div>
-                                                    <div className='columns small-12 xxlarge-10'>
-                                                        {(pref.view === 'summary' && <ApplicationsSummary applications={filteredApps} />) || (
-                                                            <Paginate
-                                                                preferencesKey='applications-list'
-                                                                page={pref.page}
-                                                                emptyState={() => (
-                                                                    <EmptyState icon='fa fa-search'>
-                                                                        <h4>No matching applications found</h4>
-                                                                        <h5>
-                                                                            Change filter criteria or&nbsp;
-                                                                            <a
-                                                                                onClick={() => {
-                                                                                    AppsListPreferences.clearFilters(pref);
-                                                                                    onFilterPrefChanged(ctx, pref);
-                                                                                }}>
-                                                                                clear filters
-                                                                            </a>
-                                                                        </h5>
-                                                                    </EmptyState>
-                                                                )}
-                                                                data={filteredApps}
-                                                                onPageChange={page => ctx.navigation.goto('.', {page})}>
-                                                                {data =>
-                                                                    (pref.view === 'tiles' && (
-                                                                        <ApplicationTiles
-                                                                            applications={data}
-                                                                            syncApplication={appName => ctx.navigation.goto('.', {syncApp: appName})}
-                                                                            refreshApplication={refreshApp}
-                                                                            deleteApplication={appName => AppUtils.deleteApplication(appName, ctx)}
-                                                                        />
-                                                                    )) || (
-                                                                        <ApplicationsTable
-                                                                            applications={data}
-                                                                            syncApplication={appName => ctx.navigation.goto('.', {syncApp: appName})}
-                                                                            refreshApplication={refreshApp}
-                                                                            deleteApplication={appName => AppUtils.deleteApplication(appName, ctx)}
-                                                                        />
-                                                                    )
-                                                                }
-                                                            </Paginate>
-                                                        )}
-                                                    </div>
-                                                </div>
-                                            );
-                                        }}
-                                    </DataLoader>
-                                )}
-                            </ViewPref>
-                        </div>
-                        <ObservableQuery>
-                            {q => (
-                                <DataLoader
-                                    load={() =>
-                                        q.flatMap(params => {
-                                            const syncApp = params.get('syncApp');
-                                            return (syncApp && Observable.fromPromise(services.applications.get(syncApp))) || Observable.from([null]);
-                                        })
-                                    }>
-                                    {app => (
-                                        <ApplicationSyncPanel key='syncPanel' application={app} selectedResource={'all'} hide={() => ctx.navigation.goto('.', {syncApp: null})} />
-                                    )}
-                                </DataLoader>
+                                        )}
+                                    </SlidingPanel>
+                                    )
+                                </React.Fragment>
                             )}
-                        </ObservableQuery>
-                        <SlidingPanel
-                            isShown={!!appInput}
-                            onClose={() => ctx.navigation.goto('.', {new: null})}
-                            header={
-                                <div>
-                                    <button
-                                        qe-id='applications-list-button-create'
-                                        className='argo-button argo-button--base'
-                                        disabled={isAppCreatePending}
-                                        onClick={() => createApi && createApi.submitForm(null)}>
-                                        <Spinner show={isAppCreatePending} style={{marginRight: '5px'}} />
-                                        Create
-                                    </button>{' '}
-                                    <button
-                                        qe-id='applications-list-button-cancel'
-                                        onClick={() => ctx.navigation.goto('.', {new: null})}
-                                        className='argo-button argo-button--base-o'>
-                                        Cancel
-                                    </button>
-                                </div>
-                            }>
-                            {appInput && (
-                                <ApplicationCreatePanel
-                                    getFormApi={api => {
-                                        setCreateApi(api);
-                                    }}
-                                    createApp={async app => {
-                                        setAppCreatePending(true);
-                                        try {
-                                            await services.applications.create(app);
-                                            ctx.navigation.goto('.', {new: null});
-                                        } catch (e) {
-                                            ctx.notifications.show({
-                                                content: <ErrorNotification title='Unable to create application' e={e} />,
-                                                type: NotificationType.Error
-                                            });
-                                        } finally {
-                                            setAppCreatePending(false);
-                                        }
-                                    }}
-                                    app={appInput}
-                                    onAppChanged={app => ctx.navigation.goto('.', {new: JSON.stringify(app)}, {replace: true})}
-                                />
-                            )}
-                        </SlidingPanel>
+                        </DataLoader>
                     </Page>
                 )}
             </Consumer>
