@import 'node_modules/argo-ui/src/styles/config';
@import 'node_modules/foundation-sites/scss/util/util';

.applications-list {
    padding: 1em;
    &__title {
        font-weight: bolder;
        font-size: 15px;
        color: $argo-color-gray-7;
        padding-top: 0.25em;
        padding-bottom: 0.5em;
        margin-left: 1em;
    }

    &__info {
        line-height: 24px;
        margin: 1em 0;
    }

    &__icons {
        line-height: 24px;
    }

    &__empty-state {
        text-align: center;
    }

    &__entry {
        padding-left: 1em;
        border-left: 5px solid $argo-color-gray-4;
        padding-right: 1em;
        color: $argo-color-gray-7;

        // healthy statuses

        &--comparison-Synced {
            border-left-color: $argo-success-color;
        }

        &--health-Healthy {
            border-left-color: $argo-success-color;
        }

        // having this higher up ensures that progressing takes precedence
        &--comparison-OutOfSync {
            border-left-color: $argo-status-warning-color;
        }

        // intermediate statuses

        &--health-Progressing {
            border-left-color: $argo-running-color;
        }

        // failed statuses

        &--health-Degraded {
            border-left-color: $argo-failed-color;
        }

        &--comparison-Error {
            border-left-color: $argo-failed-color;
        }

        &--actions {
            padding-top: 1em;
        }
    }

<<<<<<< HEAD
    &__sort {
        display: flex;
        align-items: center;
        margin-bottom: 0.5em;

        &__options {
            display: flex;
            align-items: center;
            margin-left: auto;
            background: none;
            box-shadow: none;
        }

        &__option {
            cursor: pointer;
            line-height: 2em;
            margin-right: 13px;

            i {
                margin-right: 3px;
            }
        }
    }

    &__filters {
        display: flex;
        &__title {
            margin-bottom: 1em;
            font-size: 13px;
            color: $argo-color-gray-6;
            display: flex;
            align-items: center;
        }

        .filter {
            margin-right: 15px;
            height: max-content;
            min-width: 200px;
            max-width: 200px;
        }

        &__text-filters {
            align-self: start;
            display: flex;
            flex-wrap: wrap;
        }
    }

    @include breakpoint(xxlarge up) {
        &__sort {
            display: block;

            &__options {
                display: block;
                background-color: white;
                padding: 10px;
                box-shadow: 1px 1px 2px 0px rgba(0, 0, 0, 0.1);
                border-radius: 5px;
                margin-bottom: 1em;
            }

            &__option {
                margin-right: 0;

                i {
                    margin-right: 5px;
                }
            }
        }
        .filter {
            width: 100%;
            margin-right: 0;
        }

        &__filters {
            flex-wrap: wrap;
            padding-bottom: 6em;

            &__title .action-button {
                display: none;
            }

            &__text-filters {
                width: 100%;
            }
        }
    }

=======
>>>>>>> e1e0f27a
    &__view-type {
        white-space: nowrap;
        i {
            cursor: pointer;
            color: $argo-color-gray-4;
            margin-right: 1em;
            &::before {
                font-size: 1.5em;
            }
        }
        i.selected {
            cursor: default;
            color: $argo-color-teal-5;
        }
    }

    &__table-icon {
        display: inline-block;
        margin-right: 10px;
        width: 80px;
    }

    &__table-row {
        & > .columns:first-child {
            padding-left: 15px;
        }
        margin-left: -30px !important;
    }

    &__search-wrapper {
        margin-left: 15px;
        @include breakpoint(medium down) {
            flex-basis: 100%;
            margin-left: 0;
        }
        line-height: normal;
    }

    &__search {
        border: 1px solid $argo-color-gray-4;
        background-color: $argo-color-gray-2;
        border-radius: 7px;
        position: relative;
        padding: 0 10px;
        height: 33px;
        display: flex;
        align-items: center;
        transition: width 200ms;
        @include breakpoint(large up) {
            flex-shrink: 1;
            width: 300px;
        }
        i {
            font-size: 12px;
            color: $argo-color-gray-6;
        }
        .keyboard-hint {
            border: 1px solid $argo-color-gray-5;
            color: $argo-color-gray-7;
            border-radius: 3px;
            padding: 0 7px;
            font-size: 12px;
            font-weight: 600;
            flex-shrink: 0;
            text-align: center;
        }
        .select {
            width: 100%;
            border-radius: $border-radius;
        }
        &:focus-within {
            border: 1px solid $argo-color-teal-5;
            @include breakpoint(large up) {
                width: 500px;
            }
            i {
                color: $argo-color-gray-7;
            }
            .keyboard-hint {
                display: none;
            }
        }
        .argo-field {
            border: none;
            font-weight: 500;
            &::placeholder {
                color: $argo-color-gray-6;
            }
        }
    }

    &__external-link {
        position: absolute;
        top: 1em;
        right: 1em;
    }

    &__external-links-icon-container {
        position: relative;
        display: inline-block;
        width: 28px;
    }
}<|MERGE_RESOLUTION|>--- conflicted
+++ resolved
@@ -66,98 +66,6 @@
             padding-top: 1em;
         }
     }
-
-<<<<<<< HEAD
-    &__sort {
-        display: flex;
-        align-items: center;
-        margin-bottom: 0.5em;
-
-        &__options {
-            display: flex;
-            align-items: center;
-            margin-left: auto;
-            background: none;
-            box-shadow: none;
-        }
-
-        &__option {
-            cursor: pointer;
-            line-height: 2em;
-            margin-right: 13px;
-
-            i {
-                margin-right: 3px;
-            }
-        }
-    }
-
-    &__filters {
-        display: flex;
-        &__title {
-            margin-bottom: 1em;
-            font-size: 13px;
-            color: $argo-color-gray-6;
-            display: flex;
-            align-items: center;
-        }
-
-        .filter {
-            margin-right: 15px;
-            height: max-content;
-            min-width: 200px;
-            max-width: 200px;
-        }
-
-        &__text-filters {
-            align-self: start;
-            display: flex;
-            flex-wrap: wrap;
-        }
-    }
-
-    @include breakpoint(xxlarge up) {
-        &__sort {
-            display: block;
-
-            &__options {
-                display: block;
-                background-color: white;
-                padding: 10px;
-                box-shadow: 1px 1px 2px 0px rgba(0, 0, 0, 0.1);
-                border-radius: 5px;
-                margin-bottom: 1em;
-            }
-
-            &__option {
-                margin-right: 0;
-
-                i {
-                    margin-right: 5px;
-                }
-            }
-        }
-        .filter {
-            width: 100%;
-            margin-right: 0;
-        }
-
-        &__filters {
-            flex-wrap: wrap;
-            padding-bottom: 6em;
-
-            &__title .action-button {
-                display: none;
-            }
-
-            &__text-filters {
-                width: 100%;
-            }
-        }
-    }
-
-=======
->>>>>>> e1e0f27a
     &__view-type {
         white-space: nowrap;
         i {
