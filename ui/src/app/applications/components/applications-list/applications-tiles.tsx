--- conflicted
+++ resolved
@@ -117,31 +117,6 @@
                                             }`}>
                                             <div className='row' onClick={e => ctx.navigation.goto(`/applications/${app.metadata.name}`, {view: pref.appDetails.view}, {event: e})}>
                                                 <div className={`columns small-12 applications-list__info qe-applications-list-${app.metadata.name}`}>
-<<<<<<< HEAD
-                                                    <div className='applications-list__external-link'>
-                                                        <ApplicationURLs urls={AppUtils.getExternalUrls(app.metadata.annotations, app.status.summary.externalURLs)} />
-                                                        <Tooltip content={favList?.includes(app.metadata.name) ? 'Remove Favorite' : 'Add Favorite'}>
-                                                            <button
-                                                                className='large-text-height'
-                                                                onClick={e => {
-                                                                    e.stopPropagation();
-                                                                    favList?.includes(app.metadata.name)
-                                                                        ? favList.splice(favList.indexOf(app.metadata.name), 1)
-                                                                        : favList.push(app.metadata.name);
-                                                                    services.viewPreferences.updatePreferences({appList: {...pref.appList, favoritesAppList: favList}});
-                                                                }}>
-                                                                <i
-                                                                    className={'fas fa-star fa-lg'}
-                                                                    style={{cursor: 'pointer', marginLeft: '7px', color: favList?.includes(app.metadata.name) ? '#1FBDD0' : 'grey'}}
-                                                                />
-                                                            </button>
-                                                        </Tooltip>
-                                                    </div>
-                                                    <div className='row'>
-                                                        <div className='columns small-12'>
-                                                            <i className={'icon argo-icon-' + (app.spec.source.chart != null ? 'helm' : 'git')} />
-                                                            <span className='applications-list__title'>{app.metadata.name}</span>
-=======
                                                     <div className='row'>
                                                         <div
                                                             className={
@@ -187,7 +162,6 @@
                                                                     </button>
                                                                 </Tooltip>
                                                             </div>
->>>>>>> c8a1a865
                                                         </div>
                                                     </div>
                                                     <div className='row'>
