--- conflicted
+++ resolved
@@ -121,21 +121,16 @@
                                 {tilesProps.applications.map((app, i) => {
                                     const source = getAppDefaultSource(app);
                                     return (
-                                        <div
-                                            key={AppUtils.appInstanceName(app)}
-                                            ref={appRef.set ? null : appRef.ref}
-                                            className={`argo-table-list__row applications-list__entry applications-list__entry--health-${app.status.health.status} ${
-                                                selectedApp === i ? 'applications-tiles__selected' : ''
-                                            }`}>
+                                        <div key={AppUtils.appInstanceName(app)} className='column column-block'>
                                             <div
-<<<<<<< HEAD
+                                                key={AppUtils.appInstanceName(app)}
                                                 ref={appRef.set ? null : appRef.ref}
-                                                className={isApp(app) ? `argo-table-list__row applications-list__entry applications-list__entry--health-${(app as models.Application).status.health.status} ${selectedApp === i ? 'applications-tiles__selected' : ''
-                                                    }` : `argo-table-list__row applications-list__entry applications-list__entry--health-${getAppSetHealthStatus((app as ApplicationSet).status)} ${selectedApp === i ? 'applications-tiles__selected' : ''
-                                                    }`
-                                                } >
+                                                className={isApp(app) ? `argo-table-list__row applications-list__entry applications-list__entry--health-${(app as models.Application).status.health.status} ${
+                                                    selectedApp === i ? 'applications-tiles__selected' : ''
+                                                }`: `argo-table-list__row applications-list__entry applications-list__entry--health-${getAppSetHealthStatus((app as ApplicationSet).status)} ${selectedApp === i ? 'applications-tiles__selected' : '' }`
+                                            }>
                                                 <div
-                                                    className='row'
+                                                    className='row applications-tiles__wrapper'
                                                     onClick={e =>
                                                         ctx.navigation.goto(
                                                             `${AppUtils.getRootPath()}/${app.metadata.namespace}/${app.metadata.name}`,
@@ -143,7 +138,10 @@
                                                             { event: e }
                                                         )
                                                     }>
-                                                    <div className={`columns small-12 applications-list__info qe-applications-list-${AppUtils.appInstanceName(app)}`}>
+                                                    <div
+                                                        className={`columns small-12 applications-list__info qe-applications-list-${AppUtils.appInstanceName(
+                                                            app
+                                                        )} applications-tiles__item`}>
                                                         <div className='row'>
                                                             {isApp(app) && <div className={app.status.summary.externalURLs?.length > 0 ? 'columns small-10' : 'columns small-11'}>
                                                                 <i className={'icon argo-icon-' + (source.chart != null ? 'helm' : 'git')} />
@@ -164,7 +162,7 @@
                                                                                 favList?.includes(app.metadata.name)
                                                                                     ? favList.splice(favList.indexOf(app.metadata.name), 1)
                                                                                     : favList.push(app.metadata.name);
-                                                                                services.viewPreferences.updatePreferences({ appList: { ...pref.appList, favoritesAppList: favList } });
+                                                                                services.viewPreferences.updatePreferences({appList: {...pref.appList, favoritesAppList: favList}});
                                                                             }}>
                                                                             <i
                                                                                 className={favList?.includes(app.metadata.name) ? 'fas fa-star fa-lg' : 'far fa-star fa-lg'}
@@ -195,7 +193,7 @@
                                                                     content={
                                                                         <div>
                                                                             {Object.keys(app.metadata.labels || {})
-                                                                                .map(label => ({ label, value: app.metadata.labels[label] }))
+                                                                                .map(label => ({label, value: app.metadata.labels[label]}))
                                                                                 .map(item => (
                                                                                     <div key={item.label}>
                                                                                         {item.label}={item.value}
@@ -204,89 +202,19 @@
                                                                         </div>
                                                                     }>
                                                                     <span>
-=======
-                                                className='row applications-tiles__wrapper'
-                                                onClick={e =>
-                                                    ctx.navigation.goto(`/applications/${app.metadata.namespace}/${app.metadata.name}`, {view: pref.appDetails.view}, {event: e})
-                                                }>
-                                                <div
-                                                    className={`columns small-12 applications-list__info qe-applications-list-${AppUtils.appInstanceName(
-                                                        app
-                                                    )} applications-tiles__item`}>
-                                                    <div className='row '>
-                                                        <div className={app.status.summary.externalURLs?.length > 0 ? 'columns small-10' : 'columns small-11'}>
-                                                            <i className={'icon argo-icon-' + (source.chart != null ? 'helm' : 'git')} />
-                                                            <Tooltip content={AppUtils.appInstanceName(app)}>
-                                                                <span className='applications-list__title'>
-                                                                    {AppUtils.appQualifiedName(app, useAuthSettingsCtx?.appsInAnyNamespaceEnabled)}
-                                                                </span>
-                                                            </Tooltip>
-                                                        </div>
-                                                        <div className={app.status.summary.externalURLs?.length > 0 ? 'columns small-2' : 'columns small-1'}>
-                                                            <div className='applications-list__external-link'>
-                                                                <ApplicationURLs urls={app.status.summary.externalURLs} />
-                                                                <Tooltip content={favList?.includes(app.metadata.name) ? 'Remove Favorite' : 'Add Favorite'}>
-                                                                    <button
-                                                                        className='large-text-height'
-                                                                        onClick={e => {
-                                                                            e.stopPropagation();
-                                                                            favList?.includes(app.metadata.name)
-                                                                                ? favList.splice(favList.indexOf(app.metadata.name), 1)
-                                                                                : favList.push(app.metadata.name);
-                                                                            services.viewPreferences.updatePreferences({appList: {...pref.appList, favoritesAppList: favList}});
-                                                                        }}>
-                                                                        <i
-                                                                            className={favList?.includes(app.metadata.name) ? 'fas fa-star fa-lg' : 'far fa-star fa-lg'}
-                                                                            style={{
-                                                                                cursor: 'pointer',
-                                                                                marginLeft: '7px',
-                                                                                color: favList?.includes(app.metadata.name) ? '#FFCE25' : '#8fa4b1'
-                                                                            }}
-                                                                        />
-                                                                    </button>
+                                                                        {Object.keys(app.metadata.labels || {})
+                                                                            .map(label => `${label}=${app.metadata.labels[label]}`)
+                                                                            .join(', ')}
+                                                                    </span>
                                                                 </Tooltip>
                                                             </div>
                                                         </div>
-                                                    </div>
-                                                    <div className='row'>
-                                                        <div className='columns small-3' title='Project:'>
-                                                            Project:
-                                                        </div>
-                                                        <div className='columns small-9'>{app.spec.project}</div>
-                                                    </div>
-                                                    <div className='row'>
-                                                        <div className='columns small-3' title='Labels:'>
-                                                            Labels:
-                                                        </div>
-                                                        <div className='columns small-9'>
-                                                            <Tooltip
-                                                                zIndex={4}
-                                                                content={
-                                                                    <div>
->>>>>>> 6fa9b17e
-                                                                        {Object.keys(app.metadata.labels || {})
-                                                                            .map(label => ({label, value: app.metadata.labels[label]}))
-                                                                            .map(item => (
-                                                                                <div key={item.label}>
-                                                                                    {item.label}={item.value}
-                                                                                </div>
-                                                                            ))}
-                                                                    </div>
-                                                                }>
-                                                                <span>
-                                                                    {Object.keys(app.metadata.labels || {})
-                                                                        .map(label => `${label}=${app.metadata.labels[label]}`)
-                                                                        .join(', ')}
-                                                                </span>
-                                                            </Tooltip>
-                                                        </div>
-<<<<<<< HEAD
                                                         <div className='row'>
                                                             <div className='columns small-3' title='Status:'>
                                                                 Status:
                                                             </div>
                                                             <div className='columns small-9' qe-id='applications-tiles-health-status'>
-                                                                {isApp(app) && <AppUtils.HealthStatusIcon state={(app as Application).status.health} />} {isApp(app) && (app as Application).status.health.status}
+                                                            {isApp(app) && <AppUtils.HealthStatusIcon state={(app as Application).status.health} />} {isApp(app) && (app as Application).status.health.status}
                                                                 {!isApp(app) && <AppUtils.AppSetHealthStatusIcon state={(app as ApplicationSet).status} />} {!isApp(app) && getAppSetHealthStatus((app as ApplicationSet).status)}
                                                                 &nbsp;
                                                                 {isApp(app) && <AppUtils.ComparisonStatusIcon status={(app as Application).status.sync.status} />} {isApp(app) && (app as Application).status.sync.status}
@@ -296,24 +224,24 @@
                                                         </div>
                                                         {isApp(app) &&
                                                             (<div className='row'>
-                                                                <div className='columns small-3' title='Repository:'>
-                                                                    Repository:
-                                                                </div>
-                                                                <div className='columns small-9'>
-                                                                    <Tooltip content={source.repoURL} zIndex={4}>
-                                                                        <span>{source.repoURL}</span>
-                                                                    </Tooltip>
-                                                                </div>
-                                                            </div>
-                                                            )}
+                                                            <div className='columns small-3' title='Repository:'>
+                                                                Repository:
+                                                            </div>
+                                                            <div className='columns small-9'>
+                                                                <Tooltip content={source.repoURL} zIndex={4}>
+                                                                    <span>{source.repoURL}</span>
+                                                                </Tooltip>
+                                                            </div>
+                                                        </div>
+                                                         )}
                                                         {isApp(app) &&
-                                                            (<div className='row'>
-                                                                <div className='columns small-3' title='Target Revision:'>
-                                                                    Target Revision:
-                                                                </div>
-                                                                <div className='columns small-9'>{source.targetRevision || 'HEAD'}</div>
-                                                            </div>
-                                                            )}
+                                                        (<div className='row'>
+                                                            <div className='columns small-3' title='Target Revision:'>
+                                                                Target Revision:
+                                                            </div>
+                                                            <div className='columns small-9'>{source.targetRevision || 'HEAD'}</div>
+                                                        </div>
+                                                        )}
                                                         {isApp(app) && source.path && (
                                                             <div className='row'>
                                                                 <div className='columns small-3' title='Path:'>
@@ -331,70 +259,29 @@
                                                             </div>
                                                         )}
                                                         {isApp(app) && (
-                                                            <div className='row'>
-                                                                <div className='columns small-3' title='Destination:'>
-                                                                    Destination:
-                                                                </div>
-                                                                <div className='columns small-9'>
-                                                                    <Cluster server={(app as models.Application).spec.destination.server} name={app.spec.destination.name} />
-                                                                </div>
-                                                            </div>
-                                                        )}
-                                                        {isApp(app) && (
-                                                            <div className='row'>
-                                                                <div className='columns small-3' title='Namespace:'>
-                                                                    Namespace:
-                                                                </div>
-                                                                <div className='columns small-9'>{(app as models.Application).spec.destination.namespace}</div>
-                                                            </div>)}
-
-=======
-                                                    </div>
-                                                    <div className='row'>
-                                                        <div className='columns small-3' title='Status:'>
-                                                            Status:
-                                                        </div>
-                                                        <div className='columns small-9' qe-id='applications-tiles-health-status'>
-                                                            <AppUtils.HealthStatusIcon state={app.status.health} /> {app.status.health.status}
-                                                            &nbsp;
-                                                            <AppUtils.ComparisonStatusIcon status={app.status.sync.status} /> {app.status.sync.status}
-                                                            &nbsp;
-                                                            <OperationState app={app} quiet={true} />
-                                                        </div>
-                                                    </div>
-                                                    <div className='row'>
-                                                        <div className='columns small-3' title='Repository:'>
-                                                            Repository:
-                                                        </div>
-                                                        <div className='columns small-9'>
-                                                            <Tooltip content={source.repoURL} zIndex={4}>
-                                                                <span>{source.repoURL}</span>
-                                                            </Tooltip>
-                                                        </div>
-                                                    </div>
-                                                    <div className='row'>
-                                                        <div className='columns small-3' title='Target Revision:'>
-                                                            Target Revision:
-                                                        </div>
-                                                        <div className='columns small-9'>{source.targetRevision || 'HEAD'}</div>
-                                                    </div>
-                                                    {source.path && (
-                                                        <div className='row'>
-                                                            <div className='columns small-3' title='Path:'>
-                                                                Path:
-                                                            </div>
-                                                            <div className='columns small-9'>{source.path}</div>
-                                                        </div>
-                                                    )}
-                                                    {source.chart && (
->>>>>>> 6fa9b17e
-                                                        <div className='row'>
-                                                            <div className='columns small-3' title='Chart:'>
-                                                                Chart:
-                                                            </div>
-                                                            <div className='columns small-9'>{source.chart}</div>
-                                                        </div>
-<<<<<<< HEAD
+                                                        <div className='row'>
+                                                            <div className='columns small-3' title='Destination:'>
+                                                                Destination:
+                                                            </div>
+                                                            <div className='columns small-9'>
+                                                                <Cluster server={(app as models.Application).spec.destination.server} name={app.spec.destination.name} />
+                                                            </div>
+                                                        </div>
+                                                        )}
+                                                         {isApp(app) && (
+                                                        <div className='row'>
+                                                            <div className='columns small-3' title='Namespace:'>
+                                                                Namespace:
+                                                            </div>
+                                                            <div className='columns small-9'>{(app as models.Application).spec.destination.namespace}</div>
+                                                        </div>
+                                                         )}
+                                                        <div className='row'>
+                                                            <div className='columns small-3' title='Age:'>
+                                                                Created At:
+                                                            </div>
+                                                            <div className='columns small-9'>{AppUtils.formatCreationTimestamp(app.metadata.creationTimestamp)}</div>
+                                                        </div>
                                                         {isApp(app) && (app as models.Application).status.operationState && (
                                                             <div className='row'>
                                                                 <div className='columns small-3' title='Last sync:'>
@@ -405,113 +292,44 @@
                                                                 </div>
                                                             </div>
                                                         )}
-
                                                         {isApp(app) && (
-                                                            <div className='row'>
-                                                                <div className='columns applications-list__entry--actions'>
-                                                                    {isApp(app) && (
-                                                                        <a
-                                                                            className='argo-button argo-button--base'
-                                                                            qe-id='applications-tiles-button-sync'
-                                                                            onClick={e => {
-                                                                                e.stopPropagation();
-                                                                                (tilesProps as ApplicationTilesProps).syncApplication(app.metadata.name, app.metadata.namespace);
-                                                                            }}>
-                                                                            <i className='fa fa-sync' /> Sync
-                                                                        </a>
-                                                                    )}
-                                                                    &nbsp;
-                                                                    <a
-                                                                        className='argo-button argo-button--base'
-                                                                        qe-id='applications-tiles-button-refresh'
-                                                                        {...AppUtils.refreshLinkAttrs(app)}
-                                                                        onClick={e => {
-                                                                            e.stopPropagation();
-                                                                            (tilesProps as ApplicationTilesProps).refreshApplication(app.metadata.name, app.metadata.namespace);
-                                                                        }}>
-                                                                        <i className={classNames('fa fa-redo', { 'status-icon--spin': AppUtils.isAppRefreshing(app) })} />{' '}
-                                                                        <span className='show-for-xxlarge'>Refresh</span>
-                                                                    </a>
-                                                                    &nbsp;
-                                                                    <a
-                                                                        className='argo-button argo-button--base'
-                                                                        qe-id='applications-tiles-button-delete'
-                                                                        onClick={e => {
-                                                                            e.stopPropagation();
-                                                                            (tilesProps as ApplicationTilesProps).deleteApplication(app.metadata.name, app.metadata.namespace);
-                                                                        }}>
-                                                                        <i className='fa fa-times-circle' /> <span className='show-for-xxlarge'>Delete</span>
-                                                                    </a>
-                                                                </div>
-                                                            </div>
-                                                        )}
-=======
-                                                    )}
-                                                    <div className='row'>
-                                                        <div className='columns small-3' title='Destination:'>
-                                                            Destination:
-                                                        </div>
-                                                        <div className='columns small-9'>
-                                                            <Cluster server={app.spec.destination.server} name={app.spec.destination.name} />
-                                                        </div>
-                                                    </div>
-                                                    <div className='row'>
-                                                        <div className='columns small-3' title='Namespace:'>
-                                                            Namespace:
-                                                        </div>
-                                                        <div className='columns small-9'>{app.spec.destination.namespace}</div>
-                                                    </div>
-                                                    <div className='row'>
-                                                        <div className='columns small-3' title='Age:'>
-                                                            Created At:
-                                                        </div>
-                                                        <div className='columns small-9'>{AppUtils.formatCreationTimestamp(app.metadata.creationTimestamp)}</div>
-                                                    </div>
-                                                    {app.status.operationState && (
-                                                        <div className='row'>
-                                                            <div className='columns small-3' title='Last sync:'>
-                                                                Last Sync:
-                                                            </div>
-                                                            <div className='columns small-9'>
-                                                                {AppUtils.formatCreationTimestamp(app.status.operationState.finishedAt || app.status.operationState.startedAt)}
-                                                            </div>
-                                                        </div>
-                                                    )}
-                                                    <div className='row applications-tiles__actions'>
-                                                        <div className='columns applications-list__entry--actions'>
-                                                            <a
-                                                                className='argo-button argo-button--base'
-                                                                qe-id='applications-tiles-button-sync'
-                                                                onClick={e => {
-                                                                    e.stopPropagation();
-                                                                    syncApplication(app.metadata.name, app.metadata.namespace);
-                                                                }}>
-                                                                <i className='fa fa-sync' /> Sync
-                                                            </a>
-                                                            &nbsp;
-                                                            <a
-                                                                className='argo-button argo-button--base'
-                                                                qe-id='applications-tiles-button-refresh'
-                                                                {...AppUtils.refreshLinkAttrs(app)}
-                                                                onClick={e => {
-                                                                    e.stopPropagation();
-                                                                    refreshApplication(app.metadata.name, app.metadata.namespace);
-                                                                }}>
-                                                                <i className={classNames('fa fa-redo', {'status-icon--spin': AppUtils.isAppRefreshing(app)})} />{' '}
-                                                                <span className='show-for-xxlarge'>Refresh</span>
-                                                            </a>
-                                                            &nbsp;
-                                                            <a
-                                                                className='argo-button argo-button--base'
-                                                                qe-id='applications-tiles-button-delete'
-                                                                onClick={e => {
-                                                                    e.stopPropagation();
-                                                                    deleteApplication(app.metadata.name, app.metadata.namespace);
-                                                                }}>
-                                                                <i className='fa fa-times-circle' /> <span className='show-for-xxlarge'>Delete</span>
-                                                            </a>
-                                                        </div>
->>>>>>> 6fa9b17e
+                                                        <div className='row'>
+                                                            <div className='columns applications-list__entry--actions'>
+                                                                <a
+                                                                    className='argo-button argo-button--base'
+                                                                    qe-id='applications-tiles-button-sync'
+                                                                    onClick={e => {
+                                                                        e.stopPropagation();
+                                                                        (tilesProps as ApplicationTilesProps).syncApplication(app.metadata.name, app.metadata.namespace);
+                                                                    }}>
+                                                                    <i className='fa fa-sync' /> Sync
+                                                                </a>
+                                                                {/* )} */}
+                                                                &nbsp;
+                                                                <a
+                                                                    className='argo-button argo-button--base'
+                                                                    qe-id='applications-tiles-button-refresh'
+                                                                    {...AppUtils.refreshLinkAttrs(app)}
+                                                                    onClick={e => {
+                                                                        e.stopPropagation();
+                                                                        (tilesProps as ApplicationTilesProps).refreshApplication(app.metadata.name, app.metadata.namespace);
+                                                                    }}>
+                                                                    <i className={classNames('fa fa-redo', {'status-icon--spin': AppUtils.isAppRefreshing(app)})} />{' '}
+                                                                    <span className='show-for-xxlarge'>Refresh</span>
+                                                                </a>
+                                                                &nbsp;
+                                                                <a
+                                                                    className='argo-button argo-button--base'
+                                                                    qe-id='applications-tiles-button-delete'
+                                                                    onClick={e => {
+                                                                        e.stopPropagation();
+                                                                        (tilesProps as ApplicationTilesProps).deleteApplication(app.metadata.name, app.metadata.namespace);
+                                                                    }}>
+                                                                    <i className='fa fa-times-circle' /> <span className='show-for-xxlarge'>Delete</span>
+                                                                </a>
+                                                            </div>
+                                                        </div>
+                                                        )}
                                                     </div>
                                                 </div>
                                             </div>
