--- conflicted
+++ resolved
@@ -63,11 +63,7 @@
                                 <div className='row'>
                                     <div className='show-for-xxlarge columns small-2'>Destination:</div>
                                     <div className='columns small-12 xxlarge-10'>
-<<<<<<< HEAD
-                                        <Cluster url={app.spec.destination.server} />/{app.spec.destination.namespace}
-=======
                                         <Cluster server={app.spec.destination.server} />/{app.spec.destination.namespace}
->>>>>>> 41696973
                                     </div>
                                 </div>
                             </div>
