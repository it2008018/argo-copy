import {DropDownMenu, Tooltip} from 'argo-ui';
import * as React from 'react';
const GitUrlParse = require('git-url-parse');

import {Cluster} from '../../../shared/components';
import {Consumer} from '../../../shared/context';
import * as models from '../../../shared/models';
import {ApplicationURLs} from '../application-urls';
import * as AppUtils from '../utils';

require('./applications-table.scss');

function shortRepo(repo: string) {
    const url = GitUrlParse(repo);
    return (
        <Tooltip content={repo}>
            <span>{url.pathname.slice(1)}</span>
        </Tooltip>
    );
}

export const ApplicationsTable = (props: {
    applications: models.Application[];
    syncApplication: (appName: string) => any;
    refreshApplication: (appName: string) => any;
    deleteApplication: (appName: string) => any;
}) => (
    <Consumer>
        {ctx => (
            <div className='applications-table argo-table-list argo-table-list--clickable'>
                {props.applications.map(app => (
                    <div
                        key={app.metadata.name}
                        className={`argo-table-list__row
                applications-list__entry applications-list__entry--comparison-${app.status.sync.status}
                applications-list__entry--health-${app.status.health.status}`}>
                        <div className='row applications-list__table-row' onClick={e => ctx.navigation.goto(`/applications/${app.metadata.name}`, {}, {event: e})}>
                            <div className='columns small-4'>
                                <div className='row'>
                                    <div className='show-for-xxlarge columns small-3'>Project:</div>
                                    <div className='columns small-12 xxlarge-9'>{app.spec.project}</div>
                                </div>
                                <div className='row'>
                                    <div className='show-for-xxlarge columns small-3'>Name:</div>
                                    <div className='columns small-12 xxlarge-9'>
                                        {app.metadata.name} <ApplicationURLs urls={app.status.summary.externalURLs} />
                                    </div>
                                </div>
                            </div>
                            <div className='columns small-6'>
                                <div className='row'>
                                    <div className='show-for-xxlarge columns small-2'>Source:</div>
                                    <div className='columns small-12 xxlarge-10' style={{position: 'relative'}}>
                                        {shortRepo(app.spec.source.repoURL)}/{app.spec.source.path}
                                        <div className='applications-table__meta'>
                                            <span>{app.spec.source.targetRevision || 'HEAD'}</span>
                                            {Object.keys(app.metadata.labels || {}).map(label => (
                                                <span key={label}>{`${label}=${app.metadata.labels[label]}`}</span>
                                            ))}
                                        </div>
                                    </div>
                                </div>
                                <div className='row'>
                                    <div className='show-for-xxlarge columns small-2'>Destination:</div>
                                    <div className='columns small-12 xxlarge-10'>
                                        <Cluster url={app.spec.destination.server} />/{app.spec.destination.namespace}
                                    </div>
                                </div>
                            </div>
                            <div className='columns small-2'>
                                <AppUtils.HealthStatusIcon state={app.status.health} /> <span>{app.status.health.status}</span>
                                <br />
                                <AppUtils.ComparisonStatusIcon status={app.status.sync.status} /> <span>{app.status.sync.status}</span>
                                <DropDownMenu
                                    anchor={() => (
                                        <button className='argo-button argo-button--light argo-button--lg argo-button--short'>
                                            <i className='fa fa-ellipsis-v' />
                                        </button>
                                    )}
                                    items={[
                                        {title: 'Sync', action: () => props.syncApplication(app.metadata.name)},
                                        {title: 'Refresh', action: () => props.refreshApplication(app.metadata.name)},
                                        {title: 'Delete', action: () => props.deleteApplication(app.metadata.name)},
                                    ]}
                                />
                            </div>
                        </div>
<<<<<<< HEAD
=======
                        <div className='row'>
                            <div className='show-for-xxlarge columns small-2'>Destination:</div>
                            <div className='columns small-12 xxlarge-10'><Cluster server={app.spec.destination.server}/>/{app.spec.destination.namespace}</div>
                        </div>
                    </div>
                    <div className='columns small-2'>
                        <AppUtils.HealthStatusIcon state={app.status.health}/> <span>{app.status.health.status}</span>
                        <br/>
                        <AppUtils.ComparisonStatusIcon status={app.status.sync.status}/> <span>{app.status.sync.status}</span>
                        <DropDownMenu anchor={() => (
                            <button className='argo-button argo-button--light argo-button--lg argo-button--short'>
                                <i className='fa fa-ellipsis-v'/>
                            </button>
                        )
                        } items={[
                            { title: 'Sync', action: () => props.syncApplication(app.metadata.name) },
                            { title: 'Refresh', action: () => props.refreshApplication(app.metadata.name) },
                            { title: 'Delete', action: () => props.deleteApplication(app.metadata.name) },
                        ]} />
>>>>>>> 99426ce6
                    </div>
                ))}
            </div>
        )}
    </Consumer>
);<|MERGE_RESOLUTION|>--- conflicted
+++ resolved
@@ -63,7 +63,7 @@
                                 <div className='row'>
                                     <div className='show-for-xxlarge columns small-2'>Destination:</div>
                                     <div className='columns small-12 xxlarge-10'>
-                                        <Cluster url={app.spec.destination.server} />/{app.spec.destination.namespace}
+                                        <Cluster server={app.spec.destination.server} />/{app.spec.destination.namespace}
                                     </div>
                                 </div>
                             </div>
@@ -85,28 +85,6 @@
                                 />
                             </div>
                         </div>
-<<<<<<< HEAD
-=======
-                        <div className='row'>
-                            <div className='show-for-xxlarge columns small-2'>Destination:</div>
-                            <div className='columns small-12 xxlarge-10'><Cluster server={app.spec.destination.server}/>/{app.spec.destination.namespace}</div>
-                        </div>
-                    </div>
-                    <div className='columns small-2'>
-                        <AppUtils.HealthStatusIcon state={app.status.health}/> <span>{app.status.health.status}</span>
-                        <br/>
-                        <AppUtils.ComparisonStatusIcon status={app.status.sync.status}/> <span>{app.status.sync.status}</span>
-                        <DropDownMenu anchor={() => (
-                            <button className='argo-button argo-button--light argo-button--lg argo-button--short'>
-                                <i className='fa fa-ellipsis-v'/>
-                            </button>
-                        )
-                        } items={[
-                            { title: 'Sync', action: () => props.syncApplication(app.metadata.name) },
-                            { title: 'Refresh', action: () => props.refreshApplication(app.metadata.name) },
-                            { title: 'Delete', action: () => props.deleteApplication(app.metadata.name) },
-                        ]} />
->>>>>>> 99426ce6
                     </div>
                 ))}
             </div>
