<<<<<<< HEAD
import {Checkbox, DataLoader, FormField, MenuItem, NotificationType} from 'argo-ui';
import * as classNames from 'classnames';
import * as React from 'react';
import {Checkbox as ReactCheckbox, Text} from 'react-form';
import {BehaviorSubject, Observable, Observer, Subscription} from 'rxjs';
import {AppContext} from '../../shared/context';
import {ResourceTreeNode} from './application-resource-tree/application-resource-tree';
=======
import {FormField, NotificationType} from 'argo-ui';
import * as React from 'react';
import {Checkbox, Text} from 'react-form';
import {Observable, Observer, Subscription} from 'rxjs';
>>>>>>> 1d672e7f

import {COLORS, ErrorNotification, Revision} from '../../shared/components';
import {ContextApis} from '../../shared/context';
import * as appModels from '../../shared/models';
import {services} from '../../shared/services';

export interface NodeId {
    kind: string;
    namespace: string;
    name: string;
    group: string;
}

type ActionMenuItem = MenuItem & {disabled?: boolean};

export function nodeKey(node: NodeId) {
    return [node.group, node.kind, node.namespace, node.name].join('/');
}

export function isSameNode(first: NodeId, second: NodeId) {
    return nodeKey(first) === nodeKey(second);
}

export async function deleteApplication(appName: string, apis: ContextApis): Promise<boolean> {
    let confirmed = false;
    await apis.popup.prompt(
        'Delete application',
        api => (
            <div>
                <p>Are you sure you want to delete the application '{appName}'?</p>
                <div className='argo-form-row'>
                    <FormField
                        label={`Please type '${appName}' to confirm the deletion of the resource`}
                        formApi={api}
                        field='applicationName'
                        qeId='name-field-delete-confirmation'
                        component={Text}
                    />
                </div>
                <div className='argo-form-row'>
                    <Checkbox id='cascade-checkbox-delete-confirmation' field='cascadeCheckbox' /> <label htmlFor='cascade-checkbox-delete-confirmation'>Cascade</label>
                </div>
            </div>
        ),
        {
            validate: vals => ({
                applicationName: vals.applicationName !== appName && 'Enter the application name to confirm the deletion'
            }),
            submit: async (vals, _, close) => {
                try {
                    await services.applications.delete(appName, vals.cascadeCheckbox);
                    confirmed = true;
                    close();
                } catch (e) {
                    apis.notifications.show({
                        content: <ErrorNotification title='Unable to delete application' e={e} />,
                        type: NotificationType.Error
                    });
                }
            }
        },
        {name: 'argo-icon-warning', color: 'warning'},
        'yellow',
        {cascadeCheckbox: true}
    );
    return confirmed;
}

export const OperationPhaseIcon = ({app}: {app: appModels.Application}) => {
    const operationState = getAppOperationState(app);
    if (operationState === undefined) {
        return <React.Fragment />;
    }
    let className = '';
    let color = '';
    switch (operationState.phase) {
        case appModels.OperationPhases.Succeeded:
            className = 'fa fa-check-circle';
            color = COLORS.operation.success;
            break;
        case appModels.OperationPhases.Error:
            className = 'fa fa-times-circle';
            color = COLORS.operation.error;
            break;
        case appModels.OperationPhases.Failed:
            className = 'fa fa-times-circle';
            color = COLORS.operation.failed;
            break;
        default:
            className = 'fa fa-circle-notch fa-spin';
            color = COLORS.operation.running;
            break;
    }
    return <i title={getOperationStateTitle(app)} qe-id='utils-operations-status-title' className={className} style={{color}} />;
};

export const ComparisonStatusIcon = ({status, resource, label}: {status: appModels.SyncStatusCode; resource?: {requiresPruning?: boolean}; label?: boolean}) => {
    let className = 'fas fa-question-circle';
    let color = COLORS.sync.unknown;
    let title: string = 'Unknown';

    switch (status) {
        case appModels.SyncStatuses.Synced:
            className = 'fa fa-check-circle';
            color = COLORS.sync.synced;
            title = 'Synced';
            break;
        case appModels.SyncStatuses.OutOfSync:
            const requiresPruning = resource && resource.requiresPruning;
            className = requiresPruning ? 'fa fa-times-circle' : 'fa fa-arrow-alt-circle-up';
            title = 'OutOfSync';
            if (requiresPruning) {
                title = `${title} (requires pruning)`;
            }
            color = COLORS.sync.out_of_sync;
            break;
        case appModels.SyncStatuses.Unknown:
            className = 'fa fa-circle-notch fa-spin';
            break;
    }
    return (
        <React.Fragment>
            <i qe-id='utils-sync-status-title' title={title} className={className} style={{color}} /> {label && title}
        </React.Fragment>
    );
};

export function showDeploy(resource: string, appContext: AppContext) {
    appContext.apis.navigation.goto('.', {deploy: resource});
}

export function renderResourceMenu(
    resource: ResourceTreeNode,
    application: appModels.Application,
    appContext: AppContext,
    appChanged: BehaviorSubject<appModels.Application>,
    getApplicationActionMenu: () => any
): React.ReactNode {
    let menuItems: Observable<ActionMenuItem[]>;
    if (isAppNode(resource) && resource.name === application.metadata.name) {
        menuItems = Observable.from([getApplicationActionMenu()]);
    } else {
        const isRoot = resource.root && nodeKey(resource.root) === nodeKey(resource);
        const items: MenuItem[] = [
            ...((isRoot && [
                {
                    title: 'Sync',
                    action: () => showDeploy(nodeKey(resource), appContext)
                }
            ]) ||
                []),
            {
                title: 'Delete',
                action: async () => {
                    appContext.apis.popup.prompt(
                        'Delete resource',
                        api => (
                            <div>
                                <p>
                                    Are your sure you want to delete {resource.kind} '{resource.name}'?
                                </p>
                                <div className='argo-form-row'>
                                    <FormField
                                        label={`Please type '${resource.name}' to confirm the deletion of the resource`}
                                        formApi={api}
                                        field='resourceName'
                                        component={Text}
                                    />
                                </div>
                                <div className='argo-form-row'>
                                    <ReactCheckbox id='force-delete-checkbox' field='force' /> <label htmlFor='force-delete-checkbox'>Force delete</label>
                                </div>
                            </div>
                        ),
                        {
                            validate: vals => ({
                                resourceName: vals.resourceName !== resource.name && 'Enter the resource name to confirm the deletion'
                            }),
                            submit: async (vals, _, close) => {
                                try {
                                    await services.applications.deleteResource(application.metadata.name, resource, !!vals.force);
                                    appChanged.next(await services.applications.get(application.metadata.name));
                                    close();
                                } catch (e) {
                                    appContext.apis.notifications.show({
                                        content: <ErrorNotification title='Unable to delete resource' e={e} />,
                                        type: NotificationType.Error
                                    });
                                }
                            }
                        },
                        {name: 'argo-icon-warning', color: 'warning'},
                        'yellow'
                    );
                }
            }
        ];
        const resourceActions = services.applications
            .getResourceActions(application.metadata.name, resource)
            .then(actions =>
                items.concat(
                    actions.map(action => ({
                        title: action.name,
                        disabled: !!action.disabled,
                        action: async () => {
                            try {
                                const confirmed = await appContext.apis.popup.confirm(
                                    `Execute '${action.name}' action?`,
                                    `Are you sure you want to execute '${action.name}' action?`
                                );
                                if (confirmed) {
                                    await services.applications.runResourceAction(application.metadata.name, resource, action.name);
                                }
                            } catch (e) {
                                appContext.apis.notifications.show({
                                    content: <ErrorNotification title='Unable to execute resource action' e={e} />,
                                    type: NotificationType.Error
                                });
                            }
                        }
                    }))
                )
            )
            .catch(() => items);
        menuItems = Observable.merge(Observable.from([items]), Observable.fromPromise(resourceActions));
    }
    return (
        <DataLoader load={() => menuItems}>
            {items => (
                <ul>
                    {items.map((item, i) => (
                        <li
                            className={classNames('application-details__action-menu', {disabled: item.disabled})}
                            key={i}
                            onClick={e => {
                                e.stopPropagation();
                                if (!item.disabled) {
                                    item.action();
                                    document.body.click();
                                }
                            }}>
                            {item.iconClassName && <i className={item.iconClassName} />} {item.title}
                        </li>
                    ))}
                </ul>
            )}
        </DataLoader>
    );
}

export function syncStatusMessage(app: appModels.Application) {
    const rev = app.status.sync.revision || app.spec.source.targetRevision || 'HEAD';
    let message = app.spec.source.targetRevision || 'HEAD';
    if (app.status.sync.revision) {
        if (app.spec.source.chart) {
            message += ' (' + app.status.sync.revision + ')';
        } else if (app.status.sync.revision.length >= 7 && !app.status.sync.revision.startsWith(app.spec.source.targetRevision)) {
            message += ' (' + app.status.sync.revision.substr(0, 7) + ')';
        }
    }
    switch (app.status.sync.status) {
        case appModels.SyncStatuses.Synced:
            return (
                <span>
                    To{' '}
                    <Revision repoUrl={app.spec.source.repoURL} revision={rev}>
                        {message}
                    </Revision>{' '}
                </span>
            );
        case appModels.SyncStatuses.OutOfSync:
            return (
                <span>
                    From{' '}
                    <Revision repoUrl={app.spec.source.repoURL} revision={rev}>
                        {message}
                    </Revision>{' '}
                </span>
            );
        default:
            return <span>{message}</span>;
    }
}

export const HealthStatusIcon = ({state}: {state: appModels.HealthStatus}) => {
    let color = COLORS.health.unknown;
    let icon = 'fa-question-circle';

    switch (state.status) {
        case appModels.HealthStatuses.Healthy:
            color = COLORS.health.healthy;
            icon = 'fa-heart';
            break;
        case appModels.HealthStatuses.Suspended:
            color = COLORS.health.suspended;
            icon = 'fa-pause-circle';
            break;
        case appModels.HealthStatuses.Degraded:
            color = COLORS.health.degraded;
            icon = 'fa-heart-broken';
            break;
        case appModels.HealthStatuses.Progressing:
            color = COLORS.health.progressing;
            icon = 'fa fa-circle-notch fa-spin';
            break;
        case appModels.HealthStatuses.Missing:
            color = COLORS.health.missing;
            icon = 'fa-ghost';
            break;
    }
    let title: string = state.status;
    if (state.message) {
        title = `${state.status}: ${state.message};`;
    }
    return <i qe-id='utils-health-status-title' title={title} className={'fa ' + icon} style={{color}} />;
};

export const PodHealthIcon = ({state}: {state: appModels.HealthStatus}) => {
    let icon = 'fa-question-circle';

    switch (state.status) {
        case appModels.HealthStatuses.Healthy:
            icon = 'fa-check';
            break;
        case appModels.HealthStatuses.Suspended:
            icon = 'fa-check';
            break;
        case appModels.HealthStatuses.Degraded:
            icon = 'fa-times';
            break;
        case appModels.HealthStatuses.Progressing:
            icon = 'fa fa-circle-notch fa-spin';
            break;
    }
    let title: string = state.status;
    if (state.message) {
        title = `${state.status}: ${state.message};`;
    }
    return <i qe-id='utils-health-status-title' title={title} className={'fa ' + icon} />;
};

export const PodPhaseIcon = ({state}: {state: appModels.PodPhase}) => {
    let className = '';
    switch (state) {
        case appModels.PodPhase.PodSucceeded:
            className = 'fa fa-check';
            break;
        case appModels.PodPhase.PodRunning:
            className = 'fa fa-circle-notch fa-spin';
            break;
        case appModels.PodPhase.PodPending:
            className = 'fa fa-circle-notch fa-spin';
            break;
        case appModels.PodPhase.PodFailed:
            className = 'fa fa-times';
            break;
        default:
            className = 'fa fa-question-circle';
            break;
    }
    return <i qe-id='utils-pod-phase-icon' className={className} />;
};

export const ResourceResultIcon = ({resource}: {resource: appModels.ResourceResult}) => {
    let color = COLORS.sync_result.unknown;
    let icon = 'fas fa-question-circle';

    if (!resource.hookType && resource.status) {
        switch (resource.status) {
            case appModels.ResultCodes.Synced:
                color = COLORS.sync_result.synced;
                icon = 'fa-heart';
                break;
            case appModels.ResultCodes.Pruned:
                color = COLORS.sync_result.pruned;
                icon = 'fa-heart';
                break;
            case appModels.ResultCodes.SyncFailed:
                color = COLORS.sync_result.failed;
                icon = 'fa-heart-broken';
                break;
            case appModels.ResultCodes.PruneSkipped:
                icon = 'fa-heart';
                break;
        }
        let title: string = resource.message;
        if (resource.message) {
            title = `${resource.status}: ${resource.message}`;
        }
        return <i title={title} className={'fa ' + icon} style={{color}} />;
    }
    if (resource.hookType && resource.hookPhase) {
        let className = '';
        switch (resource.hookPhase) {
            case appModels.OperationPhases.Running:
                color = COLORS.operation.running;
                className = 'fa fa-circle-notch fa-spin';
                break;
            case appModels.OperationPhases.Failed:
                color = COLORS.operation.failed;
                className = 'fa fa-heart-broken';
                break;
            case appModels.OperationPhases.Error:
                color = COLORS.operation.error;
                className = 'fa fa-heart-broken';
                break;
            case appModels.OperationPhases.Succeeded:
                color = COLORS.operation.success;
                className = 'fa fa-heart';
                break;
            case appModels.OperationPhases.Terminating:
                color = COLORS.operation.terminating;
                className = 'fa fa-circle-notch fa-spin';
                break;
        }
        let title: string = resource.message;
        if (resource.message) {
            title = `${resource.hookPhase}: ${resource.message};`;
        }
        return <i title={title} className={className} style={{color}} />;
    }
    return null;
};

export const getAppOperationState = (app: appModels.Application): appModels.OperationState => {
    if (app.metadata.deletionTimestamp) {
        return {
            phase: appModels.OperationPhases.Running,
            startedAt: app.metadata.deletionTimestamp
        } as appModels.OperationState;
    } else if (app.operation) {
        return {
            phase: appModels.OperationPhases.Running,
            message: (app.status && app.status.operationState && app.status.operationState.message) || 'waiting to start',
            startedAt: new Date().toISOString(),
            operation: {
                sync: {}
            }
        } as appModels.OperationState;
    } else {
        return app.status.operationState;
    }
};

export function getOperationType(application: appModels.Application) {
    if (application.metadata.deletionTimestamp) {
        return 'Delete';
    }
    const operation = application.operation || (application.status.operationState && application.status.operationState.operation);
    if (operation && operation.sync) {
        return 'Sync';
    }
    return 'Unknown';
}

const getOperationStateTitle = (app: appModels.Application) => {
    const appOperationState = getAppOperationState(app);
    const operationType = getOperationType(app);
    switch (operationType) {
        case 'Delete':
            return 'Deleting';
        case 'Sync':
            switch (appOperationState.phase) {
                case 'Running':
                    return 'Syncing';
                case 'Error':
                    return 'Sync error';
                case 'Failed':
                    return 'Sync failed';
                case 'Succeeded':
                    return 'Sync OK';
                case 'Terminating':
                    return 'Terminated';
            }
    }
    return 'Unknown';
};

export const OperationState = ({app, quiet}: {app: appModels.Application; quiet?: boolean}) => {
    const appOperationState = getAppOperationState(app);
    if (appOperationState === undefined) {
        return <React.Fragment />;
    }
    if (quiet && [appModels.OperationPhases.Running, appModels.OperationPhases.Failed, appModels.OperationPhases.Error].indexOf(appOperationState.phase) === -1) {
        return <React.Fragment />;
    }

    return (
        <React.Fragment>
            <OperationPhaseIcon app={app} /> {getOperationStateTitle(app)}
        </React.Fragment>
    );
};

export function getPodStateReason(pod: appModels.State): {message: string; reason: string} {
    let reason = pod.status.phase;
    let message = '';
    if (pod.status.reason) {
        reason = pod.status.reason;
    }

    let initializing = false;
    for (const container of (pod.status.initContainerStatuses || []).slice().reverse()) {
        if (container.state.terminated && container.state.terminated.exitCode === 0) {
            continue;
        }

        if (container.state.terminated) {
            if (container.state.terminated.reason) {
                reason = `Init:ExitCode:${container.state.terminated.exitCode}`;
            } else {
                reason = `Init:${container.state.terminated.reason}`;
                message = container.state.terminated.message;
            }
        } else if (container.state.waiting && container.state.waiting.reason && container.state.waiting.reason !== 'PodInitializing') {
            reason = `Init:${container.state.waiting.reason}`;
            message = `Init:${container.state.waiting.message}`;
        } else {
            reason = `Init: ${(pod.spec.initContainers || []).length})`;
        }
        initializing = true;
        break;
    }

    if (!initializing) {
        let hasRunning = false;
        for (const container of pod.status.containerStatuses || []) {
            if (container.state.waiting && container.state.waiting.reason) {
                reason = container.state.waiting.reason;
                message = container.state.waiting.message;
            } else if (container.state.terminated && container.state.terminated.reason) {
                reason = container.state.terminated.reason;
                message = container.state.terminated.message;
            } else if (container.state.terminated && container.state.terminated.reason) {
                if (container.state.terminated.signal !== 0) {
                    reason = `Signal:${container.state.terminated.signal}`;
                    message = '';
                } else {
                    reason = `ExitCode:${container.state.terminated.exitCode}`;
                    message = '';
                }
            } else if (container.ready && container.state.running) {
                hasRunning = true;
            }
        }

        // change pod status back to 'Running' if there is at least one container still reporting as 'Running' status
        if (reason === 'Completed' && hasRunning) {
            reason = 'Running';
            message = '';
        }
    }

    if ((pod as any).metadata.deletionTimestamp && pod.status.reason === 'NodeLost') {
        reason = 'Unknown';
        message = '';
    } else if ((pod as any).metadata.deletionTimestamp) {
        reason = 'Terminating';
        message = '';
    }

    return {reason, message};
}

export function getConditionCategory(condition: appModels.ApplicationCondition): 'error' | 'warning' | 'info' {
    if (condition.type.endsWith('Error')) {
        return 'error';
    } else if (condition.type.endsWith('Warning')) {
        return 'warning';
    } else {
        return 'info';
    }
}

export function isAppNode(node: appModels.ResourceNode) {
    return node.kind === 'Application' && node.group === 'argoproj.io';
}

export function getAppOverridesCount(app: appModels.Application) {
    if (app.spec.source.ksonnet && app.spec.source.ksonnet.parameters) {
        return app.spec.source.ksonnet.parameters.length;
    }
    if (app.spec.source.kustomize && app.spec.source.kustomize.images) {
        return app.spec.source.kustomize.images.length;
    }
    if (app.spec.source.helm && app.spec.source.helm.parameters) {
        return app.spec.source.helm.parameters.length;
    }
    return 0;
}

export function isAppRefreshing(app: appModels.Application) {
    return !!(app.metadata.annotations && app.metadata.annotations[appModels.AnnotationRefreshKey]);
}

export function setAppRefreshing(app: appModels.Application) {
    if (!app.metadata.annotations) {
        app.metadata.annotations = {};
    }
    if (!app.metadata.annotations[appModels.AnnotationRefreshKey]) {
        app.metadata.annotations[appModels.AnnotationRefreshKey] = 'refreshing';
    }
}

export function refreshLinkAttrs(app: appModels.Application) {
    return {disabled: isAppRefreshing(app)};
}

export const SyncWindowStatusIcon = ({state, window}: {state: appModels.SyncWindowsState; window: appModels.SyncWindow}) => {
    let className = '';
    let color = '';
    let current = '';

    if (state.windows === undefined) {
        current = 'Inactive';
    } else {
        for (const w of state.windows) {
            if (w.kind === window.kind && w.schedule === window.schedule && w.duration === window.duration) {
                current = 'Active';
                break;
            } else {
                current = 'Inactive';
            }
        }
    }

    switch (current + ':' + window.kind) {
        case 'Active:deny':
        case 'Inactive:allow':
            className = 'fa fa-stop-circle';
            if (window.manualSync) {
                color = COLORS.sync_window.manual;
            } else {
                color = COLORS.sync_window.deny;
            }
            break;
        case 'Active:allow':
        case 'Inactive:deny':
            className = 'fa fa-check-circle';
            color = COLORS.sync_window.allow;
            break;
        default:
            className = 'fas fa-question-circle';
            color = COLORS.sync_window.unknown;
            current = 'Unknown';
            break;
    }

    return (
        <React.Fragment>
            <i title={current} className={className} style={{color}} /> {current}
        </React.Fragment>
    );
};

export const ApplicationSyncWindowStatusIcon = ({project, state}: {project: string; state: appModels.ApplicationSyncWindowState}) => {
    let className = '';
    let color = '';
    let deny = false;
    let allow = false;
    let inactiveAllow = false;
    if (state.assignedWindows !== undefined && state.assignedWindows.length > 0) {
        if (state.activeWindows !== undefined && state.activeWindows.length > 0) {
            for (const w of state.activeWindows) {
                if (w.kind === 'deny') {
                    deny = true;
                } else if (w.kind === 'allow') {
                    allow = true;
                }
            }
        }
        for (const a of state.assignedWindows) {
            if (a.kind === 'allow') {
                inactiveAllow = true;
            }
        }
    } else {
        allow = true;
    }

    if (deny || (!deny && !allow && inactiveAllow)) {
        className = 'fa fa-stop-circle';
        if (state.canSync) {
            color = COLORS.sync_window.manual;
        } else {
            color = COLORS.sync_window.deny;
        }
    } else {
        className = 'fa fa-check-circle';
        color = COLORS.sync_window.allow;
    }

    return (
        <a href={`/settings/projects/${project}?tab=windows`} style={{color}}>
            <i className={className} style={{color}} /> SyncWindow
        </a>
    );
};

/**
 * Automatically stops and restarts the given observable when page visibility changes.
 */
export function handlePageVisibility<T>(src: () => Observable<T>): Observable<T> {
    return new Observable<T>((observer: Observer<T>) => {
        let subscription: Subscription;
        const ensureUnsubscribed = () => {
            if (subscription) {
                subscription.unsubscribe();
                subscription = null;
            }
        };
        const start = () => {
            ensureUnsubscribed();
            subscription = src().subscribe((item: T) => observer.next(item), err => observer.error(err), () => observer.complete());
        };

        if (!document.hidden) {
            start();
        }

        const visibilityChangeSubscription = Observable.fromEvent(document, 'visibilitychange')
            // wait until user stop clicking back and forth to avoid restarting observable too often
            .debounceTime(500)
            .subscribe(() => {
                if (document.hidden && subscription) {
                    ensureUnsubscribed();
                } else if (!document.hidden && !subscription) {
                    start();
                }
            });

        return () => {
            visibilityChangeSubscription.unsubscribe();
            ensureUnsubscribed();
        };
    });
}

export function parseApiVersion(apiVersion: string): {group: string; version: string} {
    const parts = apiVersion.split('/');
    if (parts.length > 1) {
        return {group: parts[0], version: parts[1]};
    }
    return {version: parts[0], group: ''};
}<|MERGE_RESOLUTION|>--- conflicted
+++ resolved
@@ -1,17 +1,10 @@
-<<<<<<< HEAD
-import {Checkbox, DataLoader, FormField, MenuItem, NotificationType} from 'argo-ui';
+import {DataLoader, FormField, MenuItem, NotificationType} from 'argo-ui';
 import * as classNames from 'classnames';
 import * as React from 'react';
-import {Checkbox as ReactCheckbox, Text} from 'react-form';
+import {Checkbox, Text} from 'react-form';
 import {BehaviorSubject, Observable, Observer, Subscription} from 'rxjs';
 import {AppContext} from '../../shared/context';
 import {ResourceTreeNode} from './application-resource-tree/application-resource-tree';
-=======
-import {FormField, NotificationType} from 'argo-ui';
-import * as React from 'react';
-import {Checkbox, Text} from 'react-form';
-import {Observable, Observer, Subscription} from 'rxjs';
->>>>>>> 1d672e7f
 
 import {COLORS, ErrorNotification, Revision} from '../../shared/components';
 import {ContextApis} from '../../shared/context';
@@ -182,7 +175,7 @@
                                     />
                                 </div>
                                 <div className='argo-form-row'>
-                                    <ReactCheckbox id='force-delete-checkbox' field='force' /> <label htmlFor='force-delete-checkbox'>Force delete</label>
+                                    <Checkbox id='force-delete-checkbox' field='force' /> <label htmlFor='force-delete-checkbox'>Force delete</label>
                                 </div>
                             </div>
                         ),
