@import 'node_modules/argo-ui/src/styles/config';
@import 'node_modules/argo-ui/src/styles/theme';
<<<<<<< HEAD

=======
>>>>>>> e492e146

.application-node-info {
    &__manifest {
        overflow-x: auto;

        .tabs__content {
            background-color: white;
            @include themify($themes){
<<<<<<< HEAD
                background-color: themed('background-2');
                ;
=======
                background-color: themed('background-1');
>>>>>>> e492e146
            }
        }

        &--raw {
            font-family: 'Bitstream Vera Sans Mono', 'DejaVu Sans Mono', Monaco, Courier, monospace;
            white-space: pre;
            font-size: 12px;
            color: gray;
            padding: 0 0 0 12px;
            line-height: 2em;
        }
    }

    &__labels {
        line-height: 28px;
    }

    &__label {
        background-color: $argo-color-gray-5;
        color: white;
        border-radius: 5px;
        padding: 4px;
        display: inline-block;
        margin-right: 2px;
        line-height: 14px;
    }

    &__checkboxes {
        text-align: right;
        label {
            padding-right: 2em;
            color: $argo-color-gray-8;
            @include themify($themes){
                color: themed('text-2');
            }
        }
    }
    &__err_msg {
        padding-right: 2em;
        color: $argo-failed-color;
    }
    &__container {
        display: flex;
        align-items: center;
        flex-direction: row;
        line-height: 1.8;
        border-bottom: 1px solid rgba(222, 230, 235, 0.7);

        &--name {
            width: 15%;
        }
        &--highlight {
            font-style: italic;
        }

        &--hint {
            text-decoration: underline;
            text-decoration-style: dashed;
            cursor: pointer;
            &:hover {
                text-decoration: none;
            }
        }
        &:last-child {
            border-bottom: none;
        }
    }
}<|MERGE_RESOLUTION|>--- conflicted
+++ resolved
@@ -1,9 +1,5 @@
 @import 'node_modules/argo-ui/src/styles/config';
 @import 'node_modules/argo-ui/src/styles/theme';
-<<<<<<< HEAD
-
-=======
->>>>>>> e492e146
 
 .application-node-info {
     &__manifest {
@@ -12,12 +8,7 @@
         .tabs__content {
             background-color: white;
             @include themify($themes){
-<<<<<<< HEAD
                 background-color: themed('background-2');
-                ;
-=======
-                background-color: themed('background-1');
->>>>>>> e492e146
             }
         }
 
