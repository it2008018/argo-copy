import {Checkbox as ArgoCheckbox, DropDownMenu, NotificationType, SlidingPanel, TopBarFilter} from 'argo-ui';
import * as classNames from 'classnames';
import * as PropTypes from 'prop-types';
import * as React from 'react';
import {RouteComponentProps} from 'react-router';
import {BehaviorSubject, Observable} from 'rxjs';

import {DataLoader, EmptyState, ErrorNotification, ObservableQuery, Page, Paginate, Revision, Timestamp} from '../../../shared/components';
import {AppContext, ContextApis} from '../../../shared/context';
import * as appModels from '../../../shared/models';
import {AppDetailsPreferences, AppsDetailsViewType, services} from '../../../shared/services';

import {ApplicationConditions} from '../application-conditions/application-conditions';
import {ApplicationDeploymentHistory} from '../application-deployment-history/application-deployment-history';
import {ApplicationOperationState} from '../application-operation-state/application-operation-state';
import {PodView} from '../application-pod-view/pod-view';
import {ApplicationResourceTree, ResourceTreeNode} from '../application-resource-tree/application-resource-tree';
import {ApplicationStatusPanel} from '../application-status-panel/application-status-panel';
import {ApplicationSyncPanel} from '../application-sync-panel/application-sync-panel';
import {ResourceDetails} from '../resource-details/resource-details';
import * as AppUtils from '../utils';
import {ApplicationResourceList} from './application-resource-list';

require('./application-details.scss');

interface ApplicationDetailsState {
    page: number;
    revision?: string;
}

export const NodeInfo = (node?: string): {key: string; container: number} => {
    const nodeContainer = {key: '', container: 0};
    if (node) {
        const parts = node.split('/');
        nodeContainer.key = parts.slice(0, 4).join('/');
        nodeContainer.container = parseInt(parts[4] || '0', 10);
    }
    return nodeContainer;
};

export const SelectNode = (fullName: string, containerIndex = 0, tab: string = null, appContext: ContextApis) => {
    const node = fullName ? `${fullName}/${containerIndex}` : null;
    appContext.navigation.goto('.', {node, tab});
};

export class ApplicationDetails extends React.Component<RouteComponentProps<{name: string}>, ApplicationDetailsState> {
    public static contextTypes = {
        apis: PropTypes.object
    };

    private appChanged = new BehaviorSubject<appModels.Application>(null);

    constructor(props: RouteComponentProps<{name: string}>) {
        super(props);
        this.state = {page: 0};
    }

    private get showOperationState() {
        return new URLSearchParams(this.props.history.location.search).get('operation') === 'true';
    }

    private get showConditions() {
        return new URLSearchParams(this.props.history.location.search).get('conditions') === 'true';
    }

    private get selectedRollbackDeploymentIndex() {
        return parseInt(new URLSearchParams(this.props.history.location.search).get('rollback'), 10);
    }

    private get page(): number {
        return parseInt(new URLSearchParams(this.props.history.location.search).get('page'), 10) || 0;
    }

    private get untilTimes(): string[] {
        return (new URLSearchParams(this.props.history.location.search).get('untilTimes') || '').split(',') || [];
    }

    private get selectedNodeInfo() {
        return NodeInfo(new URLSearchParams(this.props.history.location.search).get('node'));
    }

    private get selectedNodeKey() {
        const nodeContainer = this.selectedNodeInfo;
        return nodeContainer.key;
    }

    public render() {
        return (
            <ObservableQuery>
                {q => (
                    <DataLoader
                        errorRenderer={error => <Page title='Application Details'>{error}</Page>}
                        loadingRenderer={() => <Page title='Application Details'>Loading...</Page>}
                        input={this.props.match.params.name}
                        load={name =>
                            Observable.combineLatest(this.loadAppInfo(name), services.viewPreferences.getPreferences(), q).map(items => {
                                const pref = items[1].appDetails;
                                const params = items[2];
                                if (params.get('resource') != null) {
                                    pref.resourceFilter = params
                                        .get('resource')
                                        .split(',')
                                        .filter(item => !!item);
                                }
                                if (params.get('view') != null) {
                                    pref.view = params.get('view') as AppsDetailsViewType;
                                }
                                if (params.get('orphaned') != null) {
                                    pref.orphanedResources = params.get('orphaned') === 'true';
                                }
                                return {...items[0], pref};
                            })
                        }>
                        {({application, tree, pref}: {application: appModels.Application; tree: appModels.ApplicationTree; pref: AppDetailsPreferences}) => {
                            tree.nodes = tree.nodes || [];
                            const kindsSet = new Set<string>(tree.nodes.map(item => item.kind));
                            const treeFilter = this.getTreeFilter(pref.resourceFilter);
                            treeFilter.kind.forEach(kind => {
                                kindsSet.add(kind);
                            });
                            const kinds = Array.from(kindsSet);
                            const noKindsFilter = pref.resourceFilter.filter(item => item.indexOf('kind:') !== 0);
                            const refreshing = application.metadata.annotations && application.metadata.annotations[appModels.AnnotationRefreshKey];

                            const filter: TopBarFilter<string> = {
                                items: [
                                    {content: () => <span>Sync</span>},
                                    {value: 'sync:Synced', label: 'Synced'},
                                    // Unhealthy includes 'Unknown' and 'OutOfSync'
                                    {value: 'sync:OutOfSync', label: 'OutOfSync'},
                                    {content: () => <span>Health</span>},
                                    {value: 'health:Healthy', label: 'Healthy'},
                                    {value: 'health:Progressing', label: 'Progressing'},
                                    {value: 'health:Degraded', label: 'Degraded'},
                                    {value: 'health:Missing', label: 'Missing'},
                                    {value: 'health:Unknown', label: 'Unknown'},
                                    {
                                        content: setSelection => (
                                            <div>
                                                Kinds <a onClick={() => setSelection(noKindsFilter.concat(kinds.map(kind => `kind:${kind}`)))}>all</a> /{' '}
                                                <a onClick={() => setSelection(noKindsFilter)}>none</a>
                                            </div>
                                        )
                                    },
                                    ...kinds.sort().map(kind => ({value: `kind:${kind}`, label: kind}))
                                ],
                                selectedValues: pref.resourceFilter,
                                selectionChanged: items => {
                                    this.appContext.apis.navigation.goto('.', {resource: `${items.join(',')}`});
                                    services.viewPreferences.updatePreferences({appDetails: {...pref, resourceFilter: items}});
                                }
                            };

                            const appNodesByName = this.groupAppNodesByKey(application, tree);
                            const selectedItem = (this.selectedNodeKey && appNodesByName.get(this.selectedNodeKey)) || null;
                            const isAppSelected = selectedItem === application;
                            const selectedNode = !isAppSelected && (selectedItem as appModels.ResourceNode);
                            const operationState = application.status.operationState;
                            const conditions = application.status.conditions || [];
                            const syncResourceKey = new URLSearchParams(this.props.history.location.search).get('deploy');
                            const filteredRes = application.status.resources.filter(res => {
                                const resNode: ResourceTreeNode = {...res, root: null, info: null, parentRefs: [], resourceVersion: '', uid: ''};
                                resNode.root = resNode;
                                return this.filterTreeNode(resNode, treeFilter);
                            });
                            return (
                                <div className='application-details'>
                                    <Page
                                        title='Application Details'
                                        toolbar={{
                                            filter,
                                            breadcrumbs: [{title: 'Applications', path: '/applications'}, {title: this.props.match.params.name}],
                                            actionMenu: {items: this.getApplicationActionMenu(application)},
                                            tools: (
                                                <React.Fragment key='app-list-tools'>
                                                    <div className='application-details__view-type'>
                                                        <i
                                                            className={classNames('fa fa-sitemap', {selected: pref.view === 'tree'})}
                                                            title='Tree'
                                                            onClick={() => {
                                                                this.appContext.apis.navigation.goto('.', {view: 'tree'});
                                                                services.viewPreferences.updatePreferences({appDetails: {...pref, view: 'tree'}});
                                                            }}
                                                        />
                                                        <i
                                                            className={classNames('fa fa-th', {selected: pref.view === 'pods'})}
                                                            title='Pods'
                                                            onClick={() => {
                                                                this.appContext.apis.navigation.goto('.', {view: 'pods'});
                                                                services.viewPreferences.updatePreferences({appDetails: {...pref, view: 'pods'}});
                                                            }}
                                                        />
                                                        <i
                                                            className={classNames('fa fa-network-wired', {selected: pref.view === 'network'})}
                                                            title='Network'
                                                            onClick={() => {
                                                                this.appContext.apis.navigation.goto('.', {view: 'network'});
                                                                services.viewPreferences.updatePreferences({appDetails: {...pref, view: 'network'}});
                                                            }}
                                                        />
                                                        <i
                                                            className={classNames('fa fa-th-list', {selected: pref.view === 'list'})}
                                                            title='List'
                                                            onClick={() => {
                                                                this.appContext.apis.navigation.goto('.', {view: 'list'});
                                                                services.viewPreferences.updatePreferences({appDetails: {...pref, view: 'list'}});
                                                            }}
                                                        />
                                                    </div>
                                                </React.Fragment>
                                            )
                                        }}>
                                        <div className='application-details__status-panel'>
                                            <ApplicationStatusPanel
                                                application={application}
                                                showOperation={() => this.setOperationStatusVisible(true)}
                                                showConditions={() => this.setConditionsStatusVisible(true)}
                                                showMetadataInfo={revision => this.setState({...this.state, revision})}
                                            />
                                        </div>
                                        <div className='application-details__tree'>
                                            {refreshing && <p className='application-details__refreshing-label'>Refreshing</p>}
                                            {(tree.orphanedNodes || []).length > 0 && (
                                                <div className='application-details__orphaned-filter'>
                                                    <ArgoCheckbox
                                                        checked={!!pref.orphanedResources}
                                                        id='orphanedFilter'
                                                        onChange={val => {
                                                            this.appContext.apis.navigation.goto('.', {orphaned: val});
                                                            services.viewPreferences.updatePreferences({appDetails: {...pref, orphanedResources: val}});
                                                        }}
                                                    />{' '}
                                                    <label htmlFor='orphanedFilter'>SHOW ORPHANED</label>
                                                </div>
                                            )}
                                            {((pref.view === 'tree' || pref.view === 'network') && (
                                                <ApplicationResourceTree
                                                    nodeFilter={node => this.filterTreeNode(node, treeFilter)}
                                                    selectedNodeFullName={this.selectedNodeKey}
                                                    onNodeClick={fullName => this.selectNode(fullName)}
                                                    nodeMenu={node =>
                                                        AppUtils.renderResourceMenu(node, application, tree, this.appContext, this.appChanged, () =>
                                                            this.getApplicationActionMenu(application)
                                                        )
                                                    }
                                                    tree={tree}
                                                    app={application}
                                                    showOrphanedResources={pref.orphanedResources}
                                                    useNetworkingHierarchy={pref.view === 'network'}
                                                    onClearFilter={() => {
                                                        this.appContext.apis.navigation.goto('.', {resource: ''});
                                                        services.viewPreferences.updatePreferences({appDetails: {...pref, resourceFilter: []}});
                                                    }}
                                                />
                                            )) ||
                                                (pref.view === 'pods' && (
                                                    <PodView
                                                        tree={tree}
                                                        app={application}
                                                        onItemClick={fullName => this.selectNode(fullName)}
                                                        nodeMenu={node =>
                                                            AppUtils.renderResourceMenu(node, application, tree, this.appContext, this.appChanged, () =>
                                                                this.getApplicationActionMenu(application)
                                                            )
                                                        }
                                                    />
                                                )) || (
                                                    <div>
                                                        {(filteredRes.length > 0 && (
                                                            <Paginate
                                                                page={this.state.page}
                                                                data={filteredRes}
                                                                onPageChange={page => this.setState({page})}
                                                                preferencesKey='application-details'>
                                                                {data => (
                                                                    <ApplicationResourceList
                                                                        onNodeClick={fullName => this.selectNode(fullName)}
                                                                        resources={data}
                                                                        nodeMenu={node =>
                                                                            AppUtils.renderResourceMenu(
                                                                                {...node, root: node},
                                                                                application,
                                                                                tree,
                                                                                this.appContext,
                                                                                this.appChanged,
                                                                                () => this.getApplicationActionMenu(application)
                                                                            )
                                                                        }
                                                                    />
                                                                )}
                                                            </Paginate>
                                                        )) || (
                                                            <EmptyState icon='fa fa-search'>
                                                                <h4>No resources found</h4>
                                                                <h5>Try to change filter criteria</h5>
                                                            </EmptyState>
                                                        )}
                                                    </div>
                                                )}
                                        </div>
                                        <SlidingPanel isShown={selectedNode != null || isAppSelected} onClose={() => this.selectNode('')}>
                                            <ResourceDetails
                                                tree={tree}
                                                application={application}
                                                isAppSelected={isAppSelected}
                                                updateApp={app => this.updateApp(app)}
                                                selectedNode={selectedNode}
                                            />
                                        </SlidingPanel>
                                        <ApplicationSyncPanel
                                            application={application}
                                            hide={() => AppUtils.showDeploy(null, this.appContext)}
                                            selectedResource={syncResourceKey}
                                        />
                                        <SlidingPanel isShown={this.selectedRollbackDeploymentIndex > -1} onClose={() => this.setRollbackPanelVisible(-1)}>
                                            {this.selectedRollbackDeploymentIndex > -1 && (
                                                <ApplicationDeploymentHistory
                                                    app={application}
                                                    selectedRollbackDeploymentIndex={this.selectedRollbackDeploymentIndex}
                                                    rollbackApp={info => this.rollbackApplication(info, application)}
                                                    selectDeployment={i => this.setRollbackPanelVisible(i)}
                                                />
                                            )}
                                        </SlidingPanel>
                                        <SlidingPanel isShown={this.showOperationState && !!operationState} onClose={() => this.setOperationStatusVisible(false)}>
                                            {operationState && <ApplicationOperationState application={application} operationState={operationState} />}
                                        </SlidingPanel>
                                        <SlidingPanel isShown={this.showConditions && !!conditions} onClose={() => this.setConditionsStatusVisible(false)}>
                                            {conditions && <ApplicationConditions conditions={conditions} />}
                                        </SlidingPanel>
                                        <SlidingPanel isShown={!!this.state.revision} isMiddle={true} onClose={() => this.setState({revision: null})}>
                                            {this.state.revision && (
                                                <DataLoader load={() => services.applications.revisionMetadata(application.metadata.name, this.state.revision)}>
                                                    {metadata => (
                                                        <div className='white-box' style={{marginTop: '1.5em'}}>
                                                            <div className='white-box__details'>
                                                                <div className='row white-box__details-row'>
                                                                    <div className='columns small-3'>SHA:</div>
                                                                    <div className='columns small-9'>
                                                                        <Revision repoUrl={application.spec.source.repoURL} revision={this.state.revision} />
                                                                    </div>
                                                                </div>
                                                            </div>
                                                            <div className='white-box__details'>
                                                                <div className='row white-box__details-row'>
                                                                    <div className='columns small-3'>Date:</div>
                                                                    <div className='columns small-9'>
                                                                        <Timestamp date={metadata.date} />
                                                                    </div>
                                                                </div>
                                                            </div>
                                                            <div className='white-box__details'>
                                                                <div className='row white-box__details-row'>
                                                                    <div className='columns small-3'>Tags:</div>
                                                                    <div className='columns small-9'>
                                                                        {((metadata.tags || []).length > 0 && metadata.tags.join(', ')) || 'No tags'}
                                                                    </div>
                                                                </div>
                                                            </div>
                                                            <div className='white-box__details'>
                                                                <div className='row white-box__details-row'>
                                                                    <div className='columns small-3'>Author:</div>
                                                                    <div className='columns small-9'>{metadata.author}</div>
                                                                </div>
                                                            </div>
                                                            <div className='white-box__details'>
                                                                <div className='row white-box__details-row'>
                                                                    <div className='columns small-3'>Message:</div>
                                                                    <div className='columns small-9' style={{display: 'flex', alignItems: 'center'}}>
                                                                        <div className='application-details__commit-message'>{metadata.message}</div>
                                                                    </div>
                                                                </div>
                                                            </div>
                                                        </div>
                                                    )}
                                                </DataLoader>
                                            )}
                                        </SlidingPanel>
                                    </Page>
                                </div>
                            );
                        }}
                    </DataLoader>
                )}
            </ObservableQuery>
        );
    }

    private getApplicationActionMenu(app: appModels.Application) {
        const refreshing = app.metadata.annotations && app.metadata.annotations[appModels.AnnotationRefreshKey];
        const fullName = AppUtils.nodeKey({group: 'argoproj.io', kind: app.kind, name: app.metadata.name, namespace: app.metadata.namespace});
        return [
            {
                iconClassName: 'fa fa-info-circle',
                title: <span className='show-for-large'>App Details</span>,
                action: () => this.selectNode(fullName)
            },
            {
                iconClassName: 'fa fa-file-medical',
                title: <span className='show-for-large'>App Diff</span>,
                action: () => this.selectNode(fullName, 0, 'diff'),
                disabled: app.status.sync.status === appModels.SyncStatuses.Synced
            },
            {
                iconClassName: 'fa fa-sync',
                title: <span className='show-for-large'>Sync</span>,
                action: () => AppUtils.showDeploy('all', this.appContext)
            },
            {
                iconClassName: 'fa fa-info-circle',
                title: <span className='show-for-large'>Sync Status</span>,
                action: () => this.setOperationStatusVisible(true),
                disabled: !app.status.operationState
            },
            {
                iconClassName: 'fa fa-history',
                title: <span className='show-for-large'>History and rollback</span>,
                action: () => this.setRollbackPanelVisible(0),
                disabled: !app.status.operationState
            },
            {
                iconClassName: 'fa fa-times-circle',
                title: <span className='show-for-large'>Delete</span>,
                action: () => this.deleteApplication()
            },
            {
                iconClassName: classNames('fa fa-redo', {'status-icon--spin': !!refreshing}),
                title: (
                    <React.Fragment>
                        <span className='show-for-large'>Refresh</span>{' '}
                        <DropDownMenu
                            items={[
                                {
                                    title: 'Hard Refresh',
                                    action: () => !refreshing && services.applications.get(app.metadata.name, 'hard')
                                }
                            ]}
                            anchor={() => <i className='fa fa-caret-down' />}
                        />
                    </React.Fragment>
                ),
                disabled: !!refreshing,
                action: () => {
                    if (!refreshing) {
                        services.applications.get(app.metadata.name, 'normal');
                        AppUtils.setAppRefreshing(app);
                        this.appChanged.next(app);
                    }
                }
            }
        ];
    }

    private filterTreeNode(node: ResourceTreeNode, filter: {kind: string[]; health: string[]; sync: string[]}): boolean {
        const syncStatuses = filter.sync.map(item => (item === 'OutOfSync' ? ['OutOfSync', 'Unknown'] : [item])).reduce((first, second) => first.concat(second), []);

        return (
            (filter.kind.length === 0 || filter.kind.indexOf(node.kind) > -1) &&
            (syncStatuses.length === 0 || node.root.hook || (node.root.status && syncStatuses.indexOf(node.root.status) > -1)) &&
            (filter.health.length === 0 || node.root.hook || (node.root.health && filter.health.indexOf(node.root.health.status) > -1))
        );
    }

    private loadAppInfo(name: string): Observable<{application: appModels.Application; tree: appModels.ApplicationTree}> {
        return Observable.fromPromise(services.applications.get(name))
            .flatMap(app => {
                const fallbackTree = {
                    nodes: app.status.resources.map(res => ({...res, parentRefs: [], info: [], resourceVersion: '', uid: ''})),
                    orphanedNodes: [],
                    hosts: []
                } as appModels.ApplicationTree;
                return Observable.combineLatest(
                    Observable.merge(
                        Observable.from([app]),
                        this.appChanged.filter(item => !!item),
                        AppUtils.handlePageVisibility(() =>
                            services.applications
                                .watch({name})
                                .map(watchEvent => {
                                    if (watchEvent.type === 'DELETED') {
                                        this.onAppDeleted();
                                    }
                                    return watchEvent.application;
                                })
                                .repeat()
                                .retryWhen(errors => errors.delay(500))
                        )
                    ),
                    Observable.merge(
                        Observable.from([fallbackTree]),
                        services.applications.resourceTree(name).catch(() => fallbackTree),
                        AppUtils.handlePageVisibility(() =>
                            services.applications
                                .watchResourceTree(name)
                                .repeat()
                                .retryWhen(errors => errors.delay(500))
                        )
                    )
                );
            })
            .filter(([application, tree]) => !!application && !!tree)
            .map(([application, tree]) => ({application, tree}));
    }

    private onAppDeleted() {
        this.appContext.apis.notifications.show({type: NotificationType.Success, content: `Application '${this.props.match.params.name}' was deleted`});
        this.appContext.apis.navigation.goto('/applications');
    }

    private async updateApp(app: appModels.Application) {
        const latestApp = await services.applications.get(app.metadata.name);
        latestApp.metadata.labels = app.metadata.labels;
        latestApp.metadata.annotations = app.metadata.annotations;
        latestApp.spec = app.spec;
        const updatedApp = await services.applications.update(latestApp);
        this.appChanged.next(updatedApp);
    }

    private groupAppNodesByKey(application: appModels.Application, tree: appModels.ApplicationTree) {
        const nodeByKey = new Map<string, appModels.ResourceDiff | appModels.ResourceNode | appModels.Application>();
        tree.nodes.concat(tree.orphanedNodes || []).forEach(node => nodeByKey.set(AppUtils.nodeKey(node), node));
        nodeByKey.set(AppUtils.nodeKey({group: 'argoproj.io', kind: application.kind, name: application.metadata.name, namespace: application.metadata.namespace}), application);
        return nodeByKey;
    }

    private getTreeFilter(filter: string[]): {kind: string[]; health: string[]; sync: string[]} {
        const kind = new Array<string>();
        const health = new Array<string>();
        const sync = new Array<string>();
        for (const item of filter) {
            const [type, val] = item.split(':');
            switch (type) {
                case 'kind':
                    kind.push(val);
                    break;
                case 'health':
                    health.push(val);
                    break;
                case 'sync':
                    sync.push(val);
                    break;
            }
        }
        return {kind, health, sync};
    }

    private setOperationStatusVisible(isVisible: boolean) {
        this.appContext.apis.navigation.goto('.', {operation: isVisible});
    }

    private setConditionsStatusVisible(isVisible: boolean) {
        this.appContext.apis.navigation.goto('.', {conditions: isVisible});
    }

    private setRollbackPanelVisible(selectedDeploymentIndex = 0) {
        this.appContext.apis.navigation.goto('.', {rollback: selectedDeploymentIndex});
    }

    private selectNode(fullName: string, containerIndex = 0, tab: string = null) {
        SelectNode(fullName, containerIndex, tab, this.appContext.apis);
    }

    private async rollbackApplication(revisionHistory: appModels.RevisionHistory, application: appModels.Application) {
        try {
            const needDisableRollback = application.spec.syncPolicy && application.spec.syncPolicy.automated;
            let confirmationMessage = `Are you sure you want to rollback application '${this.props.match.params.name}'?`;
            if (needDisableRollback) {
                confirmationMessage = `Auto-Sync needs to be disabled in order for rollback to occur.
Are you sure you want to disable auto-sync and rollback application '${this.props.match.params.name}'?`;
            }

            const confirmed = await this.appContext.apis.popup.confirm('Rollback application', confirmationMessage);
            if (confirmed) {
                if (needDisableRollback) {
                    const update = JSON.parse(JSON.stringify(application)) as appModels.Application;
                    update.spec.syncPolicy = {automated: null};
                    await services.applications.update(update);
                }
                await services.applications.rollback(this.props.match.params.name, revisionHistory.id);
                this.appChanged.next(await services.applications.get(this.props.match.params.name));
                this.setRollbackPanelVisible(-1);
            }
        } catch (e) {
            this.appContext.apis.notifications.show({
                content: <ErrorNotification title='Unable to rollback application' e={e} />,
                type: NotificationType.Error
            });
        }
    }

    private get appContext(): AppContext {
        return this.context as AppContext;
    }

    private async deleteApplication() {
        await AppUtils.deleteApplication(this.props.match.params.name, this.appContext.apis);
    }
<<<<<<< HEAD
=======

    private getResourceTabs(
        application: appModels.Application,
        node: appModels.ResourceNode,
        state: appModels.State,
        podState: appModels.State,
        events: appModels.Event[],
        tabs: Tab[]
    ) {
        if (state) {
            const numErrors = events.filter(event => event.type !== 'Normal').reduce((total, event) => total + event.count, 0);
            tabs.push({
                title: 'EVENTS',
                badge: (numErrors > 0 && numErrors) || null,
                key: 'events',
                content: (
                    <div className='application-resource-events'>
                        <EventsList events={events} />
                    </div>
                )
            });
        }
        if (podState) {
            const containerGroups = [
                {
                    offset: 0,
                    title: 'CONTAINERS',
                    containers: podState.spec.containers || []
                },
                {
                    offset: (podState.spec.containers || []).length,
                    title: 'INIT CONTAINERS',
                    containers: podState.spec.initContainers || []
                }
            ];
            tabs = tabs.concat([
                {
                    key: 'logs',
                    title: 'LOGS',
                    content: (
                        <div className='application-details__tab-content-full-height'>
                            <div className='row'>
                                <div className='columns small-3 medium-2'>
                                    {containerGroups.map(group => (
                                        <div key={group.title} style={{marginBottom: '1em'}}>
                                            {group.containers.length > 0 && <p>{group.title}</p>}
                                            {group.containers.map((container: any, i: number) => (
                                                <div
                                                    className='application-details__container'
                                                    key={container.name}
                                                    onClick={() => this.selectNode(this.selectedNodeKey, group.offset + i, 'logs')}>
                                                    {group.offset + i === this.selectedNodeInfo.container && <i className='fa fa-angle-right' />}
                                                    <span title={container.name}>{container.name}</span>
                                                </div>
                                            ))}
                                        </div>
                                    ))}
                                </div>
                                <div className='columns small-9 medium-10'>
                                    <PodsLogsViewer
                                        podName={(state.kind === 'Pod' && state.metadata.name) || ''}
                                        group={node.group}
                                        kind={node.kind}
                                        name={node.name}
                                        namespace={podState.metadata.namespace}
                                        applicationName={application.metadata.name}
                                        containerName={AppUtils.getContainerName(podState, this.selectedNodeInfo.container)}
                                        page={{number: this.page, untilTimes: this.untilTimes}}
                                        setPage={pageData => this.appContext.apis.navigation.goto('.', {page: pageData.number, untilTimes: pageData.untilTimes.join(',')})}
                                    />
                                </div>
                            </div>
                        </div>
                    )
                }
            ]);
        }
        return tabs;
    }
>>>>>>> 594c827b
}<|MERGE_RESOLUTION|>--- conflicted
+++ resolved
@@ -595,86 +595,4 @@
     private async deleteApplication() {
         await AppUtils.deleteApplication(this.props.match.params.name, this.appContext.apis);
     }
-<<<<<<< HEAD
-=======
-
-    private getResourceTabs(
-        application: appModels.Application,
-        node: appModels.ResourceNode,
-        state: appModels.State,
-        podState: appModels.State,
-        events: appModels.Event[],
-        tabs: Tab[]
-    ) {
-        if (state) {
-            const numErrors = events.filter(event => event.type !== 'Normal').reduce((total, event) => total + event.count, 0);
-            tabs.push({
-                title: 'EVENTS',
-                badge: (numErrors > 0 && numErrors) || null,
-                key: 'events',
-                content: (
-                    <div className='application-resource-events'>
-                        <EventsList events={events} />
-                    </div>
-                )
-            });
-        }
-        if (podState) {
-            const containerGroups = [
-                {
-                    offset: 0,
-                    title: 'CONTAINERS',
-                    containers: podState.spec.containers || []
-                },
-                {
-                    offset: (podState.spec.containers || []).length,
-                    title: 'INIT CONTAINERS',
-                    containers: podState.spec.initContainers || []
-                }
-            ];
-            tabs = tabs.concat([
-                {
-                    key: 'logs',
-                    title: 'LOGS',
-                    content: (
-                        <div className='application-details__tab-content-full-height'>
-                            <div className='row'>
-                                <div className='columns small-3 medium-2'>
-                                    {containerGroups.map(group => (
-                                        <div key={group.title} style={{marginBottom: '1em'}}>
-                                            {group.containers.length > 0 && <p>{group.title}</p>}
-                                            {group.containers.map((container: any, i: number) => (
-                                                <div
-                                                    className='application-details__container'
-                                                    key={container.name}
-                                                    onClick={() => this.selectNode(this.selectedNodeKey, group.offset + i, 'logs')}>
-                                                    {group.offset + i === this.selectedNodeInfo.container && <i className='fa fa-angle-right' />}
-                                                    <span title={container.name}>{container.name}</span>
-                                                </div>
-                                            ))}
-                                        </div>
-                                    ))}
-                                </div>
-                                <div className='columns small-9 medium-10'>
-                                    <PodsLogsViewer
-                                        podName={(state.kind === 'Pod' && state.metadata.name) || ''}
-                                        group={node.group}
-                                        kind={node.kind}
-                                        name={node.name}
-                                        namespace={podState.metadata.namespace}
-                                        applicationName={application.metadata.name}
-                                        containerName={AppUtils.getContainerName(podState, this.selectedNodeInfo.container)}
-                                        page={{number: this.page, untilTimes: this.untilTimes}}
-                                        setPage={pageData => this.appContext.apis.navigation.goto('.', {page: pageData.number, untilTimes: pageData.untilTimes.join(',')})}
-                                    />
-                                </div>
-                            </div>
-                        </div>
-                    )
-                }
-            ]);
-        }
-        return tabs;
-    }
->>>>>>> 594c827b
 }