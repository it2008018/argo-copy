--- conflicted
+++ resolved
@@ -304,14 +304,9 @@
         }, ...(application.status.operationState && [{
             iconClassName: 'fa fa-info-circle',
             title: <span className='show-for-medium'>Sync Status</span>,
-<<<<<<< HEAD
-            action: () => this.setOperationStatusVisible(true),
+            action:  () => this.setOperationStatusVisible(true),
             disabled: !application.status.operationState,
-        }, {
-=======
-            action:  () => this.setOperationStatusVisible(true),
         }] || []), {
->>>>>>> d6ff62e1
             iconClassName: 'fa fa-history',
             title: <span className='show-for-medium'>History and rollback</span>,
             action: () => this.setRollbackPanelVisible(0),
