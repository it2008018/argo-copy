--- conflicted
+++ resolved
@@ -108,12 +108,8 @@
                                     name={node.name}
                                     namespace={podState.metadata.namespace}
                                     applicationName={application.metadata.name}
-<<<<<<< HEAD
                                     applicationNamespace={application.metadata.namespace}
-                                    containerName={AppUtils.getContainerName(podState, selectedNodeInfo.container)}
-=======
                                     containerName={AppUtils.getContainerName(podState, activeContainer)}
->>>>>>> af40d52c
                                     page={{number: page, untilTimes}}
                                     setPage={pageData => appContext.navigation.goto('.', {page: pageData.number, untilTimes: pageData.untilTimes.join(',')})}
                                     containerGroups={containerGroups}
