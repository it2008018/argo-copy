@import 'node_modules/argo-ui/src/styles/config';

$pod-size: 25px;
$gutter: 3px;
$pods-per-row: 8;
$pods-per-column: 4;
$max-rows: 5;
$num-stats: 2;

$pod-age-icon-clr: #ffce25;

.circle-icon {
    color: $pod-age-icon-clr;
    font-size: 10px;
}

.pod-view {
    &__settings {
        align-items: center;
        display: flex;
        margin-bottom: 1em;
        &__section {
            margin-left: 10px;
            padding-right: 10px;
            border-right: 1px solid $argo-color-gray-4;
            &:last-child {
                border-right: none;
            }
        }
    }

    &__nodes-container {
        display: flex;
        flex-wrap: wrap;
    }

    &__node {
        $pod-container-width: $pods-per-row * ($pod-size + (2 * $gutter)) + 4 * $gutter;
        $pod-container-height: $pods-per-column * ($pod-size + (2 * $gutter)) + 4 * $gutter;
        $padding: 15px;
        $stat-width: 12px;
        padding: $padding;
        margin: 10px;
        margin-bottom: 14px !important;
        width: $pod-container-width + 2 * $padding;

        &--large {
            width: $pod-container-width + (2 * $padding) + ($num-stats * ($stat-width + 2 * $gutter)) + 6 * $gutter;
        }
        &__container {
            display: flex;
            &--header {
                align-items: center;
                margin-bottom: 1em;
            }
            &--stats {
                margin-left: -2 * $gutter;
                margin-right: 4 * $gutter;
            }
        }
        &__info {
            margin-top: 1em;
            display: flex;
            justify-content: end;
            div {
                border-radius: 3px;
                background-color: $argo-color-gray-3;
                color: $argo-color-gray-7;
                margin-right: 5px;
                padding: 3px 5px;
            }
        }
        &__info--large {
            margin: 1em 0;
            padding: 10px;
            border-radius: 3px;
            background-color: $argo-color-gray-3;
            color: $argo-color-gray-6;
            div {
                display: flex;
                & div:last-child {
                    font-weight: 500;
                    margin-left: auto;
                }
            }
        }
        &__label {
            margin-top: 1em;
            font-size: 10px;
            text-align: center;
        }
        &__pod-container {
            flex-direction: column;
            width: $pod-container-width;
            margin-top: auto;
            &__pods {
                display: flex;
                flex-wrap: wrap;
                width: 100%;
                background-color: $argo-color-gray-3;
                border-radius: 3px;
                padding: $gutter * 2;
                margin-right: -1 * $gutter;
                margin-bottom: -1 * $gutter;
            }
        }

        &__pod {
            border-radius: 3px;
            width: $pod-size;
            height: $pod-size;
            margin: $gutter;
            cursor: pointer;
            display: flex;
            align-items: center;
            justify-content: center;
            background-color: $argo-color-gray-5;
            i.fa {
                color: white !important;
            }
            &--succeeded,
            &--healthy {
                background-color: $argo-success-color;
                &:hover {
                    background-color: $argo-success-color-dark;
                }
            }
            &--pending,
            &--suspended {
                background-color: $argo-status-warning-color;
                &:hover {
                    background-color: darken($argo-status-warning-color, 10%);
                }
            }
            &--running,
            &--progressing {
                background-color: $argo-running-color;
                &:hover {
                    background-color: $argo-running-color-dark;
                }
            }
            &--failed,
            &--degraded {
                background-color: $argo-failed-color;
                border: 2px solid rgba(0, 0, 0, 0.3);
                &:hover {
                    background-color: $argo-failed-color-dark;
                }
            }
            &--unknown,
            &--missing {
                background-color: $argo-color-gray-5;
                &:hover {
                    background-color: $argo-color-gray-6;
                }
            }
            &__new-pod-icon {
                background: none;
<<<<<<< HEAD
                color: #FFCE25;
=======
                color: $pod-age-icon-clr;
>>>>>>> fc3eaec6
                display: block;
                left: 20px;
                margin: 0px;
                position: absolute;
                top: -4px;
                font-size: 10px;
            }
            &__stat-tooltip {
                text-align: left;

                i {
                    display: inline-block;
                    height: 1em;
                    width: 1em;
                    border-radius: 5px;
                }
            }

            &__stat-icon-app {
                background-color: $argo-color-teal-7;
            }

            &__stat-icon-neighbors {
                background-color: $argo-color-gray-6;
            }

            &__stat {
                &__bar {
                    background-color: $argo-color-gray-4;
                    height: $max-rows * $pod-size;
                    width: $stat-width;
                    position: relative;
                    border-radius: 2px;
                    margin: 0 $gutter * 2;
                    overflow: hidden;
                    cursor: pointer;

                    &--fill {
                        position: absolute;
                        background-color: $argo-color-teal-7;
                        width: 100%;
                        bottom: 0;
                    }

                    &--neighbors {
                        background-color: $argo-color-gray-6;
                    }

                    &:hover > &--fill {
                        background-color: $argo-color-teal-8;
                    }

                    &:hover &--neighbors {
                        background-color: $argo-color-gray-7;
                    }
                }
            }
        }

        &__quick-start-actions {
            display: flex;
            padding-top: 1em;
            justify-content: center;

            &.disabled {
                cursor: default !important;
                color: $argo-color-gray-3 !important;
            }
        }
    }

    @media screen and (max-width: map-get($breakpoints, large)) {
        &__nodes-container {
            justify-content: center;
        }
    }

    @media screen and (max-width: map-get($breakpoints, medium)) {
        &__node {
            width: 95%;
            &--large {
                width: 95%;
            }
            &__pod-container {
                width: 100%;
            }
        }
    }
}<|MERGE_RESOLUTION|>--- conflicted
+++ resolved
@@ -156,11 +156,7 @@
             }
             &__new-pod-icon {
                 background: none;
-<<<<<<< HEAD
-                color: #FFCE25;
-=======
                 color: $pod-age-icon-clr;
->>>>>>> fc3eaec6
                 display: block;
                 left: 20px;
                 margin: 0px;
