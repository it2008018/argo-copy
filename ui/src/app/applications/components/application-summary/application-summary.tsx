--- conflicted
+++ resolved
@@ -458,13 +458,8 @@
             {source.plugin && typeof source.plugin.name === 'string' && source.plugin.name !== '' && (
                 <div className='white-box'>
                     <i className='fa fa-exclamation-triangle' style={{color: ARGO_WARNING_COLOR}} /> This Application uses a plugin which will no longer be supported starting with
-<<<<<<< HEAD
-                    Argo CD version 2.7. Contact your Argo CD administrator to make sure they upgrade the '{app.spec.source.plugin.name}' plugin before upgrading to Argo CD 2.6.
+                    Argo CD version 2.7. Contact your Argo CD administrator to make sure they upgrade the '{app.spec.source.plugin.name}' plugin before upgrading to Argo CD 2.7.
                     See the <a href='https://argo-cd.readthedocs.io/en/latest/operator-manual/upgrading/2.4-2.5/'>2.4-to-2.5 upgrade notes</a> for details.
-=======
-                    Argo CD version 2.6. Contact your Argo CD administrator to make sure they upgrade the '{source.plugin.name}' plugin before upgrading to Argo CD 2.6. See the{' '}
-                    <a href='https://argo-cd.readthedocs.io/en/latest/operator-manual/upgrading/2.4-2.5/'>2.4-to-2.5 upgrade notes</a> for details.
->>>>>>> f8bc4718
                 </div>
             )}
             <EditablePanel
