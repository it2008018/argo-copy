--- conflicted
+++ resolved
@@ -5,19 +5,8 @@
 import {Timestamp} from '../../../shared/components/timestamp';
 import * as models from '../../../shared/models';
 import {services} from '../../../shared/services';
-<<<<<<< HEAD
-import {
-    ApplicationSyncWindowStatusIcon,
-    ComparisonStatusIcon,
-    getAppDefaultSource,
-    getAppOperationState,
-    HydrateOperationPhaseIcon
-} from '../utils';
-import {getConditionCategory, HealthStatusIcon, OperationState, syncStatusMessage, helpTip} from '../utils';
-=======
-import {ApplicationSyncWindowStatusIcon, ComparisonStatusIcon, getAppDefaultSource, getAppDefaultSyncRevisionExtra, getAppOperationState} from '../utils';
+import {ApplicationSyncWindowStatusIcon, ComparisonStatusIcon, getAppDefaultSource, getAppDefaultSyncRevisionExtra, getAppOperationState, HydrateOperationPhaseIcon} from '../utils';
 import {getConditionCategory, HealthStatusIcon, OperationState, syncStatusMessage, getAppDefaultSyncRevision} from '../utils';
->>>>>>> 3e2cfb13
 import {RevisionMetadataPanel} from './revision-metadata-panel';
 import * as utils from '../utils';
 
@@ -115,11 +104,7 @@
                     <div className='application-status-panel__item-name' style={{marginBottom: '0.5em'}}>
                         {application.spec.syncPolicy?.automated ? 'Auto sync is enabled.' : 'Auto sync is not enabled.'}
                     </div>
-<<<<<<< HEAD
-                    {application.status && application.status.sync && application.status.sync.revision && !source.chart && (
-=======
                     {application.status && application.status.sync && application.status.sync.revision && revision && !application.spec.source.chart && (
->>>>>>> 3e2cfb13
                         <div className='application-status-panel__item-name'>
                             <RevisionMetadataPanel
                                 appName={application.metadata.name}
@@ -162,14 +147,9 @@
                             <RevisionMetadataPanel
                                 appName={application.metadata.name}
                                 appNamespace={application.metadata.namespace}
-<<<<<<< HEAD
                                 type={source?.chart && 'helm'}
-                                revision={appOperationState.syncResult.revision}
-=======
-                                type={source.chart && 'helm'}
                                 revision={revision}
                                 versionId={utils.getAppCurrentVersion(application)}
->>>>>>> 3e2cfb13
                             />
                         )) || <div className='application-status-panel__item-name'>{appOperationState.message}</div>}
                     </React.Fragment>
