import {HelpIcon} from 'argo-ui';
import * as React from 'react';
import {ARGO_GRAY6_COLOR, DataLoader} from '../../../shared/components';
import {Revision} from '../../../shared/components/revision';
import {Timestamp} from '../../../shared/components/timestamp';
import * as models from '../../../shared/models';
import {services} from '../../../shared/services';
import {ApplicationSyncWindowStatusIcon, ComparisonStatusIcon, getAppDefaultSource, getAppOperationState} from '../utils';
import {getConditionCategory, HealthStatusIcon, OperationState, syncStatusMessage, helpTip} from '../utils';
import {RevisionMetadataPanel} from './revision-metadata-panel';

import './application-status-panel.scss';

interface Props {
    application: models.Application;
    showDiff?: () => any;
    showOperation?: () => any;
    showConditions?: () => any;
    showMetadataInfo?: (revision: string) => any;
}

interface SectionInfo {
    title: string;
    helpContent?: string;
}

const sectionLabel = (info: SectionInfo) => (
    <label style={{fontSize: '12px', fontWeight: 600, color: ARGO_GRAY6_COLOR}}>
        {info.title}
        {info.helpContent && <HelpIcon title={info.helpContent} />}
    </label>
);

const sectionHeader = (info: SectionInfo, hasMultipleSources: boolean, onClick?: () => any) => {
    return (
        <div style={{display: 'flex', alignItems: 'center', marginBottom: '0.5em'}}>
            {sectionLabel(info)}
            {onClick && (
                <button className='application-status-panel__more-button' onClick={onClick} disabled={hasMultipleSources}>
                    {hasMultipleSources && helpTip('More details are not supported for apps with multiple sources')}
                    <i className='fa fa-ellipsis-h' />
                </button>
            )}
        </div>
    );
};

export const ApplicationStatusPanel = ({application, showDiff, showOperation, showConditions, showMetadataInfo}: Props) => {
    const today = new Date();

    let daysSinceLastSynchronized = 0;
    const history = application.status.history || [];
    if (history.length > 0) {
        const deployDate = new Date(history[history.length - 1].deployedAt);
        daysSinceLastSynchronized = Math.round(Math.abs((today.getTime() - deployDate.getTime()) / (24 * 60 * 60 * 1000)));
    }
    const cntByCategory = (application.status.conditions || []).reduce(
        (map, next) => map.set(getConditionCategory(next), (map.get(getConditionCategory(next)) || 0) + 1),
        new Map<string, number>()
    );
    const appOperationState = getAppOperationState(application);
    if (application.metadata.deletionTimestamp && !appOperationState) {
        showOperation = null;
    }

    const infos = cntByCategory.get('info');
    const warnings = cntByCategory.get('warning');
    const errors = cntByCategory.get('error');
    const source = getAppDefaultSource(application);
    const hasMultipleSources = application.spec.sources && application.spec.sources.length > 0;
    return (
        <div className='application-status-panel row'>
            <div className='application-status-panel__item'>
                <div style={{marginBottom: '1em'}}>{sectionLabel({title: 'APP HEALTH', helpContent: 'The health status of your app'})}</div>
                <div className='application-status-panel__item-value'>
                    <HealthStatusIcon state={application.status.health} />
                    &nbsp;
                    {application.status.health.status}
                </div>
                {application.status.health.message && <div className='application-status-panel__item-name'>{application.status.health.message}</div>}
            </div>
            <div className='application-status-panel__item'>
                <React.Fragment>
                    {sectionHeader(
                        {
                            title: 'SYNC STATUS',
                            helpContent: 'Whether or not the version of your app is up to date with your repo. You may wish to sync your app if it is out-of-sync.'
                        },
                        hasMultipleSources,
                        source.chart ? null : () => showMetadataInfo(application.status.sync ? application.status.sync.revision : '')
                    )}
<<<<<<< HEAD
                    <div className='application-status-panel__item-value'>
                        <div>
                            {application.status.sync.status === models.SyncStatuses.OutOfSync ? (
                                <a onClick={() => showDiff && showDiff()}>
                                    <ComparisonStatusIcon status={application.status.sync.status} label={true} />
                                </a>
                            ) : (
                                <ComparisonStatusIcon status={application.status.sync.status} label={true} />
                            )}
=======
                    {appOperationState && (
                        <div className={`application-status-panel__item-value application-status-panel__item-value--${appOperationState.phase}`}>
                            <div>
                                <ComparisonStatusIcon status={application.status.sync.status} label={true} />
                            </div>
                            <div className='application-status-panel__item-value__revision show-for-large'>{syncStatusMessage(application)}</div>
>>>>>>> 323f8fdf
                        </div>
                    )}
                    <div className='application-status-panel__item-name' style={{marginBottom: '0.5em'}}>
                        {application.spec.syncPolicy?.automated ? 'Auto sync is enabled.' : 'Auto sync is not enabled.'}
                    </div>
                    {application.status && application.status.sync && application.status.sync.revision && !application.spec.source.chart && (
                        <div className='application-status-panel__item-name'>
                            <RevisionMetadataPanel
                                appName={application.metadata.name}
                                appNamespace={application.metadata.namespace}
                                type={source.chart && 'helm'}
                                revision={application.status.sync.revision}
                            />
                        </div>
                    )}
                </React.Fragment>
            </div>
            {appOperationState && (
                <div className='application-status-panel__item'>
                    <React.Fragment>
                        {sectionHeader(
                            {
                                title: 'LAST SYNC',
                                helpContent:
                                    'Whether or not your last app sync was successful. It has been ' +
                                    daysSinceLastSynchronized +
                                    ' days since last sync. Click for the status of that sync.'
                            },
                            hasMultipleSources,
                            source.chart ? null : () => showMetadataInfo(appOperationState.syncResult ? appOperationState.syncResult.revision : '')
                        )}
                        <div className={`application-status-panel__item-value application-status-panel__item-value--${appOperationState.phase}`}>
                            <a onClick={() => showOperation && showOperation()}>
                                <OperationState app={application} />{' '}
                            </a>
                            {appOperationState.syncResult && appOperationState.syncResult.revision && (
                                <div className='application-status-panel__item-value__revision show-for-large'>
                                    to <Revision repoUrl={source.repoURL} revision={appOperationState.syncResult.revision} />
                                </div>
                            )}
                        </div>

                        <div className='application-status-panel__item-name' style={{marginBottom: '0.5em'}}>
                            {appOperationState.phase} <Timestamp date={appOperationState.finishedAt || appOperationState.startedAt} />
                        </div>
                        {(appOperationState.syncResult && appOperationState.syncResult.revision && (
                            <RevisionMetadataPanel
                                appName={application.metadata.name}
                                appNamespace={application.metadata.namespace}
                                type={source.chart && 'helm'}
                                revision={appOperationState.syncResult.revision}
                            />
                        )) || <div className='application-status-panel__item-name'>{appOperationState.message}</div>}
                    </React.Fragment>
                </div>
            )}
            {application.status.conditions && (
                <div className={`application-status-panel__item`}>
                    {sectionLabel({title: 'APP CONDITIONS'})}
                    <div className='application-status-panel__item-value application-status-panel__conditions' onClick={() => showConditions && showConditions()}>
                        {infos && (
                            <a className='info'>
                                <i className='fa fa-info-circle' /> {infos} Info
                            </a>
                        )}
                        {warnings && (
                            <a className='warning'>
                                <i className='fa fa-exclamation-triangle' /> {warnings} Warning{warnings !== 1 && 's'}
                            </a>
                        )}
                        {errors && (
                            <a className='error'>
                                <i className='fa fa-exclamation-circle' /> {errors} Error{errors !== 1 && 's'}
                            </a>
                        )}
                    </div>
                </div>
            )}
            <DataLoader
                noLoaderOnInputChange={true}
                input={application}
                load={async app => {
                    return await services.applications.getApplicationSyncWindowState(app.metadata.name, app.metadata.namespace);
                }}>
                {(data: models.ApplicationSyncWindowState) => (
                    <React.Fragment>
                        {data.assignedWindows && (
                            <div className='application-status-panel__item' style={{position: 'relative'}}>
                                {sectionLabel({
                                    title: 'SYNC WINDOWS',
                                    helpContent:
                                        'The aggregate state of sync windows for this app. ' +
                                        'Red: no syncs allowed. ' +
                                        'Yellow: manual syncs allowed. ' +
                                        'Green: all syncs allowed'
                                })}
                                <div className='application-status-panel__item-value' style={{margin: 'auto 0'}}>
                                    <ApplicationSyncWindowStatusIcon project={application.spec.project} state={data} />
                                </div>
                            </div>
                        )}
                    </React.Fragment>
                )}
            </DataLoader>
        </div>
    );
};<|MERGE_RESOLUTION|>--- conflicted
+++ resolved
@@ -89,24 +89,18 @@
                         hasMultipleSources,
                         source.chart ? null : () => showMetadataInfo(application.status.sync ? application.status.sync.revision : '')
                     )}
-<<<<<<< HEAD
-                    <div className='application-status-panel__item-value'>
-                        <div>
-                            {application.status.sync.status === models.SyncStatuses.OutOfSync ? (
-                                <a onClick={() => showDiff && showDiff()}>
-                                    <ComparisonStatusIcon status={application.status.sync.status} label={true} />
-                                </a>
-                            ) : (
-                                <ComparisonStatusIcon status={application.status.sync.status} label={true} />
-                            )}
-=======
                     {appOperationState && (
                         <div className={`application-status-panel__item-value application-status-panel__item-value--${appOperationState.phase}`}>
                             <div>
-                                <ComparisonStatusIcon status={application.status.sync.status} label={true} />
+                                {application.status.sync.status === models.SyncStatuses.OutOfSync ? (
+                                    <a onClick={() => showDiff && showDiff()}>
+                                        <ComparisonStatusIcon status={application.status.sync.status} label={true} />
+                                    </a>
+                                ) : (
+                                    <ComparisonStatusIcon status={application.status.sync.status} label={true} />
+                                )}
                             </div>
                             <div className='application-status-panel__item-value__revision show-for-large'>{syncStatusMessage(application)}</div>
->>>>>>> 323f8fdf
                         </div>
                     )}
                     <div className='application-status-panel__item-name' style={{marginBottom: '0.5em'}}>
