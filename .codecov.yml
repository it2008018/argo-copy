ignore:
- "**/*.pb.go"
- "**/*.pb.gw.go"
- "**/*generated.go"
- "**/*_test.go"
- "pkg/apis/client/.*"
- "pkg/client/.*"
- "test/.*"
coverage:
  status:
    patch:
      default:
<<<<<<< HEAD
=======
        # allow test coverage to drop by 10%, assume that it's typically due to CI problems
>>>>>>> 3f312a9e
        threshold: 10
    project:
      default:
        # allow test coverage to drop by 1%, assume that it's typically due to CI problems
        threshold: 1<|MERGE_RESOLUTION|>--- conflicted
+++ resolved
@@ -10,10 +10,7 @@
   status:
     patch:
       default:
-<<<<<<< HEAD
-=======
         # allow test coverage to drop by 10%, assume that it's typically due to CI problems
->>>>>>> 3f312a9e
         threshold: 10
     project:
       default:
