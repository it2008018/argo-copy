package main

import (
	"fmt"
	"net"
	"net/http"
	"os"
	"time"

	"github.com/argoproj/argo-cd/reposerver/metrics"

	log "github.com/sirupsen/logrus"
	"github.com/spf13/cobra"

	"github.com/argoproj/argo-cd/common"
	"github.com/argoproj/argo-cd/errors"
	"github.com/argoproj/argo-cd/reposerver"
	"github.com/argoproj/argo-cd/util/cache"
	"github.com/argoproj/argo-cd/util/cli"
	"github.com/argoproj/argo-cd/util/factory"
	"github.com/argoproj/argo-cd/util/stats"
	"github.com/argoproj/argo-cd/util/tls"
)

const (
	// CLIName is the name of the CLI
	cliName = "argocd-repo-server"
)

func newCommand() *cobra.Command {
	var (
		logLevel               string
		parallelismLimit       int64
		listenPort             int
		metricsPort            int
		cacheSrc               func() (*cache.Cache, error)
		tlsConfigCustomizerSrc func() (tls.ConfigCustomizer, error)
	)
	var command = cobra.Command{
		Use:   cliName,
		Short: "Run argocd-repo-server",
		RunE: func(c *cobra.Command, args []string) error {
			cli.SetLogLevel(logLevel)

			tlsConfigCustomizer, err := tlsConfigCustomizerSrc()
			errors.CheckError(err)

			cache, err := cacheSrc()
			errors.CheckError(err)

<<<<<<< HEAD
			server, err := reposerver.NewServer(factory.NewFactory(), cache, tlsConfigCustomizer, parallelismLimit)
=======
			metricsServer := metrics.NewMetricsServer(git.NewFactory())
			server, err := reposerver.NewServer(metricsServer, cache, tlsConfigCustomizer, parallelismLimit)
>>>>>>> 9a76a06f
			errors.CheckError(err)

			grpc := server.CreateGRPC()
			listener, err := net.Listen("tcp", fmt.Sprintf(":%d", listenPort))
			errors.CheckError(err)

			http.Handle("/metrics", metricsServer.GetHandler())
			go func() { errors.CheckError(http.ListenAndServe(fmt.Sprintf(":%d", metricsPort), nil)) }()

			log.Infof("argocd-repo-server %s serving on %s", common.GetVersion(), listener.Addr())
			stats.RegisterStackDumper()
			stats.StartStatsTicker(10 * time.Minute)
			stats.RegisterHeapDumper("memprofile")
			err = grpc.Serve(listener)
			errors.CheckError(err)
			return nil
		},
	}

	command.Flags().StringVar(&logLevel, "loglevel", "info", "Set the logging level. One of: debug|info|warn|error")
	command.Flags().Int64Var(&parallelismLimit, "parallelismlimit", 0, "Limit on number of concurrent manifests generate requests. Any value less the 1 means no limit.")
	command.Flags().IntVar(&listenPort, "port", common.DefaultPortRepoServer, "Listen on given port for incoming connections")
	command.Flags().IntVar(&metricsPort, "metrics-port", common.DefaultPortRepoServerMetrics, "Start metrics server on given port")
	tlsConfigCustomizerSrc = tls.AddTLSFlagsToCmd(&command)
	cacheSrc = cache.AddCacheFlagsToCmd(&command)
	return &command
}

func main() {
	if err := newCommand().Execute(); err != nil {
		fmt.Println(err)
		os.Exit(1)
	}
}<|MERGE_RESOLUTION|>--- conflicted
+++ resolved
@@ -48,12 +48,8 @@
 			cache, err := cacheSrc()
 			errors.CheckError(err)
 
-<<<<<<< HEAD
-			server, err := reposerver.NewServer(factory.NewFactory(), cache, tlsConfigCustomizer, parallelismLimit)
-=======
-			metricsServer := metrics.NewMetricsServer(git.NewFactory())
-			server, err := reposerver.NewServer(metricsServer, cache, tlsConfigCustomizer, parallelismLimit)
->>>>>>> 9a76a06f
+			metricsServer := metrics.NewMetricsServer(factory.NewFactory())
+			server, err := reposerver.NewServer(metricsServer, factory.NewFactory(), cache, tlsConfigCustomizer, parallelismLimit)
 			errors.CheckError(err)
 
 			grpc := server.CreateGRPC()
