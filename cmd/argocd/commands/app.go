package commands

import (
	"bufio"
	"context"
	"encoding/json"
	"fmt"
	"io"
	"io/ioutil"
	"net/url"
	"os"
	"reflect"
	"sort"
	"strconv"
	"strings"
	"text/tabwriter"
	"time"

	"github.com/argoproj/gitops-engine/pkg/diff"
	"github.com/argoproj/gitops-engine/pkg/health"
	"github.com/argoproj/gitops-engine/pkg/sync/hook"
	"github.com/argoproj/gitops-engine/pkg/sync/ignore"
	"github.com/argoproj/gitops-engine/pkg/utils/errors"
	argoio "github.com/argoproj/gitops-engine/pkg/utils/io"
	"github.com/argoproj/gitops-engine/pkg/utils/kube"
	"github.com/ghodss/yaml"
	log "github.com/sirupsen/logrus"
	"github.com/spf13/cobra"
	"github.com/spf13/pflag"
	metav1 "k8s.io/apimachinery/pkg/apis/meta/v1"
	"k8s.io/apimachinery/pkg/apis/meta/v1/unstructured"
	"k8s.io/apimachinery/pkg/runtime/schema"
	"k8s.io/apimachinery/pkg/types"

	"github.com/argoproj/argo-cd/common"
	"github.com/argoproj/argo-cd/controller"
	"github.com/argoproj/argo-cd/pkg/apiclient"
	argocdclient "github.com/argoproj/argo-cd/pkg/apiclient"
	applicationpkg "github.com/argoproj/argo-cd/pkg/apiclient/application"
	clusterpkg "github.com/argoproj/argo-cd/pkg/apiclient/cluster"
	projectpkg "github.com/argoproj/argo-cd/pkg/apiclient/project"
	settingspkg "github.com/argoproj/argo-cd/pkg/apiclient/settings"
	argoappv1 "github.com/argoproj/argo-cd/pkg/apis/application/v1alpha1"
	repoapiclient "github.com/argoproj/argo-cd/reposerver/apiclient"
	"github.com/argoproj/argo-cd/reposerver/repository"
	"github.com/argoproj/argo-cd/util/argo"
	"github.com/argoproj/argo-cd/util/cli"
	"github.com/argoproj/argo-cd/util/config"
	"github.com/argoproj/argo-cd/util/git"
	argokube "github.com/argoproj/argo-cd/util/kube"
	"github.com/argoproj/argo-cd/util/templates"
	"github.com/argoproj/argo-cd/util/text/label"
)

var (
	appExample = templates.Examples(`
	# List all the applications.
	argocd app list

	# Get the details of a application
	argocd app get my-app

	# Set an override parameter
	argocd app set my-app -p image.tag=v1.0.1`)
)

// NewApplicationCommand returns a new instance of an `argocd app` command
func NewApplicationCommand(clientOpts *argocdclient.ClientOptions) *cobra.Command {
	var command = &cobra.Command{
		Use:     "app",
		Short:   "Manage applications",
		Example: appExample,
		Run: func(c *cobra.Command, args []string) {
			c.HelpFunc()(c, args)
			os.Exit(1)
		},
	}
	command.AddCommand(NewApplicationCreateCommand(clientOpts))
	command.AddCommand(NewApplicationGetCommand(clientOpts))
	command.AddCommand(NewApplicationDiffCommand(clientOpts))
	command.AddCommand(NewApplicationSetCommand(clientOpts))
	command.AddCommand(NewApplicationUnsetCommand(clientOpts))
	command.AddCommand(NewApplicationSyncCommand(clientOpts))
	command.AddCommand(NewApplicationHistoryCommand(clientOpts))
	command.AddCommand(NewApplicationRollbackCommand(clientOpts))
	command.AddCommand(NewApplicationListCommand(clientOpts))
	command.AddCommand(NewApplicationDeleteCommand(clientOpts))
	command.AddCommand(NewApplicationWaitCommand(clientOpts))
	command.AddCommand(NewApplicationManifestsCommand(clientOpts))
	command.AddCommand(NewApplicationTerminateOpCommand(clientOpts))
	command.AddCommand(NewApplicationEditCommand(clientOpts))
	command.AddCommand(NewApplicationPatchCommand(clientOpts))
	command.AddCommand(NewApplicationPatchResourceCommand(clientOpts))
	command.AddCommand(NewApplicationResourceActionsCommand(clientOpts))
	return command
}

// NewApplicationCreateCommand returns a new instance of an `argocd app create` command
func NewApplicationCreateCommand(clientOpts *argocdclient.ClientOptions) *cobra.Command {
	var (
		appOpts appOptions
		fileURL string
		appName string
		upsert  bool
		labels  []string
	)
	var command = &cobra.Command{
		Use:   "create APPNAME",
		Short: "Create an application",
		Example: `
	# Create a directory app
	argocd app create guestbook --repo https://github.com/argoproj/argocd-example-apps.git --path guestbook --dest-namespace default --dest-server https://kubernetes.default.svc --directory-recurse

	# Create a Jsonnet app
	argocd app create jsonnet-guestbook --repo https://github.com/argoproj/argocd-example-apps.git --path jsonnet-guestbook --dest-namespace default --dest-server https://kubernetes.default.svc --jsonnet-ext-str replicas=2

	# Create a Helm app
	argocd app create helm-guestbook --repo https://github.com/argoproj/argocd-example-apps.git --path helm-guestbook --dest-namespace default --dest-server https://kubernetes.default.svc --helm-set replicaCount=2

	# Create a Helm app from a Helm repo
	argocd app create nginx-ingress --repo https://kubernetes-charts.storage.googleapis.com --helm-chart nginx-ingress --revision 1.24.3 --dest-namespace default --dest-server https://kubernetes.default.svc

	# Create a Kustomize app
	argocd app create kustomize-guestbook --repo https://github.com/argoproj/argocd-example-apps.git --path kustomize-guestbook --dest-namespace default --dest-server https://kubernetes.default.svc --kustomize-image gcr.io/heptio-images/ks-guestbook-demo=0.1

	# Create a app using a custom tool:
	argocd app create ksane --repo https://github.com/argoproj/argocd-example-apps.git --path plugins/kasane --dest-namespace default --dest-server https://kubernetes.default.svc --config-management-plugin kasane
`,
		Run: func(c *cobra.Command, args []string) {
			var app argoappv1.Application
			argocdClient := argocdclient.NewClientOrDie(clientOpts)
			if fileURL == "-" {
				// read stdin
				reader := bufio.NewReader(os.Stdin)
				err := config.UnmarshalReader(reader, &app)
				if err != nil {
					log.Fatalf("unable to read manifest from stdin: %v", err)
				}
			} else if fileURL != "" {
				// read uri
				parsedURL, err := url.ParseRequestURI(fileURL)
				if err != nil || !(parsedURL.Scheme == "http" || parsedURL.Scheme == "https") {
					err = config.UnmarshalLocalFile(fileURL, &app)
				} else {
					err = config.UnmarshalRemoteFile(fileURL, &app)
				}
				errors.CheckError(err)
				if len(args) == 1 && args[0] != app.Name {
					log.Fatalf("app name '%s' does not match app spec metadata.name '%s'", args[0], app.Name)
				}
				if appName != "" && appName != app.Name {
					log.Fatalf("--name argument '%s' does not match app spec metadata.name '%s'", appName, app.Name)
				}
			} else {
				// read arguments
				if len(args) == 1 {
					if appName != "" && appName != args[0] {
						log.Fatalf("--name argument '%s' does not match app name %s", appName, args[0])
					}
					appName = args[0]
				}
				app = argoappv1.Application{
					ObjectMeta: metav1.ObjectMeta{
						Name: appName,
					},
				}
				setAppSpecOptions(c.Flags(), &app.Spec, &appOpts)
				setParameterOverrides(&app, appOpts.parameters)
				setLabels(&app, labels)
			}
			if app.Name == "" {
				c.HelpFunc()(c, args)
				os.Exit(1)
			}

			conn, appIf := argocdClient.NewApplicationClientOrDie()
			defer argoio.Close(conn)
			appCreateRequest := applicationpkg.ApplicationCreateRequest{
				Application: app,
				Upsert:      &upsert,
			}
			created, err := appIf.Create(context.Background(), &appCreateRequest)
			errors.CheckError(err)
			fmt.Printf("application '%s' created\n", created.ObjectMeta.Name)
		},
	}
	command.Flags().StringVar(&appName, "name", "", "A name for the app, ignored if a file is set (DEPRECATED)")
	command.Flags().BoolVar(&upsert, "upsert", false, "Allows to override application with the same name even if supplied application spec is different from existing spec")
	command.Flags().StringVarP(&fileURL, "file", "f", "", "Filename or URL to Kubernetes manifests for the app")
	command.Flags().StringArrayVarP(&labels, "label", "l", []string{}, "Labels to apply to the app")
	// Only complete files with appropriate extension.
	err := command.Flags().SetAnnotation("file", cobra.BashCompFilenameExt, []string{"json", "yaml", "yml"})
	if err != nil {
		log.Fatal(err)
	}
	addAppFlags(command, &appOpts)
	return command
}

func setLabels(app *argoappv1.Application, labels []string) {
	mapLabels, err := label.Parse(labels)
	errors.CheckError(err)
	app.SetLabels(mapLabels)
}

func getInfos(infos []string) []*argoappv1.Info {
	mapInfos, err := label.Parse(infos)
	errors.CheckError(err)
	sliceInfos := make([]*argoappv1.Info, len(mapInfos))
	i := 0
	for key, element := range mapInfos {
		sliceInfos[i] = &argoappv1.Info{Name: key, Value: element}
		i++
	}
	return sliceInfos
}

func getRefreshType(refresh bool, hardRefresh bool) *string {
	if hardRefresh {
		refreshType := string(argoappv1.RefreshTypeHard)
		return &refreshType
	}

	if refresh {
		refreshType := string(argoappv1.RefreshTypeNormal)
		return &refreshType
	}

	return nil
}

// NewApplicationGetCommand returns a new instance of an `argocd app get` command
func NewApplicationGetCommand(clientOpts *argocdclient.ClientOptions) *cobra.Command {
	var (
		refresh       bool
		hardRefresh   bool
		output        string
		showParams    bool
		showOperation bool
	)
	var command = &cobra.Command{
		Use:   "get APPNAME",
		Short: "Get application details",
		Run: func(c *cobra.Command, args []string) {
			if len(args) == 0 {
				c.HelpFunc()(c, args)
				os.Exit(1)
			}
			acdClient := argocdclient.NewClientOrDie(clientOpts)
			conn, appIf := acdClient.NewApplicationClientOrDie()
			defer argoio.Close(conn)
			appName := args[0]
			app, err := appIf.Get(context.Background(), &applicationpkg.ApplicationQuery{Name: &appName, Refresh: getRefreshType(refresh, hardRefresh)})
			errors.CheckError(err)

			pConn, projIf := argocdclient.NewClientOrDie(clientOpts).NewProjectClientOrDie()
			defer argoio.Close(pConn)
			proj, err := projIf.Get(context.Background(), &projectpkg.ProjectQuery{Name: app.Spec.Project})
			errors.CheckError(err)

			windows := proj.Spec.SyncWindows.Matches(app)

			switch output {
			case "yaml", "json":
				err := PrintResource(app, output)
				errors.CheckError(err)
			case "wide", "":
				aURL := appURL(acdClient, app.Name)
				printAppSummaryTable(app, aURL, windows)

				if len(app.Status.Conditions) > 0 {
					fmt.Println()
					w := tabwriter.NewWriter(os.Stdout, 0, 0, 2, ' ', 0)
					printAppConditions(w, app)
					_ = w.Flush()
					fmt.Println()
				}
				if showOperation && app.Status.OperationState != nil {
					fmt.Println()
					printOperationResult(app.Status.OperationState)
				}
				if showParams {
					printParams(app)
				}
				if len(app.Status.Resources) > 0 {
					fmt.Println()
					w := tabwriter.NewWriter(os.Stdout, 0, 0, 2, ' ', 0)
					printAppResources(w, app)
					_ = w.Flush()
				}
			default:
				errors.CheckError(fmt.Errorf("unknown output format: %s", output))
			}
		},
	}
	command.Flags().StringVarP(&output, "output", "o", "wide", "Output format. One of: json|yaml|wide")
	command.Flags().BoolVar(&showOperation, "show-operation", false, "Show application operation")
	command.Flags().BoolVar(&showParams, "show-params", false, "Show application parameters and overrides")
	command.Flags().BoolVar(&refresh, "refresh", false, "Refresh application data when retrieving")
	command.Flags().BoolVar(&hardRefresh, "hard-refresh", false, "Refresh application data as well as target manifests cache")
	return command
}

func printAppSummaryTable(app *argoappv1.Application, appURL string, windows *argoappv1.SyncWindows) {
	fmt.Printf(printOpFmtStr, "Name:", app.Name)
	fmt.Printf(printOpFmtStr, "Project:", app.Spec.GetProject())
	fmt.Printf(printOpFmtStr, "Server:", app.Spec.Destination.Server)
	fmt.Printf(printOpFmtStr, "Namespace:", app.Spec.Destination.Namespace)
	fmt.Printf(printOpFmtStr, "URL:", appURL)
	fmt.Printf(printOpFmtStr, "Repo:", app.Spec.Source.RepoURL)
	fmt.Printf(printOpFmtStr, "Target:", app.Spec.Source.TargetRevision)
	fmt.Printf(printOpFmtStr, "Path:", app.Spec.Source.Path)
	printAppSourceDetails(&app.Spec.Source)
	var wds []string
	var status string
	var allow, deny, inactiveAllows bool
	if windows.HasWindows() {
		active := windows.Active()
		if active.HasWindows() {
			for _, w := range *active {
				if w.Kind == "deny" {
					deny = true
				} else {
					allow = true
				}
			}
		}
		if windows.InactiveAllows().HasWindows() {
			inactiveAllows = true
		}

		s := windows.CanSync(true)
		if deny || !deny && !allow && inactiveAllows {
			if s {
				status = "Manual Allowed"
			} else {
				status = "Sync Denied"

			}
		} else {
			status = "Sync Allowed"
		}
		for _, w := range *windows {
			s := w.Kind + ":" + w.Schedule + ":" + w.Duration
			wds = append(wds, s)
		}
	} else {
		status = "Sync Allowed"
	}
	fmt.Printf(printOpFmtStr, "SyncWindow:", status)
	if len(wds) > 0 {
		fmt.Printf(printOpFmtStr, "Assigned Windows:", strings.Join(wds, ","))
	}

	var syncPolicy string
	if app.Spec.SyncPolicy != nil && app.Spec.SyncPolicy.Automated != nil {
		syncPolicy = "Automated"
		if app.Spec.SyncPolicy.Automated.Prune {
			syncPolicy += " (Prune)"
		}
	} else {
		syncPolicy = "<none>"
	}
	fmt.Printf(printOpFmtStr, "Sync Policy:", syncPolicy)
	syncStatusStr := string(app.Status.Sync.Status)
	switch app.Status.Sync.Status {
	case argoappv1.SyncStatusCodeSynced:
		syncStatusStr += fmt.Sprintf(" to %s", app.Spec.Source.TargetRevision)
	case argoappv1.SyncStatusCodeOutOfSync:
		syncStatusStr += fmt.Sprintf(" from %s", app.Spec.Source.TargetRevision)
	}
	if !git.IsCommitSHA(app.Spec.Source.TargetRevision) && !git.IsTruncatedCommitSHA(app.Spec.Source.TargetRevision) && len(app.Status.Sync.Revision) > 7 {
		syncStatusStr += fmt.Sprintf(" (%s)", app.Status.Sync.Revision[0:7])
	}
	fmt.Printf(printOpFmtStr, "Sync Status:", syncStatusStr)
	healthStr := string(app.Status.Health.Status)
	if app.Status.Health.Message != "" {
		healthStr = fmt.Sprintf("%s (%s)", app.Status.Health.Status, app.Status.Health.Message)
	}
	fmt.Printf(printOpFmtStr, "Health Status:", healthStr)
}

func printAppSourceDetails(appSrc *argoappv1.ApplicationSource) {
	if appSrc.Ksonnet != nil && appSrc.Ksonnet.Environment != "" {
		fmt.Printf(printOpFmtStr, "Environment:", appSrc.Ksonnet.Environment)
	}
	if appSrc.Helm != nil && len(appSrc.Helm.ValueFiles) > 0 {
		fmt.Printf(printOpFmtStr, "Helm Values:", strings.Join(appSrc.Helm.ValueFiles, ","))
	}
	if appSrc.Kustomize != nil && appSrc.Kustomize.NamePrefix != "" {
		fmt.Printf(printOpFmtStr, "Name Prefix:", appSrc.Kustomize.NamePrefix)
	}
}

func printAppConditions(w io.Writer, app *argoappv1.Application) {
	_, _ = fmt.Fprintf(w, "CONDITION\tMESSAGE\tLAST TRANSITION\n")
	for _, item := range app.Status.Conditions {
		_, _ = fmt.Fprintf(w, "%s\t%s\t%s\n", item.Type, item.Message, item.LastTransitionTime)
	}
}

// appURL returns the URL of an application
func appURL(acdClient argocdclient.Client, appName string) string {
	var scheme string
	opts := acdClient.ClientOptions()
	server := opts.ServerAddr
	if opts.PlainText {
		scheme = "http"
	} else {
		scheme = "https"
		if strings.HasSuffix(opts.ServerAddr, ":443") {
			server = server[0 : len(server)-4]
		}
	}
	return fmt.Sprintf("%s://%s/applications/%s", scheme, server, appName)
}

func truncateString(str string, num int) string {
	bnoden := str
	if len(str) > num {
		if num > 3 {
			num -= 3
		}
		bnoden = str[0:num] + "..."
	}
	return bnoden
}

// printParams prints parameters and overrides
func printParams(app *argoappv1.Application) {
	paramLenLimit := 80
	fmt.Println()
	w := tabwriter.NewWriter(os.Stdout, 0, 0, 2, ' ', 0)
	if app.Spec.Source.Ksonnet != nil {
		fmt.Println()
		_, _ = fmt.Fprintf(w, "COMPONENT\tNAME\tVALUE\n")
		for _, p := range app.Spec.Source.Ksonnet.Parameters {
			_, _ = fmt.Fprintf(w, "%s\t%s\t%s\n", p.Component, p.Name, truncateString(p.Value, paramLenLimit))
		}
	} else if app.Spec.Source.Helm != nil {
		fmt.Println()
		_, _ = fmt.Fprintf(w, "NAME\tVALUE\n")
		for _, p := range app.Spec.Source.Helm.Parameters {
			_, _ = fmt.Fprintf(w, "%s\t%s\n", p.Name, truncateString(p.Value, paramLenLimit))
		}
	}
	_ = w.Flush()
}

// NewApplicationSetCommand returns a new instance of an `argocd app set` command
func NewApplicationSetCommand(clientOpts *argocdclient.ClientOptions) *cobra.Command {
	var (
		appOpts appOptions
	)
	var command = &cobra.Command{
		Use:   "set APPNAME",
		Short: "Set application parameters",
		Run: func(c *cobra.Command, args []string) {
			if len(args) != 1 {
				c.HelpFunc()(c, args)
				os.Exit(1)
			}
			ctx := context.Background()
			appName := args[0]
			argocdClient := argocdclient.NewClientOrDie(clientOpts)
			conn, appIf := argocdClient.NewApplicationClientOrDie()
			defer argoio.Close(conn)
			app, err := appIf.Get(ctx, &applicationpkg.ApplicationQuery{Name: &appName})
			errors.CheckError(err)
			visited := setAppSpecOptions(c.Flags(), &app.Spec, &appOpts)
			if visited == 0 {
				log.Error("Please set at least one option to update")
				c.HelpFunc()(c, args)
				os.Exit(1)
			}
			setParameterOverrides(app, appOpts.parameters)
			_, err = appIf.UpdateSpec(ctx, &applicationpkg.ApplicationUpdateSpecRequest{
				Name: &app.Name,
				Spec: app.Spec,
			})
			errors.CheckError(err)
		},
	}
	addAppFlags(command, &appOpts)
	return command
}

func setAppSpecOptions(flags *pflag.FlagSet, spec *argoappv1.ApplicationSpec, appOpts *appOptions) int {
	visited := 0
	flags.Visit(func(f *pflag.Flag) {
		visited++
		switch f.Name {
		case "repo":
			spec.Source.RepoURL = appOpts.repoURL
		case "path":
			spec.Source.Path = appOpts.appPath
		case "helm-chart":
			spec.Source.Chart = appOpts.chart
		case "env":
			setKsonnetOpt(&spec.Source, &appOpts.env)
		case "revision":
			spec.Source.TargetRevision = appOpts.revision
		case "revision-history-limit":
			i := int64(appOpts.revisionHistoryLimit)
			spec.RevisionHistoryLimit = &i
		case "values":
			setHelmOpt(&spec.Source, helmOpts{valueFiles: appOpts.valuesFiles})
		case "values-literal-file":
			var data []byte

			// read uri
			parsedURL, err := url.ParseRequestURI(appOpts.values)
			if err != nil || !(parsedURL.Scheme == "http" || parsedURL.Scheme == "https") {
				data, err = ioutil.ReadFile(appOpts.values)
			} else {
				data, err = config.ReadRemoteFile(appOpts.values)
			}
			errors.CheckError(err)
			setHelmOpt(&spec.Source, helmOpts{values: string(data)})
		case "release-name":
			setHelmOpt(&spec.Source, helmOpts{releaseName: appOpts.releaseName})
		case "helm-set":
			setHelmOpt(&spec.Source, helmOpts{helmSets: appOpts.helmSets})
		case "helm-set-string":
			setHelmOpt(&spec.Source, helmOpts{helmSetStrings: appOpts.helmSetStrings})
		case "helm-set-file":
			setHelmOpt(&spec.Source, helmOpts{helmSetFiles: appOpts.helmSetFiles})
		case "directory-recurse":
			spec.Source.Directory = &argoappv1.ApplicationSourceDirectory{Recurse: appOpts.directoryRecurse}
		case "config-management-plugin":
			spec.Source.Plugin = &argoappv1.ApplicationSourcePlugin{Name: appOpts.configManagementPlugin}
		case "dest-name":
			spec.Destination.Name = appOpts.destName
		case "dest-server":
			spec.Destination.Server = appOpts.destServer
		case "dest-namespace":
			spec.Destination.Namespace = appOpts.destNamespace
		case "project":
			spec.Project = appOpts.project
		case "nameprefix":
			setKustomizeOpt(&spec.Source, kustomizeOpts{namePrefix: appOpts.namePrefix})
		case "namesuffix":
			setKustomizeOpt(&spec.Source, kustomizeOpts{nameSuffix: appOpts.nameSuffix})
		case "kustomize-image":
			setKustomizeOpt(&spec.Source, kustomizeOpts{images: appOpts.kustomizeImages})
		case "kustomize-version":
			setKustomizeOpt(&spec.Source, kustomizeOpts{version: appOpts.kustomizeVersion})
		case "jsonnet-tla-str":
			setJsonnetOpt(&spec.Source, appOpts.jsonnetTlaStr, false)
		case "jsonnet-tla-code":
			setJsonnetOpt(&spec.Source, appOpts.jsonnetTlaCode, true)
		case "jsonnet-ext-var-str":
			setJsonnetOptExtVar(&spec.Source, appOpts.jsonnetExtVarStr, false)
		case "jsonnet-ext-var-code":
			setJsonnetOptExtVar(&spec.Source, appOpts.jsonnetExtVarCode, true)
<<<<<<< HEAD
		case "create-namespace":
			spec.CreateNamespace = appOpts.createNamespace
=======
		case "jsonnet-libs":
			setJsonnetOptLibs(&spec.Source, appOpts.jsonnetLibs)
>>>>>>> 561f3081
		case "sync-policy":
			switch appOpts.syncPolicy {
			case "none":
				if spec.SyncPolicy != nil {
					spec.SyncPolicy.Automated = nil
				}
				if spec.SyncPolicy.IsZero() {
					spec.SyncPolicy = nil
				}
			case "automated", "automatic", "auto":
				if spec.SyncPolicy == nil {
					spec.SyncPolicy = &argoappv1.SyncPolicy{}
				}
				spec.SyncPolicy.Automated = &argoappv1.SyncPolicyAutomated{}
			default:
				log.Fatalf("Invalid sync-policy: %s", appOpts.syncPolicy)
			}
		case "sync-option":
			if spec.SyncPolicy == nil {
				spec.SyncPolicy = &argoappv1.SyncPolicy{}
			}
			for _, option := range appOpts.syncOptions {
				// `!` means remove the option
				if strings.HasPrefix(option, "!") {
					option = strings.TrimPrefix(option, "!")
					spec.SyncPolicy.SyncOptions = spec.SyncPolicy.SyncOptions.RemoveOption(option)
				} else {
					spec.SyncPolicy.SyncOptions = spec.SyncPolicy.SyncOptions.AddOption(option)
				}
			}
			if spec.SyncPolicy.IsZero() {
				spec.SyncPolicy = nil
			}
		}
	})
	if flags.Changed("auto-prune") {
		if spec.SyncPolicy == nil || spec.SyncPolicy.Automated == nil {
			log.Fatal("Cannot set --auto-prune: application not configured with automatic sync")
		}
		spec.SyncPolicy.Automated.Prune = appOpts.autoPrune
	}
	if flags.Changed("self-heal") {
		if spec.SyncPolicy == nil || spec.SyncPolicy.Automated == nil {
			log.Fatal("Cannot set --self-heal: application not configured with automatic sync")
		}
		spec.SyncPolicy.Automated.SelfHeal = appOpts.selfHeal
	}

	return visited
}

func setKsonnetOpt(src *argoappv1.ApplicationSource, env *string) {
	if src.Ksonnet == nil {
		src.Ksonnet = &argoappv1.ApplicationSourceKsonnet{}
	}
	if env != nil {
		src.Ksonnet.Environment = *env
	}
	if src.Ksonnet.IsZero() {
		src.Ksonnet = nil
	}
}

type kustomizeOpts struct {
	namePrefix string
	nameSuffix string
	images     []string
	version    string
}

func setKustomizeOpt(src *argoappv1.ApplicationSource, opts kustomizeOpts) {
	if src.Kustomize == nil {
		src.Kustomize = &argoappv1.ApplicationSourceKustomize{}
	}
	src.Kustomize.Version = opts.version
	src.Kustomize.NamePrefix = opts.namePrefix
	src.Kustomize.NameSuffix = opts.nameSuffix
	for _, image := range opts.images {
		src.Kustomize.MergeImage(argoappv1.KustomizeImage(image))
	}
	if src.Kustomize.IsZero() {
		src.Kustomize = nil
	}
}

type helmOpts struct {
	valueFiles     []string
	values         string
	releaseName    string
	helmSets       []string
	helmSetStrings []string
	helmSetFiles   []string
}

func setHelmOpt(src *argoappv1.ApplicationSource, opts helmOpts) {
	if src.Helm == nil {
		src.Helm = &argoappv1.ApplicationSourceHelm{}
	}
	if len(opts.valueFiles) > 0 {
		src.Helm.ValueFiles = opts.valueFiles
	}
	if len(opts.values) > 0 {
		src.Helm.Values = opts.values
	}
	if opts.releaseName != "" {
		src.Helm.ReleaseName = opts.releaseName
	}
	for _, text := range opts.helmSets {
		p, err := argoappv1.NewHelmParameter(text, false)
		if err != nil {
			log.Fatal(err)
		}
		src.Helm.AddParameter(*p)
	}
	for _, text := range opts.helmSetStrings {
		p, err := argoappv1.NewHelmParameter(text, true)
		if err != nil {
			log.Fatal(err)
		}
		src.Helm.AddParameter(*p)
	}
	for _, text := range opts.helmSetFiles {
		p, err := argoappv1.NewHelmFileParameter(text)
		if err != nil {
			log.Fatal(err)
		}
		src.Helm.AddFileParameter(*p)
	}
	if src.Helm.IsZero() {
		src.Helm = nil
	}
}

func setJsonnetOpt(src *argoappv1.ApplicationSource, tlaParameters []string, code bool) {
	if src.Directory == nil {
		src.Directory = &argoappv1.ApplicationSourceDirectory{}
	}
	for _, j := range tlaParameters {
		src.Directory.Jsonnet.TLAs = append(src.Directory.Jsonnet.TLAs, argoappv1.NewJsonnetVar(j, code))
	}
}

func setJsonnetOptExtVar(src *argoappv1.ApplicationSource, jsonnetExtVar []string, code bool) {
	if src.Directory == nil {
		src.Directory = &argoappv1.ApplicationSourceDirectory{}
	}
	for _, j := range jsonnetExtVar {
		src.Directory.Jsonnet.ExtVars = append(src.Directory.Jsonnet.ExtVars, argoappv1.NewJsonnetVar(j, code))
	}
}
func setJsonnetOptLibs(src *argoappv1.ApplicationSource, libs []string) {
	if src.Directory == nil {
		src.Directory = &argoappv1.ApplicationSourceDirectory{}
	}
	src.Directory.Jsonnet.Libs = append(src.Directory.Jsonnet.Libs, libs...)
}

type appOptions struct {
	repoURL                string
	appPath                string
	chart                  string
	env                    string
	revision               string
	revisionHistoryLimit   int
	destName               string
	destServer             string
	destNamespace          string
	parameters             []string
	valuesFiles            []string
	values                 string
	releaseName            string
	helmSets               []string
	helmSetStrings         []string
	helmSetFiles           []string
	project                string
	syncPolicy             string
	syncOptions            []string
	autoPrune              bool
	selfHeal               bool
	namePrefix             string
	nameSuffix             string
	directoryRecurse       bool
	configManagementPlugin string
	jsonnetTlaStr          []string
	jsonnetTlaCode         []string
	jsonnetExtVarStr       []string
	jsonnetExtVarCode      []string
	jsonnetLibs            []string
	kustomizeImages        []string
	kustomizeVersion       string
	createNamespace        bool
}

func addAppFlags(command *cobra.Command, opts *appOptions) {
	command.Flags().StringVar(&opts.repoURL, "repo", "", "Repository URL, ignored if a file is set")
	command.Flags().StringVar(&opts.appPath, "path", "", "Path in repository to the app directory, ignored if a file is set")
	command.Flags().StringVar(&opts.chart, "helm-chart", "", "Helm Chart name")
	command.Flags().StringVar(&opts.env, "env", "", "Application environment to monitor")
	command.Flags().StringVar(&opts.revision, "revision", "", "The tracking source branch, tag, commit or Helm chart version the application will sync to")
	command.Flags().IntVar(&opts.revisionHistoryLimit, "revision-history-limit", common.RevisionHistoryLimit, "How many items to keep in revision history")
	command.Flags().StringVar(&opts.destServer, "dest-server", "", "K8s cluster URL (e.g. https://kubernetes.default.svc)")
	command.Flags().StringVar(&opts.destName, "dest-name", "", "K8s cluster Name (e.g. minikube)")
	command.Flags().StringVar(&opts.destNamespace, "dest-namespace", "", "K8s target namespace (overrides the namespace specified in the ksonnet app.yaml)")
	command.Flags().StringArrayVarP(&opts.parameters, "parameter", "p", []string{}, "set a parameter override (e.g. -p guestbook=image=example/guestbook:latest)")
	command.Flags().StringArrayVar(&opts.valuesFiles, "values", []string{}, "Helm values file(s) to use")
	command.Flags().StringVar(&opts.values, "values-literal-file", "", "Filename or URL to import as a literal Helm values block")
	command.Flags().StringVar(&opts.releaseName, "release-name", "", "Helm release-name")
	command.Flags().StringArrayVar(&opts.helmSets, "helm-set", []string{}, "Helm set values on the command line (can be repeated to set several values: --helm-set key1=val1 --helm-set key2=val2)")
	command.Flags().StringArrayVar(&opts.helmSetStrings, "helm-set-string", []string{}, "Helm set STRING values on the command line (can be repeated to set several values: --helm-set-string key1=val1 --helm-set-string key2=val2)")
	command.Flags().StringArrayVar(&opts.helmSetFiles, "helm-set-file", []string{}, "Helm set values from respective files specified via the command line (can be repeated to set several values: --helm-set-file key1=path1 --helm-set-file key2=path2)")
	command.Flags().StringVar(&opts.project, "project", "", "Application project name")
	command.Flags().StringVar(&opts.syncPolicy, "sync-policy", "", "Set the sync policy (one of: none, automated (aliases of automated: auto, automatic))")
	command.Flags().StringArrayVar(&opts.syncOptions, "sync-option", []string{}, "Add or remove a sync options, e.g add `Prune=false`. Remove using `!` prefix, e.g. `!Prune=false`")
	command.Flags().BoolVar(&opts.autoPrune, "auto-prune", false, "Set automatic pruning when sync is automated")
	command.Flags().BoolVar(&opts.selfHeal, "self-heal", false, "Set self healing when sync is automated")
	command.Flags().StringVar(&opts.namePrefix, "nameprefix", "", "Kustomize nameprefix")
	command.Flags().StringVar(&opts.nameSuffix, "namesuffix", "", "Kustomize namesuffix")
	command.Flags().StringVar(&opts.nameSuffix, "kustomize-version", "", "Kustomize version")
	command.Flags().BoolVar(&opts.directoryRecurse, "directory-recurse", false, "Recurse directory")
	command.Flags().StringVar(&opts.configManagementPlugin, "config-management-plugin", "", "Config management plugin name")
	command.Flags().StringArrayVar(&opts.jsonnetTlaStr, "jsonnet-tla-str", []string{}, "Jsonnet top level string arguments")
	command.Flags().StringArrayVar(&opts.jsonnetTlaCode, "jsonnet-tla-code", []string{}, "Jsonnet top level code arguments")
	command.Flags().StringArrayVar(&opts.jsonnetExtVarStr, "jsonnet-ext-var-str", []string{}, "Jsonnet string ext var")
	command.Flags().StringArrayVar(&opts.jsonnetExtVarCode, "jsonnet-ext-var-code", []string{}, "Jsonnet ext var")
	command.Flags().StringArrayVar(&opts.jsonnetLibs, "jsonnet-libs", []string{}, "Additional jsonnet libs (prefixed by repoRoot)")
	command.Flags().StringArrayVar(&opts.kustomizeImages, "kustomize-image", []string{}, "Kustomize images (e.g. --kustomize-image node:8.15.0 --kustomize-image mysql=mariadb,alpine@sha256:24a0c4b4a4c0eb97a1aabb8e29f18e917d05abfe1b7a7c07857230879ce7d3d)")
	command.Flags().BoolVar(&opts.createNamespace, "create-namespace", false, "Allows to create namespace if not exist")
}

// NewApplicationUnsetCommand returns a new instance of an `argocd app unset` command
func NewApplicationUnsetCommand(clientOpts *argocdclient.ClientOptions) *cobra.Command {
	var (
		parameters       []string
		valuesLiteral    bool
		valuesFiles      []string
		nameSuffix       bool
		namePrefix       bool
		kustomizeVersion bool
		kustomizeImages  []string
	)
	var command = &cobra.Command{
		Use:   "unset APPNAME parameters",
		Short: "Unset application parameters",
		Example: `  # Unset kustomize override kustomize image
  argocd app unset my-app --kustomize-image=alpine

  # Unset kustomize override prefix
  argocd app unset my-app --namesuffix

  # Unset parameter override
  argocd app unset my-app -p COMPONENT=PARAM`,

		Run: func(c *cobra.Command, args []string) {
			if len(args) != 1 {
				c.HelpFunc()(c, args)
				os.Exit(1)
			}
			appName := args[0]
			conn, appIf := argocdclient.NewClientOrDie(clientOpts).NewApplicationClientOrDie()
			defer argoio.Close(conn)
			app, err := appIf.Get(context.Background(), &applicationpkg.ApplicationQuery{Name: &appName})
			errors.CheckError(err)

			updated := false
			if app.Spec.Source.Kustomize != nil {
				if namePrefix {
					updated = true
					app.Spec.Source.Kustomize.NamePrefix = ""
				}

				if nameSuffix {
					updated = true
					app.Spec.Source.Kustomize.NameSuffix = ""
				}

				if kustomizeVersion {
					updated = true
					app.Spec.Source.Kustomize.Version = ""
				}

				for _, kustomizeImage := range kustomizeImages {
					for i, item := range app.Spec.Source.Kustomize.Images {
						if argoappv1.KustomizeImage(kustomizeImage).Match(item) {
							updated = true
							//remove i
							a := app.Spec.Source.Kustomize.Images
							copy(a[i:], a[i+1:]) // Shift a[i+1:] left one index.
							a[len(a)-1] = ""     // Erase last element (write zero value).
							a = a[:len(a)-1]     // Truncate slice.
							app.Spec.Source.Kustomize.Images = a
						}
					}
				}
			}
			if app.Spec.Source.Ksonnet != nil {
				if len(parameters) == 0 && len(valuesFiles) == 0 {
					c.HelpFunc()(c, args)
					os.Exit(1)
				}
				for _, paramStr := range parameters {
					parts := strings.SplitN(paramStr, "=", 2)
					if len(parts) != 2 {
						log.Fatalf("Expected parameter of the form: component=param. Received: %s", paramStr)
					}
					overrides := app.Spec.Source.Ksonnet.Parameters
					for i, override := range overrides {
						if override.Component == parts[0] && override.Name == parts[1] {
							app.Spec.Source.Ksonnet.Parameters = append(overrides[0:i], overrides[i+1:]...)
							updated = true
							break
						}
					}
				}
			}
			if app.Spec.Source.Helm != nil {
				if len(parameters) == 0 && len(valuesFiles) == 0 && !valuesLiteral {
					c.HelpFunc()(c, args)
					os.Exit(1)
				}
				for _, paramStr := range parameters {
					helmParams := app.Spec.Source.Helm.Parameters
					for i, p := range helmParams {
						if p.Name == paramStr {
							app.Spec.Source.Helm.Parameters = append(helmParams[0:i], helmParams[i+1:]...)
							updated = true
							break
						}
					}
				}
				if valuesLiteral {
					app.Spec.Source.Helm.Values = ""
					updated = true
				}
				for _, valuesFile := range valuesFiles {
					specValueFiles := app.Spec.Source.Helm.ValueFiles
					for i, vf := range specValueFiles {
						if vf == valuesFile {
							app.Spec.Source.Helm.ValueFiles = append(specValueFiles[0:i], specValueFiles[i+1:]...)
							updated = true
							break
						}
					}
				}
				if !updated {
					return
				}
			}

			_, err = appIf.UpdateSpec(context.Background(), &applicationpkg.ApplicationUpdateSpecRequest{
				Name: &app.Name,
				Spec: app.Spec,
			})
			errors.CheckError(err)
		},
	}
	command.Flags().StringArrayVarP(&parameters, "parameter", "p", []string{}, "Unset a parameter override (e.g. -p guestbook=image)")
	command.Flags().StringArrayVar(&valuesFiles, "values", []string{}, "Unset one or more Helm values files")
	command.Flags().BoolVar(&valuesLiteral, "values-literal", false, "Unset literal Helm values block")
	command.Flags().BoolVar(&nameSuffix, "namesuffix", false, "Kustomize namesuffix")
	command.Flags().BoolVar(&namePrefix, "nameprefix", false, "Kustomize nameprefix")
	command.Flags().BoolVar(&kustomizeVersion, "kustomize-version", false, "Kustomize version")
	command.Flags().StringArrayVar(&kustomizeImages, "kustomize-image", []string{}, "Kustomize images name (e.g. --kustomize-image node --kustomize-image mysql)")
	return command
}

// targetObjects deserializes the list of target states into unstructured objects
func targetObjects(resources []*argoappv1.ResourceDiff) ([]*unstructured.Unstructured, error) {
	objs := make([]*unstructured.Unstructured, len(resources))
	for i, resState := range resources {
		obj, err := resState.TargetObject()
		if err != nil {
			return nil, err
		}
		objs[i] = obj
	}
	return objs, nil
}

// liveObjects deserializes the list of live states into unstructured objects
func liveObjects(resources []*argoappv1.ResourceDiff) ([]*unstructured.Unstructured, error) {
	objs := make([]*unstructured.Unstructured, len(resources))
	for i, resState := range resources {
		obj, err := resState.LiveObject()
		if err != nil {
			return nil, err
		}
		objs[i] = obj
	}
	return objs, nil
}

func getLocalObjects(app *argoappv1.Application, local, localRepoRoot, appLabelKey, kubeVersion string, kustomizeOptions *argoappv1.KustomizeOptions,
	configManagementPlugins []*argoappv1.ConfigManagementPlugin) []*unstructured.Unstructured {
	manifestStrings := getLocalObjectsString(app, local, localRepoRoot, appLabelKey, kubeVersion, kustomizeOptions, configManagementPlugins)
	objs := make([]*unstructured.Unstructured, len(manifestStrings))
	for i := range manifestStrings {
		obj := unstructured.Unstructured{}
		err := json.Unmarshal([]byte(manifestStrings[i]), &obj)
		errors.CheckError(err)
		objs[i] = &obj
	}
	return objs
}

func getLocalObjectsString(app *argoappv1.Application, local, localRepoRoot, appLabelKey, kubeVersion string, kustomizeOptions *argoappv1.KustomizeOptions,
	configManagementPlugins []*argoappv1.ConfigManagementPlugin) []string {

	res, err := repository.GenerateManifests(local, localRepoRoot, app.Spec.Source.TargetRevision, &repoapiclient.ManifestRequest{
		Repo:              &argoappv1.Repository{Repo: app.Spec.Source.RepoURL},
		AppLabelKey:       appLabelKey,
		AppLabelValue:     app.Name,
		Namespace:         app.Spec.Destination.Namespace,
		ApplicationSource: &app.Spec.Source,
		KustomizeOptions:  kustomizeOptions,
		KubeVersion:       kubeVersion,
		Plugins:           configManagementPlugins,
	}, true)
	errors.CheckError(err)

	return res.Manifests
}

type resourceInfoProvider struct {
	namespacedByGk map[schema.GroupKind]bool
}

// Infer if obj is namespaced or not from corresponding live objects list. If corresponding live object has namespace then target object is also namespaced.
// If live object is missing then it does not matter if target is namespaced or not.
func (p *resourceInfoProvider) IsNamespaced(gk schema.GroupKind) (bool, error) {
	return p.namespacedByGk[gk], nil
}

func groupLocalObjs(localObs []*unstructured.Unstructured, liveObjs []*unstructured.Unstructured, appNamespace string) map[kube.ResourceKey]*unstructured.Unstructured {
	namespacedByGk := make(map[schema.GroupKind]bool)
	for i := range liveObjs {
		if liveObjs[i] != nil {
			key := kube.GetResourceKey(liveObjs[i])
			namespacedByGk[schema.GroupKind{Group: key.Group, Kind: key.Kind}] = key.Namespace != ""
		}
	}
	localObs, _, err := controller.DeduplicateTargetObjects(appNamespace, localObs, &resourceInfoProvider{namespacedByGk: namespacedByGk})
	errors.CheckError(err)
	objByKey := make(map[kube.ResourceKey]*unstructured.Unstructured)
	for i := range localObs {
		obj := localObs[i]
		if !(hook.IsHook(obj) || ignore.Ignore(obj)) {
			objByKey[kube.GetResourceKey(obj)] = obj
		}
	}
	return objByKey
}

// NewApplicationDiffCommand returns a new instance of an `argocd app diff` command
func NewApplicationDiffCommand(clientOpts *argocdclient.ClientOptions) *cobra.Command {
	var (
		refresh       bool
		hardRefresh   bool
		local         string
		localRepoRoot string
	)
	shortDesc := "Perform a diff against the target and live state."
	var command = &cobra.Command{
		Use:   "diff APPNAME",
		Short: shortDesc,
		Long:  shortDesc + "\nUses 'diff' to render the difference. KUBECTL_EXTERNAL_DIFF environment variable can be used to select your own diff tool.\nReturns the following exit codes: 2 on general errors, 1 when a diff is found, and 0 when no diff is found",
		Run: func(c *cobra.Command, args []string) {
			if len(args) != 1 {
				c.HelpFunc()(c, args)
				os.Exit(2)
			}

			clientset := argocdclient.NewClientOrDie(clientOpts)
			conn, appIf := clientset.NewApplicationClientOrDie()
			defer argoio.Close(conn)
			appName := args[0]
			app, err := appIf.Get(context.Background(), &applicationpkg.ApplicationQuery{Name: &appName, Refresh: getRefreshType(refresh, hardRefresh)})
			errors.CheckError(err)
			resources, err := appIf.ManagedResources(context.Background(), &applicationpkg.ResourcesQuery{ApplicationName: &appName})
			errors.CheckError(err)
			liveObjs, err := liveObjects(resources.Items)
			errors.CheckError(err)
			items := make([]struct {
				key    kube.ResourceKey
				live   *unstructured.Unstructured
				target *unstructured.Unstructured
			}, 0)

			conn, settingsIf := clientset.NewSettingsClientOrDie()
			defer argoio.Close(conn)
			argoSettings, err := settingsIf.Get(context.Background(), &settingspkg.SettingsQuery{})
			errors.CheckError(err)

			if local != "" {
				conn, clusterIf := clientset.NewClusterClientOrDie()
				defer argoio.Close(conn)
				cluster, err := clusterIf.Get(context.Background(), &clusterpkg.ClusterQuery{Server: app.Spec.Destination.Server})
				errors.CheckError(err)
				localObjs := groupLocalObjs(getLocalObjects(app, local, localRepoRoot, argoSettings.AppLabelKey, cluster.ServerVersion, argoSettings.KustomizeOptions, argoSettings.ConfigManagementPlugins), liveObjs, app.Spec.Destination.Namespace)
				for _, res := range resources.Items {
					var live = &unstructured.Unstructured{}
					err := json.Unmarshal([]byte(res.NormalizedLiveState), &live)
					errors.CheckError(err)

					key := kube.ResourceKey{Name: res.Name, Namespace: res.Namespace, Group: res.Group, Kind: res.Kind}
					if key.Kind == kube.SecretKind && key.Group == "" {
						// Don't bother comparing secrets, argo-cd doesn't have access to k8s secret data
						delete(localObjs, key)
						continue
					}
					if local, ok := localObjs[key]; ok || live != nil {
						if local != nil && !kube.IsCRD(local) {
							err = argokube.SetAppInstanceLabel(local, argoSettings.AppLabelKey, appName)
							errors.CheckError(err)
						}

						items = append(items, struct {
							key    kube.ResourceKey
							live   *unstructured.Unstructured
							target *unstructured.Unstructured
						}{
							live:   live,
							target: local,
							key:    key,
						})
						delete(localObjs, key)
					}
				}
				for key, local := range localObjs {
					items = append(items, struct {
						key    kube.ResourceKey
						live   *unstructured.Unstructured
						target *unstructured.Unstructured
					}{
						live:   nil,
						target: local,
						key:    key,
					})
				}
			} else {
				for i := range resources.Items {
					res := resources.Items[i]
					var live = &unstructured.Unstructured{}
					err := json.Unmarshal([]byte(res.NormalizedLiveState), &live)
					errors.CheckError(err)

					var target = &unstructured.Unstructured{}
					err = json.Unmarshal([]byte(res.TargetState), &target)
					errors.CheckError(err)

					items = append(items, struct {
						key    kube.ResourceKey
						live   *unstructured.Unstructured
						target *unstructured.Unstructured
					}{
						live:   live,
						target: target,
						key:    kube.NewResourceKey(res.Group, res.Kind, res.Namespace, res.Name),
					})
				}
			}

			foundDiffs := false
			for _, item := range items {
				if item.target != nil && hook.IsHook(item.target) || item.live != nil && hook.IsHook(item.live) {
					continue
				}
				overrides := make(map[string]argoappv1.ResourceOverride)
				for k := range argoSettings.ResourceOverrides {
					val := argoSettings.ResourceOverrides[k]
					overrides[k] = *val
				}
				normalizer, err := argo.NewDiffNormalizer(app.Spec.IgnoreDifferences, overrides)
				errors.CheckError(err)

				diffRes, err := diff.Diff(item.target, item.live, normalizer, diff.GetDefaultDiffOptions())
				errors.CheckError(err)

				if diffRes.Modified || item.target == nil || item.live == nil {
					fmt.Printf("===== %s/%s %s/%s ======\n", item.key.Group, item.key.Kind, item.key.Namespace, item.key.Name)
					var live *unstructured.Unstructured
					var target *unstructured.Unstructured
					if item.target != nil && item.live != nil {
						target = &unstructured.Unstructured{}
						live = item.live
						err = json.Unmarshal(diffRes.PredictedLive, target)
						errors.CheckError(err)
					} else {
						live = item.live
						target = item.target
					}

					foundDiffs = true
					_ = diff.PrintDiff(item.key.Name, live, target)
				}
			}
			if foundDiffs {
				os.Exit(1)
			}

		},
	}
	command.Flags().BoolVar(&refresh, "refresh", false, "Refresh application data when retrieving")
	command.Flags().BoolVar(&hardRefresh, "hard-refresh", false, "Refresh application data as well as target manifests cache")
	command.Flags().StringVar(&local, "local", "", "Compare live app to a local manifests")
	command.Flags().StringVar(&localRepoRoot, "local-repo-root", "/", "Path to the repository root. Used together with --local allows setting the repository root")
	return command
}

// NewApplicationDeleteCommand returns a new instance of an `argocd app delete` command
func NewApplicationDeleteCommand(clientOpts *argocdclient.ClientOptions) *cobra.Command {
	var (
		cascade bool
	)
	var command = &cobra.Command{
		Use:   "delete APPNAME",
		Short: "Delete an application",
		Run: func(c *cobra.Command, args []string) {
			if len(args) == 0 {
				c.HelpFunc()(c, args)
				os.Exit(1)
			}
			conn, appIf := argocdclient.NewClientOrDie(clientOpts).NewApplicationClientOrDie()
			defer argoio.Close(conn)
			for _, appName := range args {
				appDeleteReq := applicationpkg.ApplicationDeleteRequest{
					Name: &appName,
				}
				if c.Flag("cascade").Changed {
					appDeleteReq.Cascade = &cascade
				}
				_, err := appIf.Delete(context.Background(), &appDeleteReq)
				errors.CheckError(err)
			}
		},
	}
	command.Flags().BoolVar(&cascade, "cascade", true, "Perform a cascaded deletion of all application resources")
	return command
}

// Print simple list of application names
func printApplicationNames(apps []argoappv1.Application) {
	for _, app := range apps {
		fmt.Println(app.Name)
	}
}

// Print table of application data
func printApplicationTable(apps []argoappv1.Application, output *string) {
	w := tabwriter.NewWriter(os.Stdout, 0, 0, 2, ' ', 0)
	var fmtStr string
	headers := []interface{}{"NAME", "CLUSTER", "NAMESPACE", "PROJECT", "STATUS", "HEALTH", "SYNCPOLICY", "CONDITIONS"}
	if *output == "wide" {
		fmtStr = "%s\t%s\t%s\t%s\t%s\t%s\t%s\t%s\t%s\t%s\t%s\n"
		headers = append(headers, "REPO", "PATH", "TARGET")
	} else {
		fmtStr = "%s\t%s\t%s\t%s\t%s\t%s\t%s\t%s\n"
	}
	_, _ = fmt.Fprintf(w, fmtStr, headers...)
	for _, app := range apps {
		vals := []interface{}{
			app.Name,
			app.Spec.Destination.Server,
			app.Spec.Destination.Namespace,
			app.Spec.GetProject(),
			app.Status.Sync.Status,
			app.Status.Health.Status,
			formatSyncPolicy(app),
			formatConditionsSummary(app),
		}
		if *output == "wide" {
			vals = append(vals, app.Spec.Source.RepoURL, app.Spec.Source.Path, app.Spec.Source.TargetRevision)
		}
		_, _ = fmt.Fprintf(w, fmtStr, vals...)
	}
	_ = w.Flush()
}

// NewApplicationListCommand returns a new instance of an `argocd app list` command
func NewApplicationListCommand(clientOpts *argocdclient.ClientOptions) *cobra.Command {
	var (
		output   string
		selector string
		projects []string
	)
	var command = &cobra.Command{
		Use:   "list",
		Short: "List applications",
		Example: `  # List all apps
  argocd app list

  # List apps by label, in this example we listing apps that are children of another app (aka app-of-apps)
  argocd app list -l app.kubernetes.io/instance=my-app`,
		Run: func(c *cobra.Command, args []string) {
			conn, appIf := argocdclient.NewClientOrDie(clientOpts).NewApplicationClientOrDie()
			defer argoio.Close(conn)
			apps, err := appIf.List(context.Background(), &applicationpkg.ApplicationQuery{Selector: selector})
			errors.CheckError(err)
			appList := apps.Items
			if len(projects) != 0 {
				appList = argo.FilterByProjects(appList, projects)
			}
			switch output {
			case "yaml", "json":
				err := PrintResourceList(appList, output, false)
				errors.CheckError(err)
			case "name":
				printApplicationNames(appList)
			case "wide", "":
				printApplicationTable(appList, &output)
			default:
				errors.CheckError(fmt.Errorf("unknown output format: %s", output))
			}
		},
	}
	command.Flags().StringVarP(&output, "output", "o", "wide", "Output format. One of: wide|name|json|yaml")
	command.Flags().StringVarP(&selector, "selector", "l", "", "List apps by label")
	command.Flags().StringArrayVarP(&projects, "project", "p", []string{}, "Filter by project name")
	return command
}

func formatSyncPolicy(app argoappv1.Application) string {
	if app.Spec.SyncPolicy == nil || app.Spec.SyncPolicy.Automated == nil {
		return "<none>"
	}
	policy := "Auto"
	if app.Spec.SyncPolicy.Automated.Prune {
		policy = policy + "-Prune"
	}
	return policy
}

func formatConditionsSummary(app argoappv1.Application) string {
	typeToCnt := make(map[string]int)
	for i := range app.Status.Conditions {
		condition := app.Status.Conditions[i]
		if cnt, ok := typeToCnt[condition.Type]; ok {
			typeToCnt[condition.Type] = cnt + 1
		} else {
			typeToCnt[condition.Type] = 1
		}
	}
	items := make([]string, 0)
	for cndType, cnt := range typeToCnt {
		if cnt > 1 {
			items = append(items, fmt.Sprintf("%s(%d)", cndType, cnt))
		} else {
			items = append(items, cndType)
		}
	}
	summary := "<none>"
	if len(items) > 0 {
		summary = strings.Join(items, ",")
	}
	return summary
}

const (
	resourceFieldDelimiter              = ":"
	resourceFieldCount                  = 3
	resourceFieldNamespaceDelimiter     = "/"
	resourceFieldNameWithNamespaceCount = 2
)

func parseSelectedResources(resources []string) []argoappv1.SyncOperationResource {
	var selectedResources []argoappv1.SyncOperationResource
	if resources != nil {
		selectedResources = []argoappv1.SyncOperationResource{}
		for _, r := range resources {
			fields := strings.Split(r, resourceFieldDelimiter)
			if len(fields) != resourceFieldCount {
				log.Fatalf("Resource should have GROUP%sKIND%sNAME, but instead got: %s", resourceFieldDelimiter, resourceFieldDelimiter, r)
			}
			name := fields[2]
			namespace := ""
			if strings.Contains(fields[2], resourceFieldNamespaceDelimiter) {
				nameFields := strings.Split(fields[2], resourceFieldNamespaceDelimiter)
				if len(nameFields) != resourceFieldNameWithNamespaceCount {
					log.Fatalf("Resource with namespace should have GROUP%sKIND%sNAMESPACE%sNAME, but instead got: %s", resourceFieldDelimiter, resourceFieldDelimiter, resourceFieldNamespaceDelimiter, r)
				}
				namespace = nameFields[0]
				name = nameFields[1]
			}
			rsrc := argoappv1.SyncOperationResource{
				Group:     fields[0],
				Kind:      fields[1],
				Name:      name,
				Namespace: namespace,
			}
			selectedResources = append(selectedResources, rsrc)
		}
	}
	return selectedResources
}

// NewApplicationWaitCommand returns a new instance of an `argocd app wait` command
func NewApplicationWaitCommand(clientOpts *argocdclient.ClientOptions) *cobra.Command {
	var (
		watchSync       bool
		watchHealth     bool
		watchSuspended  bool
		watchOperations bool
		timeout         uint
		selector        string
		resources       []string
	)
	var command = &cobra.Command{
		Use:   "wait [APPNAME.. | -l selector]",
		Short: "Wait for an application to reach a synced and healthy state",
		Example: `  # Wait for an app
  argocd app wait my-app

  # Wait for multiple apps
  argocd app wait my-app other-app

  # Wait for apps by label, in this example we waiting for apps that are children of another app (aka app-of-apps)
  argocd app wait -l app.kubernetes.io/instance=apps`,
		Run: func(c *cobra.Command, args []string) {
			if len(args) == 0 && selector == "" {
				c.HelpFunc()(c, args)
				os.Exit(1)
			}
			if !watchSync && !watchHealth && !watchOperations && !watchSuspended {
				watchSync = true
				watchHealth = true
				watchOperations = true
				watchSuspended = false
			}
			selectedResources := parseSelectedResources(resources)
			appNames := args
			acdClient := argocdclient.NewClientOrDie(clientOpts)
			closer, appIf := acdClient.NewApplicationClientOrDie()
			defer argoio.Close(closer)
			if selector != "" {
				list, err := appIf.List(context.Background(), &applicationpkg.ApplicationQuery{Selector: selector})
				errors.CheckError(err)
				for _, i := range list.Items {
					appNames = append(appNames, i.Name)
				}
			}
			for _, appName := range appNames {
				_, err := waitOnApplicationStatus(acdClient, appName, timeout, watchSync, watchHealth, watchOperations, watchSuspended, selectedResources, false)
				errors.CheckError(err)
			}
		},
	}
	command.Flags().BoolVar(&watchSync, "sync", false, "Wait for sync")
	command.Flags().BoolVar(&watchHealth, "health", false, "Wait for health")
	command.Flags().BoolVar(&watchSuspended, "suspended", false, "Wait for suspended")
	command.Flags().StringVarP(&selector, "selector", "l", "", "Wait for apps by label")
	command.Flags().StringArrayVar(&resources, "resource", []string{}, fmt.Sprintf("Sync only specific resources as GROUP%sKIND%sNAME. Fields may be blank. This option may be specified repeatedly", resourceFieldDelimiter, resourceFieldDelimiter))
	command.Flags().BoolVar(&watchOperations, "operation", false, "Wait for pending operations")
	command.Flags().UintVar(&timeout, "timeout", defaultCheckTimeoutSeconds, "Time out after this many seconds")
	return command
}

// printAppResources prints the resources of an application in a tabwriter table
func printAppResources(w io.Writer, app *argoappv1.Application) {
	_, _ = fmt.Fprintf(w, "GROUP\tKIND\tNAMESPACE\tNAME\tSTATUS\tHEALTH\tHOOK\tMESSAGE\n")
	for _, res := range getResourceStates(app, nil) {
		_, _ = fmt.Fprintf(w, "%s\t%s\t%s\t%s\t%s\t%s\t%s\t%s\n", res.Group, res.Kind, res.Namespace, res.Name, res.Status, res.Health, res.Hook, res.Message)
	}
}

// NewApplicationSyncCommand returns a new instance of an `argocd app sync` command
func NewApplicationSyncCommand(clientOpts *argocdclient.ClientOptions) *cobra.Command {
	var (
		revision      string
		resources     []string
		labels        []string
		selector      string
		prune         bool
		dryRun        bool
		timeout       uint
		strategy      string
		force         bool
		async         bool
		local         string
		localRepoRoot string
		infos         []string
	)
	var command = &cobra.Command{
		Use:   "sync [APPNAME... | -l selector]",
		Short: "Sync an application to its target state",
		Example: `  # Sync an app
  argocd app sync my-app

  # Sync multiples apps
  argocd app sync my-app other-app

  # Sync apps by label, in this example we sync apps that are children of another app (aka app-of-apps)
  argocd app sync -l app.kubernetes.io/instance=my-app

  # Sync a specific resource
  # Resource should be formatted as GROUP:KIND:NAME. If no GROUP is specified then :KIND:NAME
  argocd app sync my-app --resource :Service:my-service
  argocd app sync my-app --resource argoproj.io:Rollout:my-rollout`,
		Run: func(c *cobra.Command, args []string) {
			if len(args) == 0 && selector == "" {
				c.HelpFunc()(c, args)
				os.Exit(1)
			}
			acdClient := argocdclient.NewClientOrDie(clientOpts)
			conn, appIf := acdClient.NewApplicationClientOrDie()
			defer argoio.Close(conn)

			selectedLabels, err := label.Parse(labels)
			errors.CheckError(err)

			appNames := args
			if selector != "" {
				list, err := appIf.List(context.Background(), &applicationpkg.ApplicationQuery{Selector: selector})
				errors.CheckError(err)
				// unlike list, we'd want to fail if nothing was found
				if len(list.Items) == 0 {
					log.Fatalf("no apps match selector %v", selector)
				}
				for _, i := range list.Items {
					appNames = append(appNames, i.Name)
				}
			}

			for _, appName := range appNames {

				if len(selectedLabels) > 0 {
					ctx := context.Background()

					q := applicationpkg.ApplicationManifestQuery{
						Name:     &appName,
						Revision: revision,
					}

					res, err := appIf.GetManifests(ctx, &q)
					if err != nil {
						log.Fatal(err)
					}

					for _, mfst := range res.Manifests {
						obj, err := argoappv1.UnmarshalToUnstructured(mfst)
						errors.CheckError(err)
						for key, selectedValue := range selectedLabels {
							if objectValue, ok := obj.GetLabels()[key]; ok && selectedValue == objectValue {
								gvk := obj.GroupVersionKind()
								resources = append(resources, fmt.Sprintf("%s:%s:%s", gvk.Group, gvk.Kind, obj.GetName()))
							}
						}
					}

					// If labels are provided and none are found return error only if specific resources were also not
					// specified.
					if len(resources) == 0 {
						log.Fatalf("No matching resources found for labels: %v", labels)
						return
					}
				}

				selectedResources := parseSelectedResources(resources)

				var localObjsStrings []string
				if local != "" {
					app, err := appIf.Get(context.Background(), &applicationpkg.ApplicationQuery{Name: &appName})
					errors.CheckError(err)
					if app.Spec.SyncPolicy != nil && app.Spec.SyncPolicy.Automated != nil && !dryRun {
						log.Fatal("Cannot use local sync when Automatic Sync Policy is enabled except with --dry-run")
					}

					errors.CheckError(err)
					conn, settingsIf := acdClient.NewSettingsClientOrDie()
					argoSettings, err := settingsIf.Get(context.Background(), &settingspkg.SettingsQuery{})
					errors.CheckError(err)
					argoio.Close(conn)

					conn, clusterIf := acdClient.NewClusterClientOrDie()
					defer argoio.Close(conn)
					cluster, err := clusterIf.Get(context.Background(), &clusterpkg.ClusterQuery{Server: app.Spec.Destination.Server})
					errors.CheckError(err)
					argoio.Close(conn)
					localObjsStrings = getLocalObjectsString(app, local, localRepoRoot, argoSettings.AppLabelKey, cluster.ServerVersion, argoSettings.KustomizeOptions, argoSettings.ConfigManagementPlugins)
				}

				syncReq := applicationpkg.ApplicationSyncRequest{
					Name:      &appName,
					DryRun:    dryRun,
					Revision:  revision,
					Resources: selectedResources,
					Prune:     prune,
					Manifests: localObjsStrings,
					Infos:     getInfos(infos),
				}
				switch strategy {
				case "apply":
					syncReq.Strategy = &argoappv1.SyncStrategy{Apply: &argoappv1.SyncStrategyApply{}}
					syncReq.Strategy.Apply.Force = force
				case "", "hook":
					syncReq.Strategy = &argoappv1.SyncStrategy{Hook: &argoappv1.SyncStrategyHook{}}
					syncReq.Strategy.Hook.Force = force
				default:
					log.Fatalf("Unknown sync strategy: '%s'", strategy)
				}
				ctx := context.Background()
				_, err := appIf.Sync(ctx, &syncReq)
				errors.CheckError(err)

				if !async {
					app, err := waitOnApplicationStatus(acdClient, appName, timeout, false, false, true, false, selectedResources, dryRun)
					errors.CheckError(err)

					if !dryRun {
						if !app.Status.OperationState.Phase.Successful() {
							log.Fatalf("Operation has completed with phase: %s", app.Status.OperationState.Phase)
						} else if len(selectedResources) == 0 && app.Status.Sync.Status != argoappv1.SyncStatusCodeSynced {
							// Only get resources to be pruned if sync was application-wide and final status is not synced
							pruningRequired := app.Status.OperationState.SyncResult.Resources.PruningRequired()
							if pruningRequired > 0 {
								log.Fatalf("%d resources require pruning", pruningRequired)
							}
						}
					}
				}
			}
		},
	}
	command.Flags().BoolVar(&dryRun, "dry-run", false, "Preview apply without affecting cluster")
	command.Flags().BoolVar(&prune, "prune", false, "Allow deleting unexpected resources")
	command.Flags().StringVar(&revision, "revision", "", "Sync to a specific revision. Preserves parameter overrides")
	command.Flags().StringArrayVar(&resources, "resource", []string{}, fmt.Sprintf("Sync only specific resources as GROUP%sKIND%sNAME. Fields may be blank. This option may be specified repeatedly", resourceFieldDelimiter, resourceFieldDelimiter))
	command.Flags().StringVarP(&selector, "selector", "l", "", "Sync apps that match this label")
	command.Flags().StringArrayVar(&labels, "label", []string{}, "Sync only specific resources with a label. This option may be specified repeatedly.")
	command.Flags().UintVar(&timeout, "timeout", defaultCheckTimeoutSeconds, "Time out after this many seconds")
	command.Flags().StringVar(&strategy, "strategy", "", "Sync strategy (one of: apply|hook)")
	command.Flags().BoolVar(&force, "force", false, "Use a force apply")
	command.Flags().BoolVar(&async, "async", false, "Do not wait for application to sync before continuing")
	command.Flags().StringVar(&local, "local", "", "Path to a local directory. When this flag is present no git queries will be made")
	command.Flags().StringVar(&localRepoRoot, "local-repo-root", "/", "Path to the repository root. Used together with --local allows setting the repository root")
	command.Flags().StringArrayVar(&infos, "info", []string{}, "A list of key-value pairs during sync process. These infos will be persisted in app.")
	return command
}

// ResourceDiff tracks the state of a resource when waiting on an application status.
type resourceState struct {
	Group     string
	Kind      string
	Namespace string
	Name      string
	Status    string
	Health    string
	Hook      string
	Message   string
}

// Key returns a unique-ish key for the resource.
func (rs *resourceState) Key() string {
	return fmt.Sprintf("%s/%s/%s/%s", rs.Group, rs.Kind, rs.Namespace, rs.Name)
}

func (rs *resourceState) FormatItems() []interface{} {
	timeStr := time.Now().Format("2006-01-02T15:04:05-07:00")
	return []interface{}{timeStr, rs.Group, rs.Kind, rs.Namespace, rs.Name, rs.Status, rs.Health, rs.Hook, rs.Message}
}

// Merge merges the new state with any different contents from another resourceState.
// Blank fields in the receiver state will be updated to non-blank.
// Non-blank fields in the receiver state will never be updated to blank.
// Returns whether or not any keys were updated.
func (rs *resourceState) Merge(newState *resourceState) bool {
	updated := false
	for _, field := range []string{"Status", "Health", "Hook", "Message"} {
		v := reflect.ValueOf(rs).Elem().FieldByName(field)
		currVal := v.String()
		newVal := reflect.ValueOf(newState).Elem().FieldByName(field).String()
		if newVal != "" && currVal != newVal {
			v.SetString(newVal)
			updated = true
		}
	}
	return updated
}

func getResourceStates(app *argoappv1.Application, selectedResources []argoappv1.SyncOperationResource) []*resourceState {
	var states []*resourceState
	resourceByKey := make(map[kube.ResourceKey]argoappv1.ResourceStatus)
	for i := range app.Status.Resources {
		res := app.Status.Resources[i]
		resourceByKey[kube.NewResourceKey(res.Group, res.Kind, res.Namespace, res.Name)] = res
	}

	// print most resources info along with most recent operation results
	if app.Status.OperationState != nil && app.Status.OperationState.SyncResult != nil {
		for _, res := range app.Status.OperationState.SyncResult.Resources {
			sync := string(res.HookPhase)
			health := string(res.Status)
			key := kube.NewResourceKey(res.Group, res.Kind, res.Namespace, res.Name)
			if resource, ok := resourceByKey[key]; ok && res.HookType == "" {
				health = ""
				if resource.Health != nil {
					health = string(resource.Health.Status)
				}
				sync = string(resource.Status)
			}
			states = append(states, &resourceState{
				Group: res.Group, Kind: res.Kind, Namespace: res.Namespace, Name: res.Name, Status: sync, Health: health, Hook: string(res.HookType), Message: res.Message})
			delete(resourceByKey, kube.NewResourceKey(res.Group, res.Kind, res.Namespace, res.Name))
		}
	}
	resKeys := make([]kube.ResourceKey, 0)
	for k := range resourceByKey {
		resKeys = append(resKeys, k)
	}
	sort.Slice(resKeys, func(i, j int) bool {
		return resKeys[i].String() < resKeys[j].String()
	})
	// print rest of resources which were not part of most recent operation
	for _, resKey := range resKeys {
		res := resourceByKey[resKey]
		health := ""
		if res.Health != nil {
			health = string(res.Health.Status)
		}
		states = append(states, &resourceState{
			Group: res.Group, Kind: res.Kind, Namespace: res.Namespace, Name: res.Name, Status: string(res.Status), Health: health, Hook: "", Message: ""})
	}
	// filter out not selected resources
	if len(selectedResources) > 0 {
		for i := len(states) - 1; i >= 0; i-- {
			res := states[i]
			if !argo.ContainsSyncResource(res.Name, res.Namespace, schema.GroupVersionKind{Group: res.Group, Kind: res.Kind}, selectedResources) {
				states = append(states[:i], states[i+1:]...)
			}
		}
	}
	return states
}

func groupResourceStates(app *argoappv1.Application, selectedResources []argoappv1.SyncOperationResource) map[string]*resourceState {
	resStates := make(map[string]*resourceState)
	for _, result := range getResourceStates(app, selectedResources) {
		key := result.Key()
		if prev, ok := resStates[key]; ok {
			prev.Merge(result)
		} else {
			resStates[key] = result
		}
	}
	return resStates
}

func checkResourceStatus(watchSync bool, watchHealth bool, watchOperation bool, watchSuspended bool, healthStatus string, syncStatus string, operationStatus *argoappv1.Operation) bool {
	healthCheckPassed := true
	if watchSuspended && watchHealth {
		healthCheckPassed = healthStatus == string(health.HealthStatusHealthy) ||
			healthStatus == string(health.HealthStatusSuspended)
	} else if watchSuspended {
		healthCheckPassed = healthStatus == string(health.HealthStatusSuspended)
	} else if watchHealth {
		healthCheckPassed = healthStatus == string(health.HealthStatusHealthy)
	}

	synced := !watchSync || syncStatus == string(argoappv1.SyncStatusCodeSynced)
	operational := !watchOperation || operationStatus == nil
	return synced && healthCheckPassed && operational
}

const waitFormatString = "%s\t%5s\t%10s\t%10s\t%20s\t%8s\t%7s\t%10s\t%s\n"

func waitOnApplicationStatus(acdClient apiclient.Client, appName string, timeout uint, watchSync bool, watchHealth bool, watchOperation bool, watchSuspended bool, selectedResources []argoappv1.SyncOperationResource, dryRun bool) (*argoappv1.Application, error) {
	ctx, cancel := context.WithCancel(context.Background())
	defer cancel()

	// refresh controls whether or not we refresh the app before printing the final status.
	// We only want to do this when an operation is in progress, since operations are the only
	// time when the sync status lags behind when an operation completes
	refresh := false

	printFinalStatus := func(app *argoappv1.Application) *argoappv1.Application {
		var err error
		if refresh {
			conn, appClient := acdClient.NewApplicationClientOrDie()
			refreshType := string(argoappv1.RefreshTypeNormal)
			app, err = appClient.Get(context.Background(), &applicationpkg.ApplicationQuery{Name: &appName, Refresh: &refreshType})
			errors.CheckError(err)
			_ = conn.Close()
		}

		fmt.Println()
		printAppSummaryTable(app, appURL(acdClient, appName), nil)
		fmt.Println()
		if watchOperation {
			printOperationResult(app.Status.OperationState)
		}

		if len(app.Status.Resources) > 0 {
			fmt.Println()
			w := tabwriter.NewWriter(os.Stdout, 5, 0, 2, ' ', 0)
			printAppResources(w, app)
			_ = w.Flush()
		}
		return app
	}

	if timeout != 0 {
		time.AfterFunc(time.Duration(timeout)*time.Second, func() {
			cancel()
		})
	}

	w := tabwriter.NewWriter(os.Stdout, 5, 0, 2, ' ', 0)
	_, _ = fmt.Fprintf(w, waitFormatString, "TIMESTAMP", "GROUP", "KIND", "NAMESPACE", "NAME", "STATUS", "HEALTH", "HOOK", "MESSAGE")

	prevStates := make(map[string]*resourceState)
	conn, appClient := acdClient.NewApplicationClientOrDie()
	defer argoio.Close(conn)
	app, err := appClient.Get(ctx, &applicationpkg.ApplicationQuery{Name: &appName})
	errors.CheckError(err)
	appEventCh := acdClient.WatchApplicationWithRetry(ctx, appName, app.ResourceVersion)

	for appEvent := range appEventCh {
		app = &appEvent.Application

		operationInProgress := false
		// consider the operation is in progress
		if app.Operation != nil {
			// if it just got requested
			operationInProgress = true
			if !dryRun {
				refresh = true
			}
		} else if app.Status.OperationState != nil {
			if app.Status.OperationState.FinishedAt == nil {
				// if it is not finished yet
				operationInProgress = true
			} else if app.Status.ReconciledAt == nil || app.Status.ReconciledAt.Before(app.Status.OperationState.FinishedAt) {
				// if it is just finished and we need to wait for controller to reconcile app once after syncing
				operationInProgress = true
			}
		}

		var selectedResourcesAreReady bool

		// If selected resources are included, wait only on those resources, otherwise wait on the application as a whole.
		if len(selectedResources) > 0 {
			selectedResourcesAreReady = true
			for _, state := range getResourceStates(app, selectedResources) {
				resourceIsReady := checkResourceStatus(watchSync, watchHealth, watchOperation, watchSuspended, state.Health, state.Status, appEvent.Application.Operation)
				if !resourceIsReady {
					selectedResourcesAreReady = false
					break
				}
			}
		} else {
			// Wait on the application as a whole
			selectedResourcesAreReady = checkResourceStatus(watchSync, watchHealth, watchOperation, watchSuspended, string(app.Status.Health.Status), string(app.Status.Sync.Status), appEvent.Application.Operation)
		}

		if selectedResourcesAreReady && !operationInProgress {
			app = printFinalStatus(app)
			return app, nil
		}

		newStates := groupResourceStates(app, selectedResources)
		for _, newState := range newStates {
			var doPrint bool
			stateKey := newState.Key()
			if prevState, found := prevStates[stateKey]; found {
				if watchHealth && prevState.Health != string(health.HealthStatusUnknown) && prevState.Health != string(health.HealthStatusDegraded) && newState.Health == string(health.HealthStatusDegraded) {
					_ = printFinalStatus(app)
					return nil, fmt.Errorf("application '%s' health state has transitioned from %s to %s", appName, prevState.Health, newState.Health)
				}
				doPrint = prevState.Merge(newState)
			} else {
				prevStates[stateKey] = newState
				doPrint = true
			}
			if doPrint {
				_, _ = fmt.Fprintf(w, waitFormatString, prevStates[stateKey].FormatItems()...)
			}
		}
		_ = w.Flush()
	}
	_ = printFinalStatus(app)
	return nil, fmt.Errorf("timed out (%ds) waiting for app %q match desired state", timeout, appName)
}

// setParameterOverrides updates an existing or appends a new parameter override in the application
// If the app is a ksonnet app, then parameters are expected to be in the form: component=param=value
// Otherwise, the app is assumed to be a helm app and is expected to be in the form:
// param=value
func setParameterOverrides(app *argoappv1.Application, parameters []string) {
	if len(parameters) == 0 {
		return
	}
	var sourceType argoappv1.ApplicationSourceType
	if st, _ := app.Spec.Source.ExplicitType(); st != nil {
		sourceType = *st
	} else if app.Status.SourceType != "" {
		sourceType = app.Status.SourceType
	} else {
		// HACK: we don't know the source type, so make an educated guess based on the supplied
		// parameter string. This code handles the corner case where app doesn't exist yet, and the
		// command is something like: `argocd app create MYAPP -p foo=bar`
		// This logic is not foolproof, but when ksonnet is deprecated, this will no longer matter
		// since helm will remain as the only source type which has parameters.
		if len(strings.SplitN(parameters[0], "=", 3)) == 3 {
			sourceType = argoappv1.ApplicationSourceTypeKsonnet
		} else if len(strings.SplitN(parameters[0], "=", 2)) == 2 {
			sourceType = argoappv1.ApplicationSourceTypeHelm
		}
	}

	switch sourceType {
	case argoappv1.ApplicationSourceTypeKsonnet:
		if app.Spec.Source.Ksonnet == nil {
			app.Spec.Source.Ksonnet = &argoappv1.ApplicationSourceKsonnet{}
		}
		for _, paramStr := range parameters {
			parts := strings.SplitN(paramStr, "=", 3)
			if len(parts) != 3 {
				log.Fatalf("Expected ksonnet parameter of the form: component=param=value. Received: %s", paramStr)
			}
			newParam := argoappv1.KsonnetParameter{
				Component: parts[0],
				Name:      parts[1],
				Value:     parts[2],
			}
			found := false
			for i, cp := range app.Spec.Source.Ksonnet.Parameters {
				if cp.Component == newParam.Component && cp.Name == newParam.Name {
					found = true
					app.Spec.Source.Ksonnet.Parameters[i] = newParam
					break
				}
			}
			if !found {
				app.Spec.Source.Ksonnet.Parameters = append(app.Spec.Source.Ksonnet.Parameters, newParam)
			}
		}
	case argoappv1.ApplicationSourceTypeHelm:
		if app.Spec.Source.Helm == nil {
			app.Spec.Source.Helm = &argoappv1.ApplicationSourceHelm{}
		}
		for _, p := range parameters {
			newParam, err := argoappv1.NewHelmParameter(p, false)
			if err != nil {
				log.Error(err)
				continue
			}
			app.Spec.Source.Helm.AddParameter(*newParam)
		}
	default:
		log.Fatalf("Parameters can only be set against Ksonnet or Helm applications")
	}
}

// Print list of history ID's for an application.
func printApplicationHistoryIds(revHistory []argoappv1.RevisionHistory) {
	for _, depInfo := range revHistory {
		fmt.Println(depInfo.ID)
	}
}

// Print a history table for an application.
func printApplicationHistoryTable(revHistory []argoappv1.RevisionHistory) {
	w := tabwriter.NewWriter(os.Stdout, 0, 0, 2, ' ', 0)
	_, _ = fmt.Fprintf(w, "ID\tDATE\tREVISION\n")
	for _, depInfo := range revHistory {
		rev := depInfo.Source.TargetRevision
		if len(depInfo.Revision) >= 7 {
			rev = fmt.Sprintf("%s (%s)", rev, depInfo.Revision[0:7])
		}
		_, _ = fmt.Fprintf(w, "%d\t%s\t%s\n", depInfo.ID, depInfo.DeployedAt, rev)
	}
	_ = w.Flush()
}

// NewApplicationHistoryCommand returns a new instance of an `argocd app history` command
func NewApplicationHistoryCommand(clientOpts *argocdclient.ClientOptions) *cobra.Command {
	var (
		output string
	)
	var command = &cobra.Command{
		Use:   "history APPNAME",
		Short: "Show application deployment history",
		Run: func(c *cobra.Command, args []string) {
			if len(args) != 1 {
				c.HelpFunc()(c, args)
				os.Exit(1)
			}
			conn, appIf := argocdclient.NewClientOrDie(clientOpts).NewApplicationClientOrDie()
			defer argoio.Close(conn)
			appName := args[0]
			app, err := appIf.Get(context.Background(), &applicationpkg.ApplicationQuery{Name: &appName})
			errors.CheckError(err)
			if output == "id" {
				printApplicationHistoryIds(app.Status.History)
			} else {
				printApplicationHistoryTable(app.Status.History)
			}
		},
	}
	command.Flags().StringVarP(&output, "output", "o", "wide", "Output format. One of: wide|id")
	return command
}

// NewApplicationRollbackCommand returns a new instance of an `argocd app rollback` command
func NewApplicationRollbackCommand(clientOpts *argocdclient.ClientOptions) *cobra.Command {
	var (
		prune   bool
		timeout uint
	)
	var command = &cobra.Command{
		Use:   "rollback APPNAME ID",
		Short: "Rollback application to a previous deployed version by History ID",
		Run: func(c *cobra.Command, args []string) {
			if len(args) != 2 {
				c.HelpFunc()(c, args)
				os.Exit(1)
			}
			appName := args[0]
			depID, err := strconv.Atoi(args[1])
			errors.CheckError(err)
			acdClient := argocdclient.NewClientOrDie(clientOpts)
			conn, appIf := acdClient.NewApplicationClientOrDie()
			defer argoio.Close(conn)
			ctx := context.Background()
			app, err := appIf.Get(ctx, &applicationpkg.ApplicationQuery{Name: &appName})
			errors.CheckError(err)
			var depInfo *argoappv1.RevisionHistory
			for _, di := range app.Status.History {
				if di.ID == int64(depID) {
					depInfo = &di
					break
				}
			}
			if depInfo == nil {
				log.Fatalf("Application '%s' does not have deployment id '%d' in history\n", app.ObjectMeta.Name, depID)
			}

			_, err = appIf.Rollback(ctx, &applicationpkg.ApplicationRollbackRequest{
				Name:  &appName,
				ID:    int64(depID),
				Prune: prune,
			})
			errors.CheckError(err)

			_, err = waitOnApplicationStatus(acdClient, appName, timeout, false, false, true, false, nil, false)
			errors.CheckError(err)
		},
	}
	command.Flags().BoolVar(&prune, "prune", false, "Allow deleting unexpected resources")
	command.Flags().UintVar(&timeout, "timeout", defaultCheckTimeoutSeconds, "Time out after this many seconds")
	return command
}

const printOpFmtStr = "%-20s%s\n"
const defaultCheckTimeoutSeconds = 0

func printOperationResult(opState *argoappv1.OperationState) {
	if opState == nil {
		return
	}
	if opState.SyncResult != nil {
		fmt.Printf(printOpFmtStr, "Operation:", "Sync")
		fmt.Printf(printOpFmtStr, "Sync Revision:", opState.SyncResult.Revision)
	}
	fmt.Printf(printOpFmtStr, "Phase:", opState.Phase)
	fmt.Printf(printOpFmtStr, "Start:", opState.StartedAt)
	fmt.Printf(printOpFmtStr, "Finished:", opState.FinishedAt)
	var duration time.Duration
	if !opState.FinishedAt.IsZero() {
		duration = time.Second * time.Duration(opState.FinishedAt.Unix()-opState.StartedAt.Unix())
	} else {
		duration = time.Second * time.Duration(time.Now().UTC().Unix()-opState.StartedAt.Unix())
	}
	fmt.Printf(printOpFmtStr, "Duration:", duration)
	if opState.Message != "" {
		fmt.Printf(printOpFmtStr, "Message:", opState.Message)
	}
}

// NewApplicationManifestsCommand returns a new instance of an `argocd app manifests` command
func NewApplicationManifestsCommand(clientOpts *argocdclient.ClientOptions) *cobra.Command {
	var (
		source   string
		revision string
	)
	var command = &cobra.Command{
		Use:   "manifests APPNAME",
		Short: "Print manifests of an application",
		Run: func(c *cobra.Command, args []string) {
			if len(args) != 1 {
				c.HelpFunc()(c, args)
				os.Exit(1)
			}
			appName := args[0]
			conn, appIf := argocdclient.NewClientOrDie(clientOpts).NewApplicationClientOrDie()
			defer argoio.Close(conn)
			ctx := context.Background()
			resources, err := appIf.ManagedResources(context.Background(), &applicationpkg.ResourcesQuery{ApplicationName: &appName})
			errors.CheckError(err)

			var unstructureds []*unstructured.Unstructured
			switch source {
			case "git":
				if revision != "" {
					q := applicationpkg.ApplicationManifestQuery{
						Name:     &appName,
						Revision: revision,
					}
					res, err := appIf.GetManifests(ctx, &q)
					errors.CheckError(err)
					for _, mfst := range res.Manifests {
						obj, err := argoappv1.UnmarshalToUnstructured(mfst)
						errors.CheckError(err)
						unstructureds = append(unstructureds, obj)
					}
				} else {
					targetObjs, err := targetObjects(resources.Items)
					errors.CheckError(err)
					unstructureds = targetObjs
				}
			case "live":
				liveObjs, err := liveObjects(resources.Items)
				errors.CheckError(err)
				unstructureds = liveObjs
			default:
				log.Fatalf("Unknown source type '%s'", source)
			}

			for _, obj := range unstructureds {
				fmt.Println("---")
				yamlBytes, err := yaml.Marshal(obj)
				errors.CheckError(err)
				fmt.Printf("%s\n", yamlBytes)
			}
		},
	}
	command.Flags().StringVar(&source, "source", "git", "Source of manifests. One of: live|git")
	command.Flags().StringVar(&revision, "revision", "", "Show manifests at a specific revision")
	return command
}

// NewApplicationTerminateOpCommand returns a new instance of an `argocd app terminate-op` command
func NewApplicationTerminateOpCommand(clientOpts *argocdclient.ClientOptions) *cobra.Command {
	var command = &cobra.Command{
		Use:   "terminate-op APPNAME",
		Short: "Terminate running operation of an application",
		Run: func(c *cobra.Command, args []string) {
			if len(args) != 1 {
				c.HelpFunc()(c, args)
				os.Exit(1)
			}
			appName := args[0]
			conn, appIf := argocdclient.NewClientOrDie(clientOpts).NewApplicationClientOrDie()
			defer argoio.Close(conn)
			ctx := context.Background()
			_, err := appIf.TerminateOperation(ctx, &applicationpkg.OperationTerminateRequest{Name: &appName})
			errors.CheckError(err)
			fmt.Printf("Application '%s' operation terminating\n", appName)
		},
	}
	return command
}

func NewApplicationEditCommand(clientOpts *argocdclient.ClientOptions) *cobra.Command {
	var command = &cobra.Command{
		Use:   "edit APPNAME",
		Short: "Edit application",
		Run: func(c *cobra.Command, args []string) {
			if len(args) != 1 {
				c.HelpFunc()(c, args)
				os.Exit(1)
			}
			appName := args[0]
			conn, appIf := argocdclient.NewClientOrDie(clientOpts).NewApplicationClientOrDie()
			defer argoio.Close(conn)
			app, err := appIf.Get(context.Background(), &applicationpkg.ApplicationQuery{Name: &appName})
			errors.CheckError(err)
			appData, err := json.Marshal(app.Spec)
			errors.CheckError(err)
			appData, err = yaml.JSONToYAML(appData)
			errors.CheckError(err)

			cli.InteractiveEdit(fmt.Sprintf("%s-*-edit.yaml", appName), appData, func(input []byte) error {
				input, err = yaml.YAMLToJSON(input)
				if err != nil {
					return err
				}
				updatedSpec := argoappv1.ApplicationSpec{}
				err = json.Unmarshal(input, &updatedSpec)
				if err != nil {
					return err
				}
				_, err = appIf.UpdateSpec(context.Background(), &applicationpkg.ApplicationUpdateSpecRequest{Name: &app.Name, Spec: updatedSpec})
				if err != nil {
					return fmt.Errorf("Failed to update application spec:\n%v", err)
				}
				return err
			})
		},
	}
	return command
}

func NewApplicationPatchCommand(clientOpts *argocdclient.ClientOptions) *cobra.Command {
	var patch string
	var patchType string

	command := cobra.Command{
		Use:   "patch APPNAME",
		Short: "Patch application",
		Long: `Examples:
	# Update an application's source path using json patch
	argocd app patch myapplication --patch='[{"op": "replace", "path": "/spec/source/path", "value": "newPath"}]' --type json

	# Update an application's repository target revision using merge patch
	argocd app patch myapplication --patch '{"spec": { "source": { "targetRevision": "master" } }}' --type merge`,
		Run: func(c *cobra.Command, args []string) {
			if len(args) != 1 {
				c.HelpFunc()(c, args)
				os.Exit(1)
			}
			appName := args[0]
			conn, appIf := argocdclient.NewClientOrDie(clientOpts).NewApplicationClientOrDie()
			defer argoio.Close(conn)

			patchedApp, err := appIf.Patch(context.Background(), &applicationpkg.ApplicationPatchRequest{
				Name:      &appName,
				Patch:     patch,
				PatchType: patchType,
			})
			errors.CheckError(err)

			yamlBytes, err := yaml.Marshal(patchedApp)
			errors.CheckError(err)

			fmt.Println(string(yamlBytes))
		},
	}

	command.Flags().StringVar(&patch, "patch", "", "Patch body")
	command.Flags().StringVar(&patchType, "type", "json", "The type of patch being provided; one of [json merge]")
	return &command
}

func filterResources(command *cobra.Command, resources []*argoappv1.ResourceDiff, group, kind, namespace, resourceName string, all bool) []*unstructured.Unstructured {
	liveObjs, err := liveObjects(resources)
	errors.CheckError(err)
	filteredObjects := make([]*unstructured.Unstructured, 0)
	for i := range liveObjs {
		obj := liveObjs[i]
		if obj == nil {
			continue
		}
		gvk := obj.GroupVersionKind()
		if command.Flags().Changed("group") && group != gvk.Group {
			continue
		}
		if namespace != "" && namespace != obj.GetNamespace() {
			continue
		}
		if resourceName != "" && resourceName != obj.GetName() {
			continue
		}
		if kind != gvk.Kind {
			continue
		}
		deepCopy := obj.DeepCopy()
		filteredObjects = append(filteredObjects, deepCopy)
	}
	if len(filteredObjects) == 0 {
		log.Fatal("No matching resource found")
	}
	if len(filteredObjects) > 1 && !all {
		log.Fatal("Multiple resources match inputs. Use the --all flag to patch multiple resources")
	}
	return filteredObjects
}

func NewApplicationPatchResourceCommand(clientOpts *argocdclient.ClientOptions) *cobra.Command {
	var patch string
	var patchType string
	var resourceName string
	var namespace string
	var kind string
	var group string
	var all bool
	command := &cobra.Command{
		Use:   "patch-resource APPNAME",
		Short: "Patch resource in an application",
	}

	command.Flags().StringVar(&patch, "patch", "", "Patch")
	err := command.MarkFlagRequired("patch")
	errors.CheckError(err)
	command.Flags().StringVar(&patchType, "patch-type", string(types.MergePatchType), "Which Patching strategy to use: 'application/json-patch+json', 'application/merge-patch+json', or 'application/strategic-merge-patch+json'. Defaults to 'application/merge-patch+json'")
	command.Flags().StringVar(&resourceName, "resource-name", "", "Name of resource")
	command.Flags().StringVar(&kind, "kind", "", "Kind")
	err = command.MarkFlagRequired("kind")
	errors.CheckError(err)
	command.Flags().StringVar(&group, "group", "", "Group")
	command.Flags().StringVar(&namespace, "namespace", "", "Namespace")
	command.Flags().BoolVar(&all, "all", false, "Indicates whether to patch multiple matching of resources")
	command.Run = func(c *cobra.Command, args []string) {
		if len(args) != 1 {
			c.HelpFunc()(c, args)
			os.Exit(1)
		}
		appName := args[0]

		conn, appIf := argocdclient.NewClientOrDie(clientOpts).NewApplicationClientOrDie()
		defer argoio.Close(conn)
		ctx := context.Background()
		resources, err := appIf.ManagedResources(ctx, &applicationpkg.ResourcesQuery{ApplicationName: &appName})
		errors.CheckError(err)
		objectsToPatch := filterResources(command, resources.Items, group, kind, namespace, resourceName, all)
		for i := range objectsToPatch {
			obj := objectsToPatch[i]
			gvk := obj.GroupVersionKind()
			_, err = appIf.PatchResource(ctx, &applicationpkg.ApplicationResourcePatchRequest{
				Name:         &appName,
				Namespace:    obj.GetNamespace(),
				ResourceName: obj.GetName(),
				Version:      gvk.Version,
				Group:        gvk.Group,
				Kind:         gvk.Kind,
				Patch:        patch,
				PatchType:    patchType,
			})
			errors.CheckError(err)
			log.Infof("Resource '%s' patched", obj.GetName())
		}
	}

	return command
}<|MERGE_RESOLUTION|>--- conflicted
+++ resolved
@@ -553,13 +553,10 @@
 			setJsonnetOptExtVar(&spec.Source, appOpts.jsonnetExtVarStr, false)
 		case "jsonnet-ext-var-code":
 			setJsonnetOptExtVar(&spec.Source, appOpts.jsonnetExtVarCode, true)
-<<<<<<< HEAD
+		case "jsonnet-libs":
+			setJsonnetOptLibs(&spec.Source, appOpts.jsonnetLibs)
 		case "create-namespace":
 			spec.CreateNamespace = appOpts.createNamespace
-=======
-		case "jsonnet-libs":
-			setJsonnetOptLibs(&spec.Source, appOpts.jsonnetLibs)
->>>>>>> 561f3081
 		case "sync-policy":
 			switch appOpts.syncPolicy {
 			case "none":
@@ -709,12 +706,6 @@
 	for _, j := range jsonnetExtVar {
 		src.Directory.Jsonnet.ExtVars = append(src.Directory.Jsonnet.ExtVars, argoappv1.NewJsonnetVar(j, code))
 	}
-}
-func setJsonnetOptLibs(src *argoappv1.ApplicationSource, libs []string) {
-	if src.Directory == nil {
-		src.Directory = &argoappv1.ApplicationSourceDirectory{}
-	}
-	src.Directory.Jsonnet.Libs = append(src.Directory.Jsonnet.Libs, libs...)
 }
 
 type appOptions struct {
@@ -951,9 +942,9 @@
 	return objs, nil
 }
 
-func getLocalObjects(app *argoappv1.Application, local, localRepoRoot, appLabelKey, kubeVersion string, kustomizeOptions *argoappv1.KustomizeOptions,
+func getLocalObjects(app *argoappv1.Application, local, appLabelKey, kubeVersion string, kustomizeOptions *argoappv1.KustomizeOptions,
 	configManagementPlugins []*argoappv1.ConfigManagementPlugin) []*unstructured.Unstructured {
-	manifestStrings := getLocalObjectsString(app, local, localRepoRoot, appLabelKey, kubeVersion, kustomizeOptions, configManagementPlugins)
+	manifestStrings := getLocalObjectsString(app, local, appLabelKey, kubeVersion, kustomizeOptions, configManagementPlugins)
 	objs := make([]*unstructured.Unstructured, len(manifestStrings))
 	for i := range manifestStrings {
 		obj := unstructured.Unstructured{}
@@ -964,10 +955,9 @@
 	return objs
 }
 
-func getLocalObjectsString(app *argoappv1.Application, local, localRepoRoot, appLabelKey, kubeVersion string, kustomizeOptions *argoappv1.KustomizeOptions,
+func getLocalObjectsString(app *argoappv1.Application, local, appLabelKey, kubeVersion string, kustomizeOptions *argoappv1.KustomizeOptions,
 	configManagementPlugins []*argoappv1.ConfigManagementPlugin) []string {
-
-	res, err := repository.GenerateManifests(local, localRepoRoot, app.Spec.Source.TargetRevision, &repoapiclient.ManifestRequest{
+	res, err := repository.GenerateManifests(local, "/", app.Spec.Source.TargetRevision, &repoapiclient.ManifestRequest{
 		Repo:              &argoappv1.Repository{Repo: app.Spec.Source.RepoURL},
 		AppLabelKey:       appLabelKey,
 		AppLabelValue:     app.Name,
@@ -1015,10 +1005,9 @@
 // NewApplicationDiffCommand returns a new instance of an `argocd app diff` command
 func NewApplicationDiffCommand(clientOpts *argocdclient.ClientOptions) *cobra.Command {
 	var (
-		refresh       bool
-		hardRefresh   bool
-		local         string
-		localRepoRoot string
+		refresh     bool
+		hardRefresh bool
+		local       string
 	)
 	shortDesc := "Perform a diff against the target and live state."
 	var command = &cobra.Command{
@@ -1057,7 +1046,7 @@
 				defer argoio.Close(conn)
 				cluster, err := clusterIf.Get(context.Background(), &clusterpkg.ClusterQuery{Server: app.Spec.Destination.Server})
 				errors.CheckError(err)
-				localObjs := groupLocalObjs(getLocalObjects(app, local, localRepoRoot, argoSettings.AppLabelKey, cluster.ServerVersion, argoSettings.KustomizeOptions, argoSettings.ConfigManagementPlugins), liveObjs, app.Spec.Destination.Namespace)
+				localObjs := groupLocalObjs(getLocalObjects(app, local, argoSettings.AppLabelKey, cluster.ServerVersion, argoSettings.KustomizeOptions, argoSettings.ConfigManagementPlugins), liveObjs, app.Spec.Destination.Namespace)
 				for _, res := range resources.Items {
 					var live = &unstructured.Unstructured{}
 					err := json.Unmarshal([]byte(res.NormalizedLiveState), &live)
@@ -1164,7 +1153,6 @@
 	command.Flags().BoolVar(&refresh, "refresh", false, "Refresh application data when retrieving")
 	command.Flags().BoolVar(&hardRefresh, "hard-refresh", false, "Refresh application data as well as target manifests cache")
 	command.Flags().StringVar(&local, "local", "", "Compare live app to a local manifests")
-	command.Flags().StringVar(&localRepoRoot, "local-repo-root", "/", "Path to the repository root. Used together with --local allows setting the repository root")
 	return command
 }
 
@@ -1426,19 +1414,18 @@
 // NewApplicationSyncCommand returns a new instance of an `argocd app sync` command
 func NewApplicationSyncCommand(clientOpts *argocdclient.ClientOptions) *cobra.Command {
 	var (
-		revision      string
-		resources     []string
-		labels        []string
-		selector      string
-		prune         bool
-		dryRun        bool
-		timeout       uint
-		strategy      string
-		force         bool
-		async         bool
-		local         string
-		localRepoRoot string
-		infos         []string
+		revision  string
+		resources []string
+		labels    []string
+		selector  string
+		prune     bool
+		dryRun    bool
+		timeout   uint
+		strategy  string
+		force     bool
+		async     bool
+		local     string
+		infos     []string
 	)
 	var command = &cobra.Command{
 		Use:   "sync [APPNAME... | -l selector]",
@@ -1536,7 +1523,7 @@
 					cluster, err := clusterIf.Get(context.Background(), &clusterpkg.ClusterQuery{Server: app.Spec.Destination.Server})
 					errors.CheckError(err)
 					argoio.Close(conn)
-					localObjsStrings = getLocalObjectsString(app, local, localRepoRoot, argoSettings.AppLabelKey, cluster.ServerVersion, argoSettings.KustomizeOptions, argoSettings.ConfigManagementPlugins)
+					localObjsStrings = getLocalObjectsString(app, local, argoSettings.AppLabelKey, cluster.ServerVersion, argoSettings.KustomizeOptions, argoSettings.ConfigManagementPlugins)
 				}
 
 				syncReq := applicationpkg.ApplicationSyncRequest{
@@ -1592,7 +1579,6 @@
 	command.Flags().BoolVar(&force, "force", false, "Use a force apply")
 	command.Flags().BoolVar(&async, "async", false, "Do not wait for application to sync before continuing")
 	command.Flags().StringVar(&local, "local", "", "Path to a local directory. When this flag is present no git queries will be made")
-	command.Flags().StringVar(&localRepoRoot, "local-repo-root", "/", "Path to the repository root. Used together with --local allows setting the repository root")
 	command.Flags().StringArrayVar(&infos, "info", []string{}, "A list of key-value pairs during sync process. These infos will be persisted in app.")
 	return command
 }
