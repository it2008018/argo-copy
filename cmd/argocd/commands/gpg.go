package commands

import (
	"fmt"
	"os"
	"strings"
	"text/tabwriter"

	"github.com/spf13/cobra"

	"github.com/argoproj/argo-cd/v2/cmd/argocd/commands/headless"
	argocdclient "github.com/argoproj/argo-cd/v2/pkg/apiclient"
	gpgkeypkg "github.com/argoproj/argo-cd/v2/pkg/apiclient/gpgkey"
	appsv1 "github.com/argoproj/argo-cd/v2/pkg/apis/application/v1alpha1"
	"github.com/argoproj/argo-cd/v2/util/errors"
	argoio "github.com/argoproj/argo-cd/v2/util/io"
	"github.com/argoproj/argo-cd/v2/util/templates"
)

// NewGPGCommand returns a new instance of an `argocd repo` command
func NewGPGCommand(clientOpts *argocdclient.ClientOptions) *cobra.Command {
	var command = &cobra.Command{
		Use:   "gpg",
		Short: "Manage GPG keys used for signature verification",
		Run: func(c *cobra.Command, args []string) {
			c.HelpFunc()(c, args)
			os.Exit(1)
		},
		Example: ``,
	}
	command.AddCommand(NewGPGListCommand(clientOpts))
	command.AddCommand(NewGPGGetCommand(clientOpts))
	command.AddCommand(NewGPGAddCommand(clientOpts))
	command.AddCommand(NewGPGDeleteCommand(clientOpts))
	return command
}

// NewGPGListCommand lists all configured public keys from the server
func NewGPGListCommand(clientOpts *argocdclient.ClientOptions) *cobra.Command {
	var (
		output string
	)
	var command = &cobra.Command{
		Use:   "list",
		Short: "List configured GPG public keys",
		Example: `
		# List all configured GPG public keys
		argocd gpg list
		`,
		Run: func(c *cobra.Command, args []string) {
			ctx := c.Context()

			conn, gpgIf := headless.NewClientOrDie(clientOpts, c).NewGPGKeyClientOrDie()
			defer argoio.Close(conn)
			keys, err := gpgIf.List(ctx, &gpgkeypkg.GnuPGPublicKeyQuery{})
			errors.CheckError(err)
			switch output {
			case "yaml", "json":
				err := PrintResourceList(keys.Items, output, false)
				errors.CheckError(err)
			case "wide", "":
				printKeyTable(keys.Items)
			default:
				errors.CheckError(fmt.Errorf("unknown output format: %s", output))
			}
		},
	}
	command.Flags().StringVarP(&output, "output", "o", "wide", "Output format. One of: json|yaml|wide")
	return command
}

// NewGPGGetCommand retrieves a single public key from the server
func NewGPGGetCommand(clientOpts *argocdclient.ClientOptions) *cobra.Command {
	var (
		output string
	)
	var command = &cobra.Command{
		Use:   "get KEYID",
		Short: "Get the GPG public key with ID <KEYID> from the server",
		Example: `
		# Get the GPG public key with a specific ID 
		argocd gpg get <KEYID>
		`,
		Run: func(c *cobra.Command, args []string) {
			ctx := c.Context()

			if len(args) != 1 {
				errors.CheckError(fmt.Errorf("Missing KEYID argument"))
			}
			conn, gpgIf := headless.NewClientOrDie(clientOpts, c).NewGPGKeyClientOrDie()
			defer argoio.Close(conn)
			key, err := gpgIf.Get(ctx, &gpgkeypkg.GnuPGPublicKeyQuery{KeyID: args[0]})
			errors.CheckError(err)
			switch output {
			case "yaml", "json":
				err := PrintResourceList(key, output, false)
				errors.CheckError(err)
			case "wide", "":
				fmt.Printf("Key ID:          %s\n", key.KeyID)
				fmt.Printf("Key fingerprint: %s\n", key.Fingerprint)
				fmt.Printf("Key subtype:     %s\n", strings.ToUpper(key.SubType))
				fmt.Printf("Key owner:       %s\n", key.Owner)
				fmt.Printf("Key data follows until EOF:\n%s\n", key.KeyData)
			default:
				errors.CheckError(fmt.Errorf("unknown output format: %s", output))
			}
		},
	}
	command.Flags().StringVarP(&output, "output", "o", "wide", "Output format. One of: json|yaml|wide")
	return command
}

// NewGPGAddCommand adds a public key to the server's configuration
func NewGPGAddCommand(clientOpts *argocdclient.ClientOptions) *cobra.Command {
	var (
		fromFile string
	)
	var command = &cobra.Command{
		Use:   "add",
		Short: "Adds a GPG public key to the server's keyring",
<<<<<<< HEAD
		Example: `
		# Add a GPG public key to the server's key
		argocd gpg add --key <GPG_PUBLIC_KEY>`,
=======
		Example: templates.Examples(`
  # Add a GPG public key to the server's keyring from a file.
  argocd gpg add --from /path/to/keyfile
  		`),

>>>>>>> 4f8c147b
		Run: func(c *cobra.Command, args []string) {
			ctx := c.Context()

			if fromFile == "" {
				errors.CheckError(fmt.Errorf("--from is mandatory"))
			}
			keyData, err := os.ReadFile(fromFile)
			if err != nil {
				errors.CheckError(err)
			}
			conn, gpgIf := headless.NewClientOrDie(clientOpts, c).NewGPGKeyClientOrDie()
			defer argoio.Close(conn)
			resp, err := gpgIf.Create(ctx, &gpgkeypkg.GnuPGPublicKeyCreateRequest{Publickey: &appsv1.GnuPGPublicKey{KeyData: string(keyData)}})
			errors.CheckError(err)
			fmt.Printf("Created %d key(s) from input file", len(resp.Created.Items))
			if len(resp.Skipped) > 0 {
				fmt.Printf(", and %d key(s) were skipped because they exist already", len(resp.Skipped))
			}
			fmt.Printf(".\n")
		},
	}
	command.Flags().StringVarP(&fromFile, "from", "f", "", "Path to the file that contains the GPG public key to import")
	return command

}

// NewGPGDeleteCommand removes a key from the server's keyring
func NewGPGDeleteCommand(clientOpts *argocdclient.ClientOptions) *cobra.Command {
	var command = &cobra.Command{
		Use:   "rm KEYID",
		Short: "Removes a GPG public key from the server's keyring",
		Example: `
# Remove a GPG public key from the server's key using its key ID 
argocd gpg rm <KEYID>
		`,
		Run: func(c *cobra.Command, args []string) {
			ctx := c.Context()

			if len(args) != 1 {
				errors.CheckError(fmt.Errorf("Missing KEYID argument"))
			}
			conn, gpgIf := headless.NewClientOrDie(clientOpts, c).NewGPGKeyClientOrDie()
			defer argoio.Close(conn)
			_, err := gpgIf.Delete(ctx, &gpgkeypkg.GnuPGPublicKeyQuery{KeyID: args[0]})
			errors.CheckError(err)
			fmt.Printf("Deleted key with key ID %s\n", args[0])
		},
	}
	return command

}

// Print table of certificate info
func printKeyTable(keys []appsv1.GnuPGPublicKey) {
	w := tabwriter.NewWriter(os.Stdout, 0, 0, 2, ' ', 0)
	fmt.Fprintf(w, "KEYID\tTYPE\tIDENTITY\n")

	for _, k := range keys {
		fmt.Fprintf(w, "%s\t%s\t%s\n", k.KeyID, strings.ToUpper(k.SubType), k.Owner)
	}
	_ = w.Flush()
}<|MERGE_RESOLUTION|>--- conflicted
+++ resolved
@@ -43,10 +43,10 @@
 	var command = &cobra.Command{
 		Use:   "list",
 		Short: "List configured GPG public keys",
-		Example: `
+		Example: templates.Examples(`
 		# List all configured GPG public keys
 		argocd gpg list
-		`,
+		`),
 		Run: func(c *cobra.Command, args []string) {
 			ctx := c.Context()
 
@@ -77,10 +77,10 @@
 	var command = &cobra.Command{
 		Use:   "get KEYID",
 		Short: "Get the GPG public key with ID <KEYID> from the server",
-		Example: `
+		Example: templates.Examples(`
 		# Get the GPG public key with a specific ID 
 		argocd gpg get <KEYID>
-		`,
+		`),
 		Run: func(c *cobra.Command, args []string) {
 			ctx := c.Context()
 
@@ -118,17 +118,11 @@
 	var command = &cobra.Command{
 		Use:   "add",
 		Short: "Adds a GPG public key to the server's keyring",
-<<<<<<< HEAD
-		Example: `
-		# Add a GPG public key to the server's key
-		argocd gpg add --key <GPG_PUBLIC_KEY>`,
-=======
 		Example: templates.Examples(`
   # Add a GPG public key to the server's keyring from a file.
   argocd gpg add --from /path/to/keyfile
   		`),
 
->>>>>>> 4f8c147b
 		Run: func(c *cobra.Command, args []string) {
 			ctx := c.Context()
 
@@ -160,10 +154,10 @@
 	var command = &cobra.Command{
 		Use:   "rm KEYID",
 		Short: "Removes a GPG public key from the server's keyring",
-		Example: `
+		Example: templates.Examples(`
 # Remove a GPG public key from the server's key using its key ID 
 argocd gpg rm <KEYID>
-		`,
+		`),
 		Run: func(c *cobra.Command, args []string) {
 			ctx := c.Context()
 
