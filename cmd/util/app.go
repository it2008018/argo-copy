--- conflicted
+++ resolved
@@ -389,17 +389,6 @@
 }
 
 type helmOpts struct {
-<<<<<<< HEAD
-	valueFiles      []string
-	values          string
-	releaseName     string
-	version         string
-	helmSets        []string
-	helmSetStrings  []string
-	helmSetFiles    []string
-	passCredentials bool
-	skipCrds        bool
-=======
 	valueFiles              []string
 	ignoreMissingValueFiles bool
 	values                  string
@@ -409,7 +398,7 @@
 	helmSetStrings          []string
 	helmSetFiles            []string
 	passCredentials         bool
->>>>>>> 99d1dcad
+	skipCrds                bool
 }
 
 func setHelmOpt(src *argoappv1.ApplicationSource, opts helmOpts) {
