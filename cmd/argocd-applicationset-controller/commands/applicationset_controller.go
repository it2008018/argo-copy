package command

import (
	"fmt"
	"math"
	"net/http"
	"os"
	"time"

	"github.com/argoproj/argo-cd/v2/reposerver/apiclient"
	"github.com/argoproj/argo-cd/v2/util/tls"
	"github.com/argoproj/pkg/stats"
	"k8s.io/apimachinery/pkg/runtime"
	ctrl "sigs.k8s.io/controller-runtime"

	"github.com/argoproj/argo-cd/v2/applicationset/controllers"
	"github.com/argoproj/argo-cd/v2/applicationset/generators"
	"github.com/argoproj/argo-cd/v2/applicationset/utils"
	"github.com/argoproj/argo-cd/v2/applicationset/webhook"
	cmdutil "github.com/argoproj/argo-cd/v2/cmd/util"
	"github.com/argoproj/argo-cd/v2/common"
	"github.com/argoproj/argo-cd/v2/util/env"
	"github.com/argoproj/argo-cd/v2/util/github_app"

	log "github.com/sirupsen/logrus"
	"github.com/spf13/cobra"
	"k8s.io/client-go/dynamic"
	"k8s.io/client-go/kubernetes"
	clientgoscheme "k8s.io/client-go/kubernetes/scheme"
	_ "k8s.io/client-go/plugin/pkg/client/auth/gcp"
	"k8s.io/client-go/tools/clientcmd"

	"github.com/argoproj/argo-cd/v2/applicationset/services"
	appv1alpha1 "github.com/argoproj/argo-cd/v2/pkg/apis/application/v1alpha1"
	appclientset "github.com/argoproj/argo-cd/v2/pkg/client/clientset/versioned"
	"github.com/argoproj/argo-cd/v2/util/cli"
	"github.com/argoproj/argo-cd/v2/util/db"
	"github.com/argoproj/argo-cd/v2/util/errors"
	argosettings "github.com/argoproj/argo-cd/v2/util/settings"
)

// TODO: load this using Cobra.
func getSubmoduleEnabled() bool {
	return env.ParseBoolFromEnv(common.EnvGitSubmoduleEnabled, true)
}

func NewCommand() *cobra.Command {
	var (
		clientConfig             clientcmd.ClientConfig
		metricsAddr              string
		probeBindAddr            string
		webhookAddr              string
		enableLeaderElection     bool
<<<<<<< HEAD
		applicationSetNamespaces *[]string
=======
		namespace                string
>>>>>>> 064c8da9
		argocdRepoServer         string
		policy                   string
		debugLog                 bool
		dryRun                   bool
		enableProgressiveSyncs   bool
<<<<<<< HEAD
=======
		repoServerPlaintext      bool
		repoServerStrictTLS      bool
		repoServerTimeoutSeconds int
>>>>>>> 064c8da9
	)
	scheme := runtime.NewScheme()
	_ = clientgoscheme.AddToScheme(scheme)
	_ = appv1alpha1.AddToScheme(scheme)
	var command = cobra.Command{
		Use:   "controller",
		Short: "Starts Argo CD ApplicationSet controller",
		RunE: func(c *cobra.Command, args []string) error {
			ctx := c.Context()

			vers := common.GetVersion()
			namespace, _, err := clientConfig.Namespace()
			*applicationSetNamespaces = append(*applicationSetNamespaces, namespace)

			errors.CheckError(err)
			vers.LogStartupInfo(
				"ArgoCD ApplicationSet Controller",
				map[string]any{
					"namespace": namespace,
				},
			)

			cli.SetLogFormat(cmdutil.LogFormat)
			cli.SetLogLevel(cmdutil.LogLevel)

			restConfig, err := clientConfig.ClientConfig()
			errors.CheckError(err)

			restConfig.UserAgent = fmt.Sprintf("argocd-applicationset-controller/%s (%s)", vers.Version, vers.Platform)

			policyObj, exists := utils.Policies[policy]
			if !exists {
				log.Info("Policy value can be: sync, create-only, create-update, create-delete")
				os.Exit(1)
			}

			// By default watch all namespace
			var watchedNamespace string = ""

			// If the applicationset-namespaces contains only one namespace it corresponds to the current namespace
			if len(*applicationSetNamespaces) == 1 {
				watchedNamespace = (*applicationSetNamespaces)[0]
			}

			mgr, err := ctrl.NewManager(ctrl.GetConfigOrDie(), ctrl.Options{
				Scheme:                 scheme,
				MetricsBindAddress:     metricsAddr,
				Namespace:              watchedNamespace,
				HealthProbeBindAddress: probeBindAddr,
				Port:                   9443,
				LeaderElection:         enableLeaderElection,
				LeaderElectionID:       "58ac56fa.applicationsets.argoproj.io",
				DryRunClient:           dryRun,
			})

			if err != nil {
				log.Error(err, "unable to start manager")
				os.Exit(1)
			}
			dynamicClient, err := dynamic.NewForConfig(mgr.GetConfig())
			errors.CheckError(err)
			k8sClient, err := kubernetes.NewForConfig(mgr.GetConfig())
			errors.CheckError(err)

			argoSettingsMgr := argosettings.NewSettingsManager(ctx, k8sClient, namespace)
			appSetConfig := appclientset.NewForConfigOrDie(mgr.GetConfig())
			argoCDDB := db.NewDB(namespace, argoSettingsMgr, k8sClient)

			scmAuth := generators.SCMAuthProviders{
				GitHubApps: github_app.NewAuthCredentials(argoCDDB.(db.RepoCredsDB)),
			}

			tlsConfig := apiclient.TLSConfiguration{
				DisableTLS:       repoServerPlaintext,
				StrictValidation: repoServerPlaintext,
			}

			if !repoServerPlaintext && repoServerStrictTLS {
				pool, err := tls.LoadX509CertPool(
					fmt.Sprintf("%s/reposerver/tls/tls.crt", env.StringFromEnv(common.EnvAppConfigPath, common.DefaultAppConfigPath)),
					fmt.Sprintf("%s/reposerver/tls/ca.crt", env.StringFromEnv(common.EnvAppConfigPath, common.DefaultAppConfigPath)),
				)
				errors.CheckError(err)
				tlsConfig.Certificates = pool
			}

			repoClientset := apiclient.NewRepoServerClientset(argocdRepoServer, repoServerTimeoutSeconds, tlsConfig)
			argoCDService, err := services.NewArgoCDService(argoCDDB, getSubmoduleEnabled(), repoClientset)
			errors.CheckError(err)

			terminalGenerators := map[string]generators.Generator{
				"List":                    generators.NewListGenerator(),
				"Clusters":                generators.NewClusterGenerator(mgr.GetClient(), ctx, k8sClient, namespace),
				"Git":                     generators.NewGitGenerator(argoCDService),
				"SCMProvider":             generators.NewSCMProviderGenerator(mgr.GetClient(), scmAuth),
				"ClusterDecisionResource": generators.NewDuckTypeGenerator(ctx, dynamicClient, k8sClient, namespace),
				"PullRequest":             generators.NewPullRequestGenerator(mgr.GetClient(), scmAuth),
			}

			nestedGenerators := map[string]generators.Generator{
				"List":                    terminalGenerators["List"],
				"Clusters":                terminalGenerators["Clusters"],
				"Git":                     terminalGenerators["Git"],
				"SCMProvider":             terminalGenerators["SCMProvider"],
				"ClusterDecisionResource": terminalGenerators["ClusterDecisionResource"],
				"PullRequest":             terminalGenerators["PullRequest"],
				"Matrix":                  generators.NewMatrixGenerator(terminalGenerators),
				"Merge":                   generators.NewMergeGenerator(terminalGenerators),
			}

			topLevelGenerators := map[string]generators.Generator{
				"List":                    terminalGenerators["List"],
				"Clusters":                terminalGenerators["Clusters"],
				"Git":                     terminalGenerators["Git"],
				"SCMProvider":             terminalGenerators["SCMProvider"],
				"ClusterDecisionResource": terminalGenerators["ClusterDecisionResource"],
				"PullRequest":             terminalGenerators["PullRequest"],
				"Matrix":                  generators.NewMatrixGenerator(nestedGenerators),
				"Merge":                   generators.NewMergeGenerator(nestedGenerators),
			}

			// start a webhook server that listens to incoming webhook payloads
			webhookHandler, err := webhook.NewWebhookHandler(namespace, argoSettingsMgr, mgr.GetClient(), topLevelGenerators)
			if err != nil {
				log.Error(err, "failed to create webhook handler")
			}
			if webhookHandler != nil {
				startWebhookServer(webhookHandler, webhookAddr)
			}

			if err = (&controllers.ApplicationSetReconciler{
<<<<<<< HEAD
				Generators:               topLevelGenerators,
				Client:                   mgr.GetClient(),
				Scheme:                   mgr.GetScheme(),
				Recorder:                 mgr.GetEventRecorderFor("applicationset-controller"),
				Renderer:                 &utils.Render{},
				Policy:                   policyObj,
				ArgoAppClientset:         appSetConfig,
				KubeClientset:            k8sClient,
				ArgoDB:                   argoCDDB,
				ArgoCDNamespace:          namespace,
				ApplicationSetNamespaces: *applicationSetNamespaces,
				EnableProgressiveSyncs:   enableProgressiveSyncs,
			}).SetupWithManager(mgr); err != nil {
=======
				Generators:             topLevelGenerators,
				Client:                 mgr.GetClient(),
				Scheme:                 mgr.GetScheme(),
				Recorder:               mgr.GetEventRecorderFor("applicationset-controller"),
				Renderer:               &utils.Render{},
				Policy:                 policyObj,
				ArgoAppClientset:       appSetConfig,
				KubeClientset:          k8sClient,
				ArgoDB:                 argoCDDB,
				EnableProgressiveSyncs: enableProgressiveSyncs,
			}).SetupWithManager(mgr, enableProgressiveSyncs); err != nil {
>>>>>>> 064c8da9
				log.Error(err, "unable to create controller", "controller", "ApplicationSet")
				os.Exit(1)
			}

			stats.StartStatsTicker(10 * time.Minute)
			log.Info("Starting manager")
			if err := mgr.Start(ctrl.SetupSignalHandler()); err != nil {
				log.Error(err, "problem running manager")
				os.Exit(1)
			}
			return nil
		},
	}
	clientConfig = cli.AddKubectlFlagsToCmd(&command)
	command.Flags().StringVar(&metricsAddr, "metrics-addr", ":8080", "The address the metric endpoint binds to.")
	command.Flags().StringVar(&probeBindAddr, "probe-addr", ":8081", "The address the probe endpoint binds to.")
	command.Flags().StringVar(&webhookAddr, "webhook-addr", ":7000", "The address the webhook endpoint binds to.")
	command.Flags().BoolVar(&enableLeaderElection, "enable-leader-election", env.ParseBoolFromEnv("ARGOCD_APPLICATIONSET_CONTROLLER_ENABLE_LEADER_ELECTION", false),
		"Enable leader election for controller manager. "+
			"Enabling this will ensure there is only one active controller manager.")
	applicationSetNamespaces = command.Flags().StringArray("applicationset-namespaces", env.StringsFromEnv("ARGOCD_APPLICATIONSET_NAMESPACES", []string{}, ","), "Argo CD applicationset namespaces")
	command.Flags().StringVar(&argocdRepoServer, "argocd-repo-server", env.StringFromEnv("ARGOCD_APPLICATIONSET_CONTROLLER_REPO_SERVER", common.DefaultRepoServerAddr), "Argo CD repo server address")
	command.Flags().StringVar(&policy, "policy", env.StringFromEnv("ARGOCD_APPLICATIONSET_CONTROLLER_POLICY", "sync"), "Modify how application is synced between the generator and the cluster. Default is 'sync' (create & update & delete), options: 'create-only', 'create-update' (no deletion), 'create-delete' (no update)")
	command.Flags().BoolVar(&debugLog, "debug", env.ParseBoolFromEnv("ARGOCD_APPLICATIONSET_CONTROLLER_DEBUG", false), "Print debug logs. Takes precedence over loglevel")
	command.Flags().StringVar(&cmdutil.LogFormat, "logformat", env.StringFromEnv("ARGOCD_APPLICATIONSET_CONTROLLER_LOGFORMAT", "text"), "Set the logging format. One of: text|json")
	command.Flags().StringVar(&cmdutil.LogLevel, "loglevel", env.StringFromEnv("ARGOCD_APPLICATIONSET_CONTROLLER_LOGLEVEL", "info"), "Set the logging level. One of: debug|info|warn|error")
	command.Flags().BoolVar(&dryRun, "dry-run", env.ParseBoolFromEnv("ARGOCD_APPLICATIONSET_CONTROLLER_DRY_RUN", false), "Enable dry run mode")
	command.Flags().BoolVar(&enableProgressiveSyncs, "enable-progressive-syncs", env.ParseBoolFromEnv("ARGOCD_APPLICATIONSET_CONTROLLER_ENABLE_PROGRESSIVE_SYNCS", false), "Enable use of the experimental progressive syncs feature.")
	command.Flags().BoolVar(&repoServerPlaintext, "repo-server-plaintext", env.ParseBoolFromEnv("ARGOCD_APPLICATION_CONTROLLER_REPO_SERVER_PLAINTEXT", false), "Disable TLS on connections to repo server")
	command.Flags().BoolVar(&repoServerStrictTLS, "repo-server-strict-tls", env.ParseBoolFromEnv("ARGOCD_APPLICATION_CONTROLLER_REPO_SERVER_STRICT_TLS", false), "Whether to use strict validation of the TLS cert presented by the repo server")
	command.Flags().IntVar(&repoServerTimeoutSeconds, "repo-server-timeout-seconds", env.ParseNumFromEnv("ARGOCD_APPLICATION_CONTROLLER_REPO_SERVER_TIMEOUT_SECONDS", 60, 0, math.MaxInt64), "Repo server RPC call timeout seconds.")
	return &command
}

func startWebhookServer(webhookHandler *webhook.WebhookHandler, webhookAddr string) {
	mux := http.NewServeMux()
	mux.HandleFunc("/api/webhook", webhookHandler.Handler)
	go func() {
		log.Info("Starting webhook server")
		err := http.ListenAndServe(webhookAddr, mux)
		if err != nil {
			log.Error(err, "failed to start webhook server")
			os.Exit(1)
		}
	}()
}<|MERGE_RESOLUTION|>--- conflicted
+++ resolved
@@ -51,22 +51,15 @@
 		probeBindAddr            string
 		webhookAddr              string
 		enableLeaderElection     bool
-<<<<<<< HEAD
 		applicationSetNamespaces *[]string
-=======
-		namespace                string
->>>>>>> 064c8da9
 		argocdRepoServer         string
 		policy                   string
 		debugLog                 bool
 		dryRun                   bool
 		enableProgressiveSyncs   bool
-<<<<<<< HEAD
-=======
 		repoServerPlaintext      bool
 		repoServerStrictTLS      bool
 		repoServerTimeoutSeconds int
->>>>>>> 064c8da9
 	)
 	scheme := runtime.NewScheme()
 	_ = clientgoscheme.AddToScheme(scheme)
@@ -198,7 +191,6 @@
 			}
 
 			if err = (&controllers.ApplicationSetReconciler{
-<<<<<<< HEAD
 				Generators:               topLevelGenerators,
 				Client:                   mgr.GetClient(),
 				Scheme:                   mgr.GetScheme(),
@@ -211,20 +203,7 @@
 				ArgoCDNamespace:          namespace,
 				ApplicationSetNamespaces: *applicationSetNamespaces,
 				EnableProgressiveSyncs:   enableProgressiveSyncs,
-			}).SetupWithManager(mgr); err != nil {
-=======
-				Generators:             topLevelGenerators,
-				Client:                 mgr.GetClient(),
-				Scheme:                 mgr.GetScheme(),
-				Recorder:               mgr.GetEventRecorderFor("applicationset-controller"),
-				Renderer:               &utils.Render{},
-				Policy:                 policyObj,
-				ArgoAppClientset:       appSetConfig,
-				KubeClientset:          k8sClient,
-				ArgoDB:                 argoCDDB,
-				EnableProgressiveSyncs: enableProgressiveSyncs,
 			}).SetupWithManager(mgr, enableProgressiveSyncs); err != nil {
->>>>>>> 064c8da9
 				log.Error(err, "unable to create controller", "controller", "ApplicationSet")
 				os.Exit(1)
 			}
