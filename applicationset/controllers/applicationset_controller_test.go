package controllers

import (
	"context"
	"encoding/json"
	"fmt"
	"reflect"
	"strings"
	"testing"
	"time"

	log "github.com/sirupsen/logrus"
	"github.com/stretchr/testify/assert"
	"github.com/stretchr/testify/mock"
	corev1 "k8s.io/api/core/v1"
	apiextensionsv1 "k8s.io/apiextensions-apiserver/pkg/apis/apiextensions/v1"
	metav1 "k8s.io/apimachinery/pkg/apis/meta/v1"
	"k8s.io/apimachinery/pkg/runtime"
	"k8s.io/apimachinery/pkg/types"
	"k8s.io/apimachinery/pkg/util/intstr"
	kubefake "k8s.io/client-go/kubernetes/fake"
	"k8s.io/client-go/tools/record"
	ctrl "sigs.k8s.io/controller-runtime"
	crtclient "sigs.k8s.io/controller-runtime/pkg/client"
	"sigs.k8s.io/controller-runtime/pkg/client/fake"
	"sigs.k8s.io/controller-runtime/pkg/controller/controllerutil"
	"sigs.k8s.io/controller-runtime/pkg/event"

	"github.com/argoproj/argo-cd/v2/applicationset/generators"
	"github.com/argoproj/argo-cd/v2/applicationset/utils"
	"github.com/argoproj/gitops-engine/pkg/health"
	"github.com/argoproj/gitops-engine/pkg/sync/common"

	"github.com/argoproj/argo-cd/v2/pkg/apis/application/v1alpha1"
	appclientset "github.com/argoproj/argo-cd/v2/pkg/client/clientset/versioned/fake"
	"github.com/argoproj/argo-cd/v2/util/collections"
	dbmocks "github.com/argoproj/argo-cd/v2/util/db/mocks"

	"github.com/argoproj/argo-cd/v2/pkg/apis/application"
)

type generatorMock struct {
	mock.Mock
}

func (g *generatorMock) GetTemplate(appSetGenerator *v1alpha1.ApplicationSetGenerator) *v1alpha1.ApplicationSetTemplate {
	args := g.Called(appSetGenerator)

	return args.Get(0).(*v1alpha1.ApplicationSetTemplate)
}

func (g *generatorMock) GenerateParams(appSetGenerator *v1alpha1.ApplicationSetGenerator, _ *v1alpha1.ApplicationSet) ([]map[string]interface{}, error) {
	args := g.Called(appSetGenerator)

	return args.Get(0).([]map[string]interface{}), args.Error(1)
}

type rendererMock struct {
	mock.Mock
}

func (g *generatorMock) GetRequeueAfter(appSetGenerator *v1alpha1.ApplicationSetGenerator) time.Duration {
	args := g.Called(appSetGenerator)

	return args.Get(0).(time.Duration)
}

func (r *rendererMock) RenderTemplateParams(tmpl *v1alpha1.Application, syncPolicy *v1alpha1.ApplicationSetSyncPolicy, params map[string]interface{}, useGoTemplate bool, goTemplateOptions []string) (*v1alpha1.Application, error) {
	args := r.Called(tmpl, params, useGoTemplate, goTemplateOptions)

	if args.Error(1) != nil {
		return nil, args.Error(1)
	}

	return args.Get(0).(*v1alpha1.Application), args.Error(1)

}

func TestExtractApplications(t *testing.T) {
	scheme := runtime.NewScheme()
	err := v1alpha1.AddToScheme(scheme)
	assert.Nil(t, err)

	err = v1alpha1.AddToScheme(scheme)
	assert.Nil(t, err)

	for _, c := range []struct {
		name                string
		params              []map[string]interface{}
		template            v1alpha1.ApplicationSetTemplate
		generateParamsError error
		rendererError       error
		expectErr           bool
		expectedReason      v1alpha1.ApplicationSetReasonType
	}{
		{
			name:   "Generate two applications",
			params: []map[string]interface{}{{"name": "app1"}, {"name": "app2"}},
			template: v1alpha1.ApplicationSetTemplate{
				ApplicationSetTemplateMeta: v1alpha1.ApplicationSetTemplateMeta{
					Name:      "name",
					Namespace: "namespace",
					Labels:    map[string]string{"label_name": "label_value"},
				},
				Spec: v1alpha1.ApplicationSpec{},
			},
			expectedReason: "",
		},
		{
			name:                "Handles error from the generator",
			generateParamsError: fmt.Errorf("error"),
			expectErr:           true,
			expectedReason:      v1alpha1.ApplicationSetReasonApplicationParamsGenerationError,
		},
		{
			name:   "Handles error from the render",
			params: []map[string]interface{}{{"name": "app1"}, {"name": "app2"}},
			template: v1alpha1.ApplicationSetTemplate{
				ApplicationSetTemplateMeta: v1alpha1.ApplicationSetTemplateMeta{
					Name:      "name",
					Namespace: "namespace",
					Labels:    map[string]string{"label_name": "label_value"},
				},
				Spec: v1alpha1.ApplicationSpec{},
			},
			rendererError:  fmt.Errorf("error"),
			expectErr:      true,
			expectedReason: v1alpha1.ApplicationSetReasonRenderTemplateParamsError,
		},
	} {
		cc := c
		app := v1alpha1.Application{
			ObjectMeta: metav1.ObjectMeta{
				Name: "test",
			},
		}

		t.Run(cc.name, func(t *testing.T) {

			appSet := &v1alpha1.ApplicationSet{
				ObjectMeta: metav1.ObjectMeta{
					Name:      "name",
					Namespace: "namespace",
				},
			}

			client := fake.NewClientBuilder().WithScheme(scheme).WithObjects(appSet).Build()

			generatorMock := generatorMock{}
			generator := v1alpha1.ApplicationSetGenerator{
				List: &v1alpha1.ListGenerator{},
			}

			generatorMock.On("GenerateParams", &generator).
				Return(cc.params, cc.generateParamsError)

			generatorMock.On("GetTemplate", &generator).
				Return(&v1alpha1.ApplicationSetTemplate{})

			rendererMock := rendererMock{}

			var expectedApps []v1alpha1.Application

			if cc.generateParamsError == nil {
				for _, p := range cc.params {

					tmpApplication := getTempApplication(cc.template)
					tmpApplication.Labels[LabelKeyAppSetInstance] = appSet.Name

					if cc.rendererError != nil {
						rendererMock.On("RenderTemplateParams", getTempApplication(cc.template), p, false, []string(nil)).
							Return(nil, cc.rendererError)
					} else {
						rendererMock.On("RenderTemplateParams", getTempApplication(cc.template), p, false, []string(nil)).
							Return(&app, nil)
						expectedApps = append(expectedApps, app)
					}
				}
			}

			r := ApplicationSetReconciler{
				Client:   client,
				Scheme:   scheme,
				Recorder: record.NewFakeRecorder(1),
				Generators: map[string]generators.Generator{
					"List": &generatorMock,
				},
				Renderer:      &rendererMock,
				KubeClientset: kubefake.NewSimpleClientset(),
			}

			got, reason, err := r.generateApplications(v1alpha1.ApplicationSet{
				ObjectMeta: metav1.ObjectMeta{
					Name:      "name",
					Namespace: "namespace",
				},
				Spec: v1alpha1.ApplicationSetSpec{
					Generators: []v1alpha1.ApplicationSetGenerator{generator},
					Template:   cc.template,
				},
			})

			if cc.expectErr {
				assert.Error(t, err)
			} else {
				assert.NoError(t, err)
			}
			assert.Equal(t, expectedApps, got)
			assert.Equal(t, cc.expectedReason, reason)
			generatorMock.AssertNumberOfCalls(t, "GenerateParams", 1)

			if cc.generateParamsError == nil {
				rendererMock.AssertNumberOfCalls(t, "RenderTemplateParams", len(cc.params))
			}

		})
	}

}

func TestMergeTemplateApplications(t *testing.T) {
	scheme := runtime.NewScheme()
	_ = v1alpha1.AddToScheme(scheme)
	_ = v1alpha1.AddToScheme(scheme)

	client := fake.NewClientBuilder().WithScheme(scheme).Build()

	for _, c := range []struct {
		name             string
		params           []map[string]interface{}
		template         v1alpha1.ApplicationSetTemplate
		overrideTemplate v1alpha1.ApplicationSetTemplate
		expectedMerged   v1alpha1.ApplicationSetTemplate
		expectedApps     []v1alpha1.Application
	}{
		{
			name:   "Generate app",
			params: []map[string]interface{}{{"name": "app1"}},
			template: v1alpha1.ApplicationSetTemplate{
				ApplicationSetTemplateMeta: v1alpha1.ApplicationSetTemplateMeta{
					Name:      "name",
					Namespace: "namespace",
					Labels:    map[string]string{"label_name": "label_value"},
				},
				Spec: v1alpha1.ApplicationSpec{},
			},
			overrideTemplate: v1alpha1.ApplicationSetTemplate{
				ApplicationSetTemplateMeta: v1alpha1.ApplicationSetTemplateMeta{
					Name:   "test",
					Labels: map[string]string{"foo": "bar"},
				},
				Spec: v1alpha1.ApplicationSpec{},
			},
			expectedMerged: v1alpha1.ApplicationSetTemplate{
				ApplicationSetTemplateMeta: v1alpha1.ApplicationSetTemplateMeta{
					Name:      "test",
					Namespace: "namespace",
					Labels:    map[string]string{"label_name": "label_value", "foo": "bar"},
				},
				Spec: v1alpha1.ApplicationSpec{},
			},
			expectedApps: []v1alpha1.Application{
				{
					ObjectMeta: metav1.ObjectMeta{
						Name:      "test",
						Namespace: "test",
						Labels:    map[string]string{"foo": "bar"},
					},
					Spec: v1alpha1.ApplicationSpec{},
				},
			},
		},
	} {
		cc := c

		t.Run(cc.name, func(t *testing.T) {

			generatorMock := generatorMock{}
			generator := v1alpha1.ApplicationSetGenerator{
				List: &v1alpha1.ListGenerator{},
			}

			generatorMock.On("GenerateParams", &generator).
				Return(cc.params, nil)

			generatorMock.On("GetTemplate", &generator).
				Return(&cc.overrideTemplate)

			rendererMock := rendererMock{}

			appSet := &v1alpha1.ApplicationSet{
				ObjectMeta: metav1.ObjectMeta{
					Name:      "name",
					Namespace: "namespace",
				},
				Spec: v1alpha1.ApplicationSetSpec{
					Generators: []v1alpha1.ApplicationSetGenerator{generator},
					Template:   cc.template,
				},
			}

			tmpApplication := getTempApplication(cc.expectedMerged)
			tmpApplication.Labels[LabelKeyAppSetInstance] = appSet.Name

			rendererMock.On("RenderTemplateParams", tmpApplication, cc.params[0], false, []string(nil)).
				Return(&cc.expectedApps[0], nil)

			r := ApplicationSetReconciler{
				Client:   client,
				Scheme:   scheme,
				Recorder: record.NewFakeRecorder(1),
				Generators: map[string]generators.Generator{
					"List": &generatorMock,
				},
				Renderer:      &rendererMock,
				KubeClientset: kubefake.NewSimpleClientset(),
			}

			got, _, _ := r.generateApplications(*appSet)

			assert.Equal(t, cc.expectedApps, got)
		})
	}

}

func TestCreateOrUpdateInCluster(t *testing.T) {

	scheme := runtime.NewScheme()
	err := v1alpha1.AddToScheme(scheme)
	assert.Nil(t, err)

	err = v1alpha1.AddToScheme(scheme)
	assert.Nil(t, err)

	for _, c := range []struct {
		// name is human-readable test name
		name string
		// appSet is the ApplicationSet we are generating resources for
		appSet v1alpha1.ApplicationSet
		// existingApps are the apps that already exist on the cluster
		existingApps []v1alpha1.Application
		// desiredApps are the generated apps to create/update
		desiredApps []v1alpha1.Application
		// expected is what we expect the cluster Applications to look like, after createOrUpdateInCluster
		expected []v1alpha1.Application
	}{
		{
			name: "Create an app that doesn't exist",
			appSet: v1alpha1.ApplicationSet{
				ObjectMeta: metav1.ObjectMeta{
					Name:      "name",
					Namespace: "namespace",
				},
			},
			existingApps: nil,
			desiredApps: []v1alpha1.Application{
				{
					ObjectMeta: metav1.ObjectMeta{
						Name: "app1",
					},
				},
			},
			expected: []v1alpha1.Application{
				{
					TypeMeta: metav1.TypeMeta{
						Kind:       application.ApplicationKind,
						APIVersion: "argoproj.io/v1alpha1",
					},
					ObjectMeta: metav1.ObjectMeta{
						Name:            "app1",
						Namespace:       "namespace",
						ResourceVersion: "1",
					},
				},
			},
		},
		{
			name: "Update an existing app with a different project name",
			appSet: v1alpha1.ApplicationSet{
				ObjectMeta: metav1.ObjectMeta{
					Name:      "name",
					Namespace: "namespace",
				},
				Spec: v1alpha1.ApplicationSetSpec{
					Template: v1alpha1.ApplicationSetTemplate{
						Spec: v1alpha1.ApplicationSpec{
							Project: "project",
						},
					},
				},
			},
			existingApps: []v1alpha1.Application{
				{
					TypeMeta: metav1.TypeMeta{
						Kind:       application.ApplicationKind,
						APIVersion: "argoproj.io/v1alpha1",
					},
					ObjectMeta: metav1.ObjectMeta{
						Name:            "app1",
						Namespace:       "namespace",
						ResourceVersion: "2",
					},
					Spec: v1alpha1.ApplicationSpec{
						Project: "test",
					},
				},
			},
			desiredApps: []v1alpha1.Application{
				{
					ObjectMeta: metav1.ObjectMeta{
						Name: "app1",
					},
					Spec: v1alpha1.ApplicationSpec{
						Project: "project",
					},
				},
			},
			expected: []v1alpha1.Application{
				{
					TypeMeta: metav1.TypeMeta{
						Kind:       application.ApplicationKind,
						APIVersion: "argoproj.io/v1alpha1",
					},
					ObjectMeta: metav1.ObjectMeta{
						Name:            "app1",
						Namespace:       "namespace",
						ResourceVersion: "3",
					},
					Spec: v1alpha1.ApplicationSpec{
						Project: "project",
					},
				},
			},
		},
		{
			name: "Create a new app and check it doesn't replace the existing app",
			appSet: v1alpha1.ApplicationSet{
				ObjectMeta: metav1.ObjectMeta{
					Name:      "name",
					Namespace: "namespace",
				},
				Spec: v1alpha1.ApplicationSetSpec{
					Template: v1alpha1.ApplicationSetTemplate{
						Spec: v1alpha1.ApplicationSpec{
							Project: "project",
						},
					},
				},
			},
			existingApps: []v1alpha1.Application{
				{
					TypeMeta: metav1.TypeMeta{
						Kind:       application.ApplicationKind,
						APIVersion: "argoproj.io/v1alpha1",
					},
					ObjectMeta: metav1.ObjectMeta{
						Name:            "app1",
						Namespace:       "namespace",
						ResourceVersion: "2",
					},
					Spec: v1alpha1.ApplicationSpec{
						Project: "test",
					},
				},
			},
			desiredApps: []v1alpha1.Application{
				{
					ObjectMeta: metav1.ObjectMeta{
						Name: "app2",
					},
					Spec: v1alpha1.ApplicationSpec{
						Project: "project",
					},
				},
			},
			expected: []v1alpha1.Application{
				{
					TypeMeta: metav1.TypeMeta{
						Kind:       application.ApplicationKind,
						APIVersion: "argoproj.io/v1alpha1",
					},
					ObjectMeta: metav1.ObjectMeta{
						Name:            "app2",
						Namespace:       "namespace",
						ResourceVersion: "1",
					},
					Spec: v1alpha1.ApplicationSpec{
						Project: "project",
					},
				},
			},
		},
		{
			name: "Ensure that labels and annotations are added (via update) into an exiting application",
			appSet: v1alpha1.ApplicationSet{
				ObjectMeta: metav1.ObjectMeta{
					Name:      "name",
					Namespace: "namespace",
				},
				Spec: v1alpha1.ApplicationSetSpec{
					Template: v1alpha1.ApplicationSetTemplate{
						Spec: v1alpha1.ApplicationSpec{
							Project: "project",
						},
					},
				},
			},
			existingApps: []v1alpha1.Application{
				{
					TypeMeta: metav1.TypeMeta{
						Kind:       application.ApplicationKind,
						APIVersion: "argoproj.io/v1alpha1",
					},
					ObjectMeta: metav1.ObjectMeta{
						Name:            "app1",
						Namespace:       "namespace",
						ResourceVersion: "2",
					},
					Spec: v1alpha1.ApplicationSpec{
						Project: "project",
					},
				},
			},
			desiredApps: []v1alpha1.Application{
				{
					ObjectMeta: metav1.ObjectMeta{
						Name:        "app1",
						Labels:      map[string]string{"label-key": "label-value"},
						Annotations: map[string]string{"annot-key": "annot-value"},
					},
					Spec: v1alpha1.ApplicationSpec{
						Project: "project",
					},
				},
			},
			expected: []v1alpha1.Application{
				{
					TypeMeta: metav1.TypeMeta{
						Kind:       application.ApplicationKind,
						APIVersion: "argoproj.io/v1alpha1",
					},
					ObjectMeta: metav1.ObjectMeta{
						Name:            "app1",
						Namespace:       "namespace",
						Labels:          map[string]string{"label-key": "label-value"},
						Annotations:     map[string]string{"annot-key": "annot-value"},
						ResourceVersion: "3",
					},
					Spec: v1alpha1.ApplicationSpec{
						Project: "project",
					},
				},
			},
		},
		{
			name: "Ensure that labels and annotations are removed from an existing app",
			appSet: v1alpha1.ApplicationSet{
				ObjectMeta: metav1.ObjectMeta{
					Name:      "name",
					Namespace: "namespace",
				},
				Spec: v1alpha1.ApplicationSetSpec{
					Template: v1alpha1.ApplicationSetTemplate{
						Spec: v1alpha1.ApplicationSpec{
							Project: "project",
						},
					},
				},
			},
			existingApps: []v1alpha1.Application{
				{
					TypeMeta: metav1.TypeMeta{
						Kind:       application.ApplicationKind,
						APIVersion: "argoproj.io/v1alpha1",
					},
					ObjectMeta: metav1.ObjectMeta{
						Name:            "app1",
						Namespace:       "namespace",
						ResourceVersion: "2",
						Labels:          map[string]string{"label-key": "label-value"},
						Annotations:     map[string]string{"annot-key": "annot-value"},
					},
					Spec: v1alpha1.ApplicationSpec{
						Project: "project",
					},
				},
			},
			desiredApps: []v1alpha1.Application{
				{
					ObjectMeta: metav1.ObjectMeta{
						Name: "app1",
					},
					Spec: v1alpha1.ApplicationSpec{
						Project: "project",
					},
				},
			},
			expected: []v1alpha1.Application{
				{
					TypeMeta: metav1.TypeMeta{
						Kind:       application.ApplicationKind,
						APIVersion: "argoproj.io/v1alpha1",
					},
					ObjectMeta: metav1.ObjectMeta{
						Name:            "app1",
						Namespace:       "namespace",
						ResourceVersion: "3",
					},
					Spec: v1alpha1.ApplicationSpec{
						Project: "project",
					},
				},
			},
		},
		{
			name: "Ensure that status and operation fields are not overridden by an update, when removing labels/annotations",
			appSet: v1alpha1.ApplicationSet{
				ObjectMeta: metav1.ObjectMeta{
					Name:      "name",
					Namespace: "namespace",
				},
				Spec: v1alpha1.ApplicationSetSpec{
					Template: v1alpha1.ApplicationSetTemplate{
						Spec: v1alpha1.ApplicationSpec{
							Project: "project",
						},
					},
				},
			},
			existingApps: []v1alpha1.Application{
				{
					TypeMeta: metav1.TypeMeta{
						Kind:       application.ApplicationKind,
						APIVersion: "argoproj.io/v1alpha1",
					},
					ObjectMeta: metav1.ObjectMeta{
						Name:            "app1",
						Namespace:       "namespace",
						ResourceVersion: "2",
						Labels:          map[string]string{"label-key": "label-value"},
						Annotations:     map[string]string{"annot-key": "annot-value"},
					},
					Spec: v1alpha1.ApplicationSpec{
						Project: "project",
					},
					Status: v1alpha1.ApplicationStatus{
						Resources: []v1alpha1.ResourceStatus{{Name: "sample-name"}},
					},
					Operation: &v1alpha1.Operation{
						Sync: &v1alpha1.SyncOperation{Revision: "sample-revision"},
					},
				},
			},
			desiredApps: []v1alpha1.Application{
				{
					ObjectMeta: metav1.ObjectMeta{
						Name: "app1",
					},
					Spec: v1alpha1.ApplicationSpec{
						Project: "project",
					},
				},
			},
			expected: []v1alpha1.Application{
				{
					TypeMeta: metav1.TypeMeta{
						Kind:       application.ApplicationKind,
						APIVersion: "argoproj.io/v1alpha1",
					},
					ObjectMeta: metav1.ObjectMeta{
						Name:            "app1",
						Namespace:       "namespace",
						ResourceVersion: "3",
					},
					Spec: v1alpha1.ApplicationSpec{
						Project: "project",
					},
					Status: v1alpha1.ApplicationStatus{
						Resources: []v1alpha1.ResourceStatus{{Name: "sample-name"}},
					},
					Operation: &v1alpha1.Operation{
						Sync: &v1alpha1.SyncOperation{Revision: "sample-revision"},
					},
				},
			},
		},
		{
			name: "Ensure that status and operation fields are not overridden by an update, when removing labels/annotations and adding other fields",
			appSet: v1alpha1.ApplicationSet{
				ObjectMeta: metav1.ObjectMeta{
					Name:      "name",
					Namespace: "namespace",
				},
				Spec: v1alpha1.ApplicationSetSpec{
					Template: v1alpha1.ApplicationSetTemplate{
						Spec: v1alpha1.ApplicationSpec{
							Project:     "project",
							Source:      &v1alpha1.ApplicationSource{Path: "path", TargetRevision: "revision", RepoURL: "repoURL"},
							Destination: v1alpha1.ApplicationDestination{Server: "server", Namespace: "namespace"},
						},
					},
				},
			},
			existingApps: []v1alpha1.Application{
				{
					TypeMeta: metav1.TypeMeta{
						Kind:       application.ApplicationKind,
						APIVersion: "argoproj.io/v1alpha1",
					},
					ObjectMeta: metav1.ObjectMeta{
						Name:            "app1",
						Namespace:       "namespace",
						ResourceVersion: "2",
					},
					Spec: v1alpha1.ApplicationSpec{
						Project: "project",
					},
					Status: v1alpha1.ApplicationStatus{
						Resources: []v1alpha1.ResourceStatus{{Name: "sample-name"}},
					},
					Operation: &v1alpha1.Operation{
						Sync: &v1alpha1.SyncOperation{Revision: "sample-revision"},
					},
				},
			},
			desiredApps: []v1alpha1.Application{
				{
					ObjectMeta: metav1.ObjectMeta{
						Name:        "app1",
						Labels:      map[string]string{"label-key": "label-value"},
						Annotations: map[string]string{"annot-key": "annot-value"},
					},
					Spec: v1alpha1.ApplicationSpec{
						Project:     "project",
						Source:      &v1alpha1.ApplicationSource{Path: "path", TargetRevision: "revision", RepoURL: "repoURL"},
						Destination: v1alpha1.ApplicationDestination{Server: "server", Namespace: "namespace"},
					},
				},
			},
			expected: []v1alpha1.Application{
				{
					TypeMeta: metav1.TypeMeta{
						Kind:       application.ApplicationKind,
						APIVersion: "argoproj.io/v1alpha1",
					},
					ObjectMeta: metav1.ObjectMeta{
						Name:            "app1",
						Namespace:       "namespace",
						Labels:          map[string]string{"label-key": "label-value"},
						Annotations:     map[string]string{"annot-key": "annot-value"},
						ResourceVersion: "3",
					},
					Spec: v1alpha1.ApplicationSpec{
						Project:     "project",
						Source:      &v1alpha1.ApplicationSource{Path: "path", TargetRevision: "revision", RepoURL: "repoURL"},
						Destination: v1alpha1.ApplicationDestination{Server: "server", Namespace: "namespace"},
					},
					Status: v1alpha1.ApplicationStatus{
						Resources: []v1alpha1.ResourceStatus{{Name: "sample-name"}},
					},
					Operation: &v1alpha1.Operation{
						Sync: &v1alpha1.SyncOperation{Revision: "sample-revision"},
					},
				},
			},
		},
		{
			name: "Ensure that argocd notifications state and refresh annotation is preserved from an existing app",
			appSet: v1alpha1.ApplicationSet{
				ObjectMeta: metav1.ObjectMeta{
					Name:      "name",
					Namespace: "namespace",
				},
				Spec: v1alpha1.ApplicationSetSpec{
					Template: v1alpha1.ApplicationSetTemplate{
						Spec: v1alpha1.ApplicationSpec{
							Project: "project",
						},
					},
				},
			},
			existingApps: []v1alpha1.Application{
				{
					TypeMeta: metav1.TypeMeta{
						Kind:       application.ApplicationKind,
						APIVersion: "argoproj.io/v1alpha1",
					},
					ObjectMeta: metav1.ObjectMeta{
						Name:            "app1",
						Namespace:       "namespace",
						ResourceVersion: "2",
						Labels:          map[string]string{"label-key": "label-value"},
						Annotations: map[string]string{
							"annot-key":                   "annot-value",
							NotifiedAnnotationKey:         `{"b620d4600c771a6f4cxxxxxxx:on-deployed:[0].y7b5sbwa2Q329JYHxxxxxx-fBs:slack:slack-test":1617144614}`,
							v1alpha1.AnnotationKeyRefresh: string(v1alpha1.RefreshTypeNormal),
						},
					},
					Spec: v1alpha1.ApplicationSpec{
						Project: "project",
					},
				},
			},
			desiredApps: []v1alpha1.Application{
				{
					ObjectMeta: metav1.ObjectMeta{
						Name: "app1",
					},
					Spec: v1alpha1.ApplicationSpec{
						Project: "project",
					},
				},
			},
			expected: []v1alpha1.Application{
				{
					TypeMeta: metav1.TypeMeta{
						Kind:       application.ApplicationKind,
						APIVersion: "argoproj.io/v1alpha1",
					},
					ObjectMeta: metav1.ObjectMeta{
						Name:            "app1",
						Namespace:       "namespace",
						ResourceVersion: "3",
						Annotations: map[string]string{
							NotifiedAnnotationKey:         `{"b620d4600c771a6f4cxxxxxxx:on-deployed:[0].y7b5sbwa2Q329JYHxxxxxx-fBs:slack:slack-test":1617144614}`,
							v1alpha1.AnnotationKeyRefresh: string(v1alpha1.RefreshTypeNormal),
						},
					},
					Spec: v1alpha1.ApplicationSpec{
						Project: "project",
					},
				},
			},
		}, {
			name: "Ensure that configured preserved annotations are preserved from an existing app",
			appSet: v1alpha1.ApplicationSet{
				ObjectMeta: metav1.ObjectMeta{
					Name:      "name",
					Namespace: "namespace",
				},
				Spec: v1alpha1.ApplicationSetSpec{
					Template: v1alpha1.ApplicationSetTemplate{
						Spec: v1alpha1.ApplicationSpec{
							Project: "project",
						},
					},
					PreservedFields: &v1alpha1.ApplicationPreservedFields{
						Annotations: []string{"preserved-annot-key"},
					},
				},
			},
			existingApps: []v1alpha1.Application{
				{
					TypeMeta: metav1.TypeMeta{
						Kind:       "Application",
						APIVersion: "argoproj.io/v1alpha1",
					},
					ObjectMeta: metav1.ObjectMeta{
						Name:            "app1",
						Namespace:       "namespace",
						ResourceVersion: "2",
						Annotations: map[string]string{
							"annot-key":           "annot-value",
							"preserved-annot-key": "preserved-annot-value",
						},
					},
					Spec: v1alpha1.ApplicationSpec{
						Project: "project",
					},
				},
			},
			desiredApps: []v1alpha1.Application{
				{
					ObjectMeta: metav1.ObjectMeta{
						Name: "app1",
					},
					Spec: v1alpha1.ApplicationSpec{
						Project: "project",
					},
				},
			},
			expected: []v1alpha1.Application{
				{
					TypeMeta: metav1.TypeMeta{
						Kind:       "Application",
						APIVersion: "argoproj.io/v1alpha1",
					},
					ObjectMeta: metav1.ObjectMeta{
						Name:            "app1",
						Namespace:       "namespace",
						ResourceVersion: "3",
						Annotations: map[string]string{
							"preserved-annot-key": "preserved-annot-value",
						},
					},
					Spec: v1alpha1.ApplicationSpec{
						Project: "project",
					},
				},
			},
		},
	} {

		t.Run(c.name, func(t *testing.T) {

			initObjs := []crtclient.Object{&c.appSet}

			for _, a := range c.existingApps {
				err = controllerutil.SetControllerReference(&c.appSet, &a, scheme)
				assert.Nil(t, err)
				initObjs = append(initObjs, &a)
			}

			client := fake.NewClientBuilder().WithScheme(scheme).WithObjects(initObjs...).Build()

			r := ApplicationSetReconciler{
				Client:   client,
				Scheme:   scheme,
				Recorder: record.NewFakeRecorder(len(initObjs) + len(c.expected)),
			}

			err = r.createOrUpdateInCluster(context.TODO(), c.appSet, c.desiredApps)
			assert.Nil(t, err)

			for _, obj := range c.expected {
				got := &v1alpha1.Application{}
				_ = client.Get(context.Background(), crtclient.ObjectKey{
					Namespace: obj.Namespace,
					Name:      obj.Name,
				}, got)

				err = controllerutil.SetControllerReference(&c.appSet, &obj, r.Scheme)
				assert.Nil(t, err)
				assert.Equal(t, obj, *got)
			}
		})
	}
}

func TestRemoveFinalizerOnInvalidDestination_FinalizerTypes(t *testing.T) {

	scheme := runtime.NewScheme()
	err := v1alpha1.AddToScheme(scheme)
	assert.Nil(t, err)

	err = v1alpha1.AddToScheme(scheme)
	assert.Nil(t, err)

	for _, c := range []struct {
		// name is human-readable test name
		name               string
		existingFinalizers []string
		expectedFinalizers []string
	}{
		{
			name:               "no finalizers",
			existingFinalizers: []string{},
			expectedFinalizers: nil,
		},
		{
			name:               "contains only argo finalizer",
			existingFinalizers: []string{v1alpha1.ResourcesFinalizerName},
			expectedFinalizers: nil,
		},
		{
			name:               "contains only non-argo finalizer",
			existingFinalizers: []string{"non-argo-finalizer"},
			expectedFinalizers: []string{"non-argo-finalizer"},
		},
		{
			name:               "contains both argo and non-argo finalizer",
			existingFinalizers: []string{"non-argo-finalizer", v1alpha1.ResourcesFinalizerName},
			expectedFinalizers: []string{"non-argo-finalizer"},
		},
	} {
		t.Run(c.name, func(t *testing.T) {

			appSet := v1alpha1.ApplicationSet{
				ObjectMeta: metav1.ObjectMeta{
					Name:      "name",
					Namespace: "namespace",
				},
				Spec: v1alpha1.ApplicationSetSpec{
					Template: v1alpha1.ApplicationSetTemplate{
						Spec: v1alpha1.ApplicationSpec{
							Project: "project",
						},
					},
				},
			}

			app := v1alpha1.Application{
				ObjectMeta: metav1.ObjectMeta{
					Name:       "app1",
					Finalizers: c.existingFinalizers,
				},
				Spec: v1alpha1.ApplicationSpec{
					Project: "project",
					Source:  &v1alpha1.ApplicationSource{Path: "path", TargetRevision: "revision", RepoURL: "repoURL"},
					// Destination is always invalid, for this test:
					Destination: v1alpha1.ApplicationDestination{Name: "my-cluster", Namespace: "namespace"},
				},
			}

			initObjs := []crtclient.Object{&app, &appSet}

			client := fake.NewClientBuilder().WithScheme(scheme).WithObjects(initObjs...).Build()
			secret := &corev1.Secret{
				ObjectMeta: metav1.ObjectMeta{
					Name:      "my-secret",
					Namespace: "namespace",
					Labels: map[string]string{
						generators.ArgoCDSecretTypeLabel: generators.ArgoCDSecretTypeCluster,
					},
				},
				Data: map[string][]byte{
					// Since this test requires the cluster to be an invalid destination, we
					// always return a cluster named 'my-cluster2' (different from app 'my-cluster', above)
					"name":   []byte("mycluster2"),
					"server": []byte("https://kubernetes.default.svc"),
					"config": []byte("{\"username\":\"foo\",\"password\":\"foo\"}"),
				},
			}

			objects := append([]runtime.Object{}, secret)
			kubeclientset := kubefake.NewSimpleClientset(objects...)

			r := ApplicationSetReconciler{
				Client:        client,
				Scheme:        scheme,
				Recorder:      record.NewFakeRecorder(10),
				KubeClientset: kubeclientset,
			}
			//settingsMgr := settings.NewSettingsManager(context.TODO(), kubeclientset, "namespace")
			//argoDB := db.NewDB("namespace", settingsMgr, r.KubeClientset)
			//clusterList, err := argoDB.ListClusters(context.Background())
			clusterList, err := utils.ListClusters(context.Background(), kubeclientset, "namespace")
			assert.NoError(t, err, "Unexpected error")

			appLog := log.WithFields(log.Fields{"app": app.Name, "appSet": ""})

			appInputParam := app.DeepCopy()

			err = r.removeFinalizerOnInvalidDestination(context.Background(), appSet, appInputParam, clusterList, appLog)
			assert.NoError(t, err, "Unexpected error")

			retrievedApp := v1alpha1.Application{}
			err = client.Get(context.Background(), crtclient.ObjectKeyFromObject(&app), &retrievedApp)
			assert.NoError(t, err, "Unexpected error")

			// App on the cluster should have the expected finalizers
			assert.ElementsMatch(t, c.expectedFinalizers, retrievedApp.Finalizers)

			// App object passed in as a parameter should have the expected finaliers
			assert.ElementsMatch(t, c.expectedFinalizers, appInputParam.Finalizers)

			bytes, _ := json.MarshalIndent(retrievedApp, "", "  ")
			t.Log("Contents of app after call:", string(bytes))

		})
	}
}

func TestRemoveFinalizerOnInvalidDestination_DestinationTypes(t *testing.T) {

	scheme := runtime.NewScheme()
	err := v1alpha1.AddToScheme(scheme)
	assert.Nil(t, err)

	err = v1alpha1.AddToScheme(scheme)
	assert.Nil(t, err)

	for _, c := range []struct {
		// name is human-readable test name
		name                   string
		destinationField       v1alpha1.ApplicationDestination
		expectFinalizerRemoved bool
	}{
		{
			name: "invalid cluster: empty destination",
			destinationField: v1alpha1.ApplicationDestination{
				Namespace: "namespace",
			},
			expectFinalizerRemoved: true,
		},
		{
			name: "invalid cluster: invalid server url",
			destinationField: v1alpha1.ApplicationDestination{
				Namespace: "namespace",
				Server:    "https://1.2.3.4",
			},
			expectFinalizerRemoved: true,
		},
		{
			name: "invalid cluster: invalid cluster name",
			destinationField: v1alpha1.ApplicationDestination{
				Namespace: "namespace",
				Name:      "invalid-cluster",
			},
			expectFinalizerRemoved: true,
		},
		{
			name: "invalid cluster by both valid",
			destinationField: v1alpha1.ApplicationDestination{
				Namespace: "namespace",
				Name:      "mycluster2",
				Server:    "https://kubernetes.default.svc",
			},
			expectFinalizerRemoved: true,
		},
		{
			name: "invalid cluster by both invalid",
			destinationField: v1alpha1.ApplicationDestination{
				Namespace: "namespace",
				Name:      "mycluster3",
				Server:    "https://4.5.6.7",
			},
			expectFinalizerRemoved: true,
		},
		{
			name: "valid cluster by name",
			destinationField: v1alpha1.ApplicationDestination{
				Namespace: "namespace",
				Name:      "mycluster2",
			},
			expectFinalizerRemoved: false,
		},
		{
			name: "valid cluster by server",
			destinationField: v1alpha1.ApplicationDestination{
				Namespace: "namespace",
				Server:    "https://kubernetes.default.svc",
			},
			expectFinalizerRemoved: false,
		},
	} {

		t.Run(c.name, func(t *testing.T) {

			appSet := v1alpha1.ApplicationSet{
				ObjectMeta: metav1.ObjectMeta{
					Name:      "name",
					Namespace: "namespace",
				},
				Spec: v1alpha1.ApplicationSetSpec{
					Template: v1alpha1.ApplicationSetTemplate{
						Spec: v1alpha1.ApplicationSpec{
							Project: "project",
						},
					},
				},
			}

			app := v1alpha1.Application{
				ObjectMeta: metav1.ObjectMeta{
					Name:       "app1",
					Finalizers: []string{v1alpha1.ResourcesFinalizerName},
				},
				Spec: v1alpha1.ApplicationSpec{
					Project:     "project",
					Source:      &v1alpha1.ApplicationSource{Path: "path", TargetRevision: "revision", RepoURL: "repoURL"},
					Destination: c.destinationField,
				},
			}

			initObjs := []crtclient.Object{&app, &appSet}

			client := fake.NewClientBuilder().WithScheme(scheme).WithObjects(initObjs...).Build()
			secret := &corev1.Secret{
				ObjectMeta: metav1.ObjectMeta{
					Name:      "my-secret",
					Namespace: "namespace",
					Labels: map[string]string{
						generators.ArgoCDSecretTypeLabel: generators.ArgoCDSecretTypeCluster,
					},
				},
				Data: map[string][]byte{
					// Since this test requires the cluster to be an invalid destination, we
					// always return a cluster named 'my-cluster2' (different from app 'my-cluster', above)
					"name":   []byte("mycluster2"),
					"server": []byte("https://kubernetes.default.svc"),
					"config": []byte("{\"username\":\"foo\",\"password\":\"foo\"}"),
				},
			}

			objects := append([]runtime.Object{}, secret)
			kubeclientset := kubefake.NewSimpleClientset(objects...)

			r := ApplicationSetReconciler{
				Client:        client,
				Scheme:        scheme,
				Recorder:      record.NewFakeRecorder(10),
				KubeClientset: kubeclientset,
			}
			// settingsMgr := settings.NewSettingsManager(context.TODO(), kubeclientset, "argocd")
			// argoDB := db.NewDB("argocd", settingsMgr, r.KubeClientset)
			// clusterList, err := argoDB.ListClusters(context.Background())
			clusterList, err := utils.ListClusters(context.Background(), kubeclientset, "namespace")
			assert.NoError(t, err, "Unexpected error")

			appLog := log.WithFields(log.Fields{"app": app.Name, "appSet": ""})

			appInputParam := app.DeepCopy()

			err = r.removeFinalizerOnInvalidDestination(context.Background(), appSet, appInputParam, clusterList, appLog)
			assert.NoError(t, err, "Unexpected error")

			retrievedApp := v1alpha1.Application{}
			err = client.Get(context.Background(), crtclient.ObjectKeyFromObject(&app), &retrievedApp)
			assert.NoError(t, err, "Unexpected error")

			finalizerRemoved := len(retrievedApp.Finalizers) == 0

			assert.True(t, c.expectFinalizerRemoved == finalizerRemoved)

			bytes, _ := json.MarshalIndent(retrievedApp, "", "  ")
			t.Log("Contents of app after call:", string(bytes))

		})
	}
}

func TestCreateApplications(t *testing.T) {

	scheme := runtime.NewScheme()
	err := v1alpha1.AddToScheme(scheme)
	assert.Nil(t, err)

	err = v1alpha1.AddToScheme(scheme)
	assert.Nil(t, err)

	for _, c := range []struct {
		appSet     v1alpha1.ApplicationSet
		existsApps []v1alpha1.Application
		apps       []v1alpha1.Application
		expected   []v1alpha1.Application
	}{
		{
			appSet: v1alpha1.ApplicationSet{
				ObjectMeta: metav1.ObjectMeta{
					Name:      "name",
					Namespace: "namespace",
				},
			},
			existsApps: nil,
			apps: []v1alpha1.Application{
				{
					ObjectMeta: metav1.ObjectMeta{
						Name: "app1",
					},
				},
			},
			expected: []v1alpha1.Application{
				{
					TypeMeta: metav1.TypeMeta{
						Kind:       application.ApplicationKind,
						APIVersion: "argoproj.io/v1alpha1",
					},
					ObjectMeta: metav1.ObjectMeta{
						Name:            "app1",
						Namespace:       "namespace",
						ResourceVersion: "1",
					},
				},
			},
		},
		{
			appSet: v1alpha1.ApplicationSet{
				ObjectMeta: metav1.ObjectMeta{
					Name:      "name",
					Namespace: "namespace",
				},
				Spec: v1alpha1.ApplicationSetSpec{
					Template: v1alpha1.ApplicationSetTemplate{
						Spec: v1alpha1.ApplicationSpec{
							Project: "project",
						},
					},
				},
			},
			existsApps: []v1alpha1.Application{
				{
					TypeMeta: metav1.TypeMeta{
						Kind:       application.ApplicationKind,
						APIVersion: "argoproj.io/v1alpha1",
					},
					ObjectMeta: metav1.ObjectMeta{
						Name:            "app1",
						Namespace:       "namespace",
						ResourceVersion: "2",
					},
					Spec: v1alpha1.ApplicationSpec{
						Project: "test",
					},
				},
			},
			apps: []v1alpha1.Application{
				{
					ObjectMeta: metav1.ObjectMeta{
						Name: "app1",
					},
					Spec: v1alpha1.ApplicationSpec{
						Project: "project",
					},
				},
			},
			expected: []v1alpha1.Application{
				{
					TypeMeta: metav1.TypeMeta{
						Kind:       application.ApplicationKind,
						APIVersion: "argoproj.io/v1alpha1",
					},
					ObjectMeta: metav1.ObjectMeta{
						Name:            "app1",
						Namespace:       "namespace",
						ResourceVersion: "2",
					},
					Spec: v1alpha1.ApplicationSpec{
						Project: "test",
					},
				},
			},
		},
		{
			appSet: v1alpha1.ApplicationSet{
				ObjectMeta: metav1.ObjectMeta{
					Name:      "name",
					Namespace: "namespace",
				},
				Spec: v1alpha1.ApplicationSetSpec{
					Template: v1alpha1.ApplicationSetTemplate{
						Spec: v1alpha1.ApplicationSpec{
							Project: "project",
						},
					},
				},
			},
			existsApps: []v1alpha1.Application{
				{
					TypeMeta: metav1.TypeMeta{
						Kind:       application.ApplicationKind,
						APIVersion: "argoproj.io/v1alpha1",
					},
					ObjectMeta: metav1.ObjectMeta{
						Name:            "app1",
						Namespace:       "namespace",
						ResourceVersion: "2",
					},
					Spec: v1alpha1.ApplicationSpec{
						Project: "test",
					},
				},
			},
			apps: []v1alpha1.Application{
				{
					ObjectMeta: metav1.ObjectMeta{
						Name: "app2",
					},
					Spec: v1alpha1.ApplicationSpec{
						Project: "project",
					},
				},
			},
			expected: []v1alpha1.Application{
				{
					TypeMeta: metav1.TypeMeta{
						Kind:       application.ApplicationKind,
						APIVersion: "argoproj.io/v1alpha1",
					},
					ObjectMeta: metav1.ObjectMeta{
						Name:            "app2",
						Namespace:       "namespace",
						ResourceVersion: "1",
					},
					Spec: v1alpha1.ApplicationSpec{
						Project: "project",
					},
				},
			},
		},
	} {
		initObjs := []crtclient.Object{&c.appSet}
		for _, a := range c.existsApps {
			err = controllerutil.SetControllerReference(&c.appSet, &a, scheme)
			assert.Nil(t, err)
			initObjs = append(initObjs, &a)
		}

		client := fake.NewClientBuilder().WithScheme(scheme).WithObjects(initObjs...).Build()

		r := ApplicationSetReconciler{
			Client:   client,
			Scheme:   scheme,
			Recorder: record.NewFakeRecorder(len(initObjs) + len(c.expected)),
		}

		err = r.createInCluster(context.TODO(), c.appSet, c.apps)
		assert.Nil(t, err)

		for _, obj := range c.expected {
			got := &v1alpha1.Application{}
			_ = client.Get(context.Background(), crtclient.ObjectKey{
				Namespace: obj.Namespace,
				Name:      obj.Name,
			}, got)

			err = controllerutil.SetControllerReference(&c.appSet, &obj, r.Scheme)
			assert.Nil(t, err)

			assert.Equal(t, obj, *got)
		}
	}

}

func TestDeleteInCluster(t *testing.T) {

	scheme := runtime.NewScheme()
	err := v1alpha1.AddToScheme(scheme)
	assert.Nil(t, err)
	err = v1alpha1.AddToScheme(scheme)
	assert.Nil(t, err)

	for _, c := range []struct {
		// appSet is the application set on which the delete function is called
		appSet v1alpha1.ApplicationSet
		// existingApps is the current state of Applications on the cluster
		existingApps []v1alpha1.Application
		// desireApps is the apps generated by the generator that we wish to keep alive
		desiredApps []v1alpha1.Application
		// expected is the list of applications that we expect to exist after calling delete
		expected []v1alpha1.Application
		// notExpected is the list of applications that we expect not to exist after calling delete
		notExpected []v1alpha1.Application
	}{
		{
			appSet: v1alpha1.ApplicationSet{
				ObjectMeta: metav1.ObjectMeta{
					Name:      "name",
					Namespace: "namespace",
				},
				Spec: v1alpha1.ApplicationSetSpec{
					Template: v1alpha1.ApplicationSetTemplate{
						Spec: v1alpha1.ApplicationSpec{
							Project: "project",
						},
					},
				},
			},
			existingApps: []v1alpha1.Application{
				{
					TypeMeta: metav1.TypeMeta{
						Kind:       application.ApplicationKind,
						APIVersion: "argoproj.io/v1alpha1",
					},
					ObjectMeta: metav1.ObjectMeta{
						Name:            "delete",
						Namespace:       "namespace",
						ResourceVersion: "2",
					},
					Spec: v1alpha1.ApplicationSpec{
						Project: "project",
					},
				},
				{
					TypeMeta: metav1.TypeMeta{
						Kind:       application.ApplicationKind,
						APIVersion: "argoproj.io/v1alpha1",
					},
					ObjectMeta: metav1.ObjectMeta{
						Name:            "keep",
						Namespace:       "namespace",
						ResourceVersion: "2",
					},
					Spec: v1alpha1.ApplicationSpec{
						Project: "project",
					},
				},
			},
			desiredApps: []v1alpha1.Application{
				{
					ObjectMeta: metav1.ObjectMeta{
						Name: "keep",
					},
					Spec: v1alpha1.ApplicationSpec{
						Project: "project",
					},
				},
			},
			expected: []v1alpha1.Application{
				{
					TypeMeta: metav1.TypeMeta{
						Kind:       application.ApplicationKind,
						APIVersion: "argoproj.io/v1alpha1",
					},
					ObjectMeta: metav1.ObjectMeta{
						Name:            "keep",
						Namespace:       "namespace",
						ResourceVersion: "2",
					},
					Spec: v1alpha1.ApplicationSpec{
						Project: "project",
					},
				},
			},
			notExpected: []v1alpha1.Application{
				{
					TypeMeta: metav1.TypeMeta{
						Kind:       application.ApplicationKind,
						APIVersion: "argoproj.io/v1alpha1",
					},
					ObjectMeta: metav1.ObjectMeta{
						Name:            "delete",
						Namespace:       "namespace",
						ResourceVersion: "1",
					},
					Spec: v1alpha1.ApplicationSpec{
						Project: "project",
					},
				},
			},
		},
	} {
		initObjs := []crtclient.Object{&c.appSet}
		for _, a := range c.existingApps {
			temp := a
			err = controllerutil.SetControllerReference(&c.appSet, &temp, scheme)
			assert.Nil(t, err)
			initObjs = append(initObjs, &temp)
		}

		client := fake.NewClientBuilder().WithScheme(scheme).WithObjects(initObjs...).Build()

		r := ApplicationSetReconciler{
			Client:        client,
			Scheme:        scheme,
			Recorder:      record.NewFakeRecorder(len(initObjs) + len(c.expected)),
			KubeClientset: kubefake.NewSimpleClientset(),
		}

		err = r.deleteInCluster(context.TODO(), c.appSet, c.desiredApps)
		assert.Nil(t, err)

		// For each of the expected objects, verify they exist on the cluster
		for _, obj := range c.expected {
			got := &v1alpha1.Application{}
			_ = client.Get(context.Background(), crtclient.ObjectKey{
				Namespace: obj.Namespace,
				Name:      obj.Name,
			}, got)

			err = controllerutil.SetControllerReference(&c.appSet, &obj, r.Scheme)
			assert.Nil(t, err)

			assert.Equal(t, obj, *got)
		}

		// Verify each of the unexpected objs cannot be found
		for _, obj := range c.notExpected {
			got := &v1alpha1.Application{}
			err := client.Get(context.Background(), crtclient.ObjectKey{
				Namespace: obj.Namespace,
				Name:      obj.Name,
			}, got)

			assert.EqualError(t, err, fmt.Sprintf("applications.argoproj.io \"%s\" not found", obj.Name))
		}
	}
}

func TestGetMinRequeueAfter(t *testing.T) {
	scheme := runtime.NewScheme()
	err := v1alpha1.AddToScheme(scheme)
	assert.Nil(t, err)
	err = v1alpha1.AddToScheme(scheme)
	assert.Nil(t, err)

	client := fake.NewClientBuilder().WithScheme(scheme).Build()

	generator := v1alpha1.ApplicationSetGenerator{
		List:     &v1alpha1.ListGenerator{},
		Git:      &v1alpha1.GitGenerator{},
		Clusters: &v1alpha1.ClusterGenerator{},
	}

	generatorMock0 := generatorMock{}
	generatorMock0.On("GetRequeueAfter", &generator).
		Return(generators.NoRequeueAfter)

	generatorMock1 := generatorMock{}
	generatorMock1.On("GetRequeueAfter", &generator).
		Return(time.Duration(1) * time.Second)

	generatorMock10 := generatorMock{}
	generatorMock10.On("GetRequeueAfter", &generator).
		Return(time.Duration(10) * time.Second)

	r := ApplicationSetReconciler{
		Client:   client,
		Scheme:   scheme,
		Recorder: record.NewFakeRecorder(0),
		Generators: map[string]generators.Generator{
			"List":     &generatorMock10,
			"Git":      &generatorMock1,
			"Clusters": &generatorMock1,
		},
	}

	got := r.getMinRequeueAfter(&v1alpha1.ApplicationSet{
		Spec: v1alpha1.ApplicationSetSpec{
			Generators: []v1alpha1.ApplicationSetGenerator{generator},
		},
	})

	assert.Equal(t, time.Duration(1)*time.Second, got)
}

func TestValidateGeneratedApplications(t *testing.T) {

	scheme := runtime.NewScheme()
	err := v1alpha1.AddToScheme(scheme)
	assert.Nil(t, err)

	err = v1alpha1.AddToScheme(scheme)
	assert.Nil(t, err)

	client := fake.NewClientBuilder().WithScheme(scheme).Build()

	// Valid cluster
	myCluster := v1alpha1.Cluster{
		Server: "https://kubernetes.default.svc",
		Name:   "my-cluster",
	}

	// Valid project
	myProject := &v1alpha1.AppProject{
		ObjectMeta: metav1.ObjectMeta{Name: "default", Namespace: "namespace"},
		Spec: v1alpha1.AppProjectSpec{
			SourceRepos: []string{"*"},
			Destinations: []v1alpha1.ApplicationDestination{
				{
					Namespace: "*",
					Server:    "*",
				},
			},
			ClusterResourceWhitelist: []metav1.GroupKind{
				{
					Group: "*",
					Kind:  "*",
				},
			},
		},
	}

	// Test a subset of the validations that 'validateGeneratedApplications' performs
	for _, cc := range []struct {
		name             string
		apps             []v1alpha1.Application
		expectedErrors   []string
		validationErrors map[int]error
	}{
		{
			name: "valid app should return true",
			apps: []v1alpha1.Application{
				{
					TypeMeta:   metav1.TypeMeta{},
					ObjectMeta: metav1.ObjectMeta{},
					Spec: v1alpha1.ApplicationSpec{
						Project: "default",
						Source: &v1alpha1.ApplicationSource{
							RepoURL:        "https://url",
							Path:           "/",
							TargetRevision: "HEAD",
						},
						Destination: v1alpha1.ApplicationDestination{
							Namespace: "namespace",
							Name:      "my-cluster",
						},
					},
				},
			},
			expectedErrors:   []string{},
			validationErrors: map[int]error{},
		},
		{
			name: "can't have both name and server defined",
			apps: []v1alpha1.Application{
				{
					TypeMeta:   metav1.TypeMeta{},
					ObjectMeta: metav1.ObjectMeta{},
					Spec: v1alpha1.ApplicationSpec{
						Project: "default",
						Source: &v1alpha1.ApplicationSource{
							RepoURL:        "https://url",
							Path:           "/",
							TargetRevision: "HEAD",
						},
						Destination: v1alpha1.ApplicationDestination{
							Namespace: "namespace",
							Server:    "my-server",
							Name:      "my-cluster",
						},
					},
				},
			},
			expectedErrors:   []string{"application destination can't have both name and server defined"},
			validationErrors: map[int]error{0: fmt.Errorf("application destination spec is invalid: application destination can't have both name and server defined: my-cluster my-server")},
		},
		{
			name: "project mismatch should return error",
			apps: []v1alpha1.Application{
				{
					TypeMeta:   metav1.TypeMeta{},
					ObjectMeta: metav1.ObjectMeta{},
					Spec: v1alpha1.ApplicationSpec{
						Project: "DOES-NOT-EXIST",
						Source: &v1alpha1.ApplicationSource{
							RepoURL:        "https://url",
							Path:           "/",
							TargetRevision: "HEAD",
						},
						Destination: v1alpha1.ApplicationDestination{
							Namespace: "namespace",
							Name:      "my-cluster",
						},
					},
				},
			},
			expectedErrors:   []string{"application references project DOES-NOT-EXIST which does not exist"},
			validationErrors: map[int]error{0: fmt.Errorf("application references project DOES-NOT-EXIST which does not exist")},
		},
		{
			name: "valid app should return true",
			apps: []v1alpha1.Application{
				{
					TypeMeta:   metav1.TypeMeta{},
					ObjectMeta: metav1.ObjectMeta{},
					Spec: v1alpha1.ApplicationSpec{
						Project: "default",
						Source: &v1alpha1.ApplicationSource{
							RepoURL:        "https://url",
							Path:           "/",
							TargetRevision: "HEAD",
						},
						Destination: v1alpha1.ApplicationDestination{
							Namespace: "namespace",
							Name:      "my-cluster",
						},
					},
				},
			},
			expectedErrors:   []string{},
			validationErrors: map[int]error{},
		},
		{
			name: "cluster should match",
			apps: []v1alpha1.Application{
				{
					TypeMeta:   metav1.TypeMeta{},
					ObjectMeta: metav1.ObjectMeta{},
					Spec: v1alpha1.ApplicationSpec{
						Project: "default",
						Source: &v1alpha1.ApplicationSource{
							RepoURL:        "https://url",
							Path:           "/",
							TargetRevision: "HEAD",
						},
						Destination: v1alpha1.ApplicationDestination{
							Namespace: "namespace",
							Name:      "nonexistent-cluster",
						},
					},
				},
			},
			expectedErrors:   []string{"there are no clusters with this name: nonexistent-cluster"},
			validationErrors: map[int]error{0: fmt.Errorf("application destination spec is invalid: unable to find destination server: there are no clusters with this name: nonexistent-cluster")},
		},
	} {

		t.Run(cc.name, func(t *testing.T) {

			secret := &corev1.Secret{
				ObjectMeta: metav1.ObjectMeta{
					Name:      "my-secret",
					Namespace: "namespace",
					Labels: map[string]string{
						generators.ArgoCDSecretTypeLabel: generators.ArgoCDSecretTypeCluster,
					},
				},
				Data: map[string][]byte{
					"name":   []byte("my-cluster"),
					"server": []byte("https://kubernetes.default.svc"),
					"config": []byte("{\"username\":\"foo\",\"password\":\"foo\"}"),
				},
			}

			objects := append([]runtime.Object{}, secret)
			kubeclientset := kubefake.NewSimpleClientset(objects...)

			argoDBMock := dbmocks.ArgoDB{}
			argoDBMock.On("GetCluster", mock.Anything, "https://kubernetes.default.svc").Return(&myCluster, nil)
			argoDBMock.On("ListClusters", mock.Anything).Return(&v1alpha1.ClusterList{Items: []v1alpha1.Cluster{
				myCluster,
			}}, nil)

			argoObjs := []runtime.Object{myProject}
			for _, app := range cc.apps {
				argoObjs = append(argoObjs, &app)
			}

			r := ApplicationSetReconciler{
				Client:           client,
				Scheme:           scheme,
				Recorder:         record.NewFakeRecorder(1),
				Generators:       map[string]generators.Generator{},
				ArgoDB:           &argoDBMock,
				ArgoCDNamespace:  "namespace",
				ArgoAppClientset: appclientset.NewSimpleClientset(argoObjs...),
				KubeClientset:    kubeclientset,
			}

			appSetInfo := v1alpha1.ApplicationSet{}

			validationErrors, _ := r.validateGeneratedApplications(context.TODO(), cc.apps, appSetInfo)
			var errorMessages []string
			for _, v := range validationErrors {
				errorMessages = append(errorMessages, v.Error())
			}

			if len(errorMessages) == 0 {
				assert.Equal(t, len(cc.expectedErrors), 0, "Expected errors but none were seen")
			} else {
				// An error was returned: it should be expected
				matched := false
				for _, expectedErr := range cc.expectedErrors {
					foundMatch := strings.Contains(strings.Join(errorMessages, ";"), expectedErr)
					assert.True(t, foundMatch, "Unble to locate expected error: %s", cc.expectedErrors)
					matched = matched || foundMatch
				}
				assert.True(t, matched, "An unexpected error occurrred: %v", err)
				// validation message was returned: it should be expected
				matched = false
				foundMatch := reflect.DeepEqual(validationErrors, cc.validationErrors)
				var message string
				for _, v := range validationErrors {
					message = v.Error()
					break
				}
				assert.True(t, foundMatch, "Unble to locate validation message: %s", message)
				matched = matched || foundMatch
				assert.True(t, matched, "An unexpected error occurrred: %v", err)
			}
		})
	}
}

func TestReconcilerValidationErrorBehaviour(t *testing.T) {

	scheme := runtime.NewScheme()
	err := v1alpha1.AddToScheme(scheme)
	assert.Nil(t, err)
	err = v1alpha1.AddToScheme(scheme)
	assert.Nil(t, err)

	defaultProject := v1alpha1.AppProject{
		ObjectMeta: metav1.ObjectMeta{Name: "default", Namespace: "argocd"},
		Spec:       v1alpha1.AppProjectSpec{SourceRepos: []string{"*"}, Destinations: []v1alpha1.ApplicationDestination{{Namespace: "*", Server: "https://good-cluster"}}},
	}
	appSet := v1alpha1.ApplicationSet{
		ObjectMeta: metav1.ObjectMeta{
			Name:      "name",
			Namespace: "argocd",
		},
		Spec: v1alpha1.ApplicationSetSpec{
			GoTemplate: true,
			Generators: []v1alpha1.ApplicationSetGenerator{
				{
					List: &v1alpha1.ListGenerator{
						Elements: []apiextensionsv1.JSON{{
							Raw: []byte(`{"cluster": "good-cluster","url": "https://good-cluster"}`),
						}, {
							Raw: []byte(`{"cluster": "bad-cluster","url": "https://bad-cluster"}`),
						}},
					},
				},
			},
			Template: v1alpha1.ApplicationSetTemplate{
				ApplicationSetTemplateMeta: v1alpha1.ApplicationSetTemplateMeta{
					Name:      "{{.cluster}}",
					Namespace: "argocd",
				},
				Spec: v1alpha1.ApplicationSpec{
					Source:      &v1alpha1.ApplicationSource{RepoURL: "https://github.com/argoproj/argocd-example-apps", Path: "guestbook"},
					Project:     "default",
					Destination: v1alpha1.ApplicationDestination{Server: "{{.url}}"},
				},
			},
		},
	}

	kubeclientset := kubefake.NewSimpleClientset()
	argoDBMock := dbmocks.ArgoDB{}
	argoObjs := []runtime.Object{&defaultProject}

	client := fake.NewClientBuilder().WithScheme(scheme).WithObjects(&appSet).Build()
	goodCluster := v1alpha1.Cluster{Server: "https://good-cluster", Name: "good-cluster"}
	badCluster := v1alpha1.Cluster{Server: "https://bad-cluster", Name: "bad-cluster"}
	argoDBMock.On("GetCluster", mock.Anything, "https://good-cluster").Return(&goodCluster, nil)
	argoDBMock.On("GetCluster", mock.Anything, "https://bad-cluster").Return(&badCluster, nil)
	argoDBMock.On("ListClusters", mock.Anything).Return(&v1alpha1.ClusterList{Items: []v1alpha1.Cluster{
		goodCluster,
	}}, nil)

	r := ApplicationSetReconciler{
		Client:   client,
		Scheme:   scheme,
		Renderer: &utils.Render{},
		Recorder: record.NewFakeRecorder(1),
		Generators: map[string]generators.Generator{
			"List": generators.NewListGenerator(),
		},
		ArgoDB:           &argoDBMock,
		ArgoAppClientset: appclientset.NewSimpleClientset(argoObjs...),
		KubeClientset:    kubeclientset,
<<<<<<< HEAD
		Policy:           &utils.SyncPolicy{},
		ArgoCDNamespace:  "argocd",
=======
		Policy:           v1alpha1.ApplicationsSyncPolicySync,
>>>>>>> f4708f41
	}

	req := ctrl.Request{
		NamespacedName: types.NamespacedName{
			Namespace: "argocd",
			Name:      "name",
		},
	}

	// Verify that on validation error, no error is returned, but the object is requeued
	res, err := r.Reconcile(context.Background(), req)
	assert.Nil(t, err)
	assert.True(t, res.RequeueAfter == 0)

	var app v1alpha1.Application

	// make sure good app got created
	err = r.Client.Get(context.TODO(), crtclient.ObjectKey{Namespace: "argocd", Name: "good-cluster"}, &app)
	assert.NoError(t, err)
	assert.Equal(t, app.Name, "good-cluster")

	// make sure bad app was not created
	err = r.Client.Get(context.TODO(), crtclient.ObjectKey{Namespace: "argocd", Name: "bad-cluster"}, &app)
	assert.Error(t, err)
}

func TestSetApplicationSetStatusCondition(t *testing.T) {
	scheme := runtime.NewScheme()
	err := v1alpha1.AddToScheme(scheme)
	assert.Nil(t, err)
	err = v1alpha1.AddToScheme(scheme)
	assert.Nil(t, err)

	appSet := v1alpha1.ApplicationSet{
		ObjectMeta: metav1.ObjectMeta{
			Name:      "name",
			Namespace: "argocd",
		},
		Spec: v1alpha1.ApplicationSetSpec{
			Generators: []v1alpha1.ApplicationSetGenerator{
				{List: &v1alpha1.ListGenerator{
					Elements: []apiextensionsv1.JSON{{
						Raw: []byte(`{"cluster": "my-cluster","url": "https://kubernetes.default.svc"}`),
					}},
				}},
			},
			Template: v1alpha1.ApplicationSetTemplate{},
		},
	}

	appCondition := v1alpha1.ApplicationSetCondition{
		Type:    v1alpha1.ApplicationSetConditionResourcesUpToDate,
		Message: "All applications have been generated successfully",
		Reason:  v1alpha1.ApplicationSetReasonApplicationSetUpToDate,
		Status:  v1alpha1.ApplicationSetConditionStatusTrue,
	}

	kubeclientset := kubefake.NewSimpleClientset([]runtime.Object{}...)
	argoDBMock := dbmocks.ArgoDB{}
	argoObjs := []runtime.Object{}

	client := fake.NewClientBuilder().WithScheme(scheme).WithObjects(&appSet).Build()

	r := ApplicationSetReconciler{
		Client:   client,
		Scheme:   scheme,
		Renderer: &utils.Render{},
		Recorder: record.NewFakeRecorder(1),
		Generators: map[string]generators.Generator{
			"List": generators.NewListGenerator(),
		},
		ArgoDB:           &argoDBMock,
		ArgoAppClientset: appclientset.NewSimpleClientset(argoObjs...),
		KubeClientset:    kubeclientset,
	}

	err = r.setApplicationSetStatusCondition(context.TODO(), &appSet, appCondition, true)
	assert.Nil(t, err)

	assert.Len(t, appSet.Status.Conditions, 3)
}

func applicationsUpdateSyncPolicyTest(t *testing.T, applicationsSyncPolicy v1alpha1.ApplicationsSyncPolicy, recordBuffer int, allowPolicyOverride bool) v1alpha1.Application {

	scheme := runtime.NewScheme()
	err := v1alpha1.AddToScheme(scheme)
	assert.Nil(t, err)
	err = v1alpha1.AddToScheme(scheme)
	assert.Nil(t, err)

	defaultProject := v1alpha1.AppProject{
		ObjectMeta: metav1.ObjectMeta{Name: "default", Namespace: "argocd"},
		Spec:       v1alpha1.AppProjectSpec{SourceRepos: []string{"*"}, Destinations: []v1alpha1.ApplicationDestination{{Namespace: "*", Server: "https://good-cluster"}}},
	}
	appSet := v1alpha1.ApplicationSet{
		ObjectMeta: metav1.ObjectMeta{
			Name:      "name",
			Namespace: "argocd",
		},
		Spec: v1alpha1.ApplicationSetSpec{
			Generators: []v1alpha1.ApplicationSetGenerator{
				{
					List: &v1alpha1.ListGenerator{
						Elements: []apiextensionsv1.JSON{{
							Raw: []byte(`{"cluster": "good-cluster","url": "https://good-cluster"}`),
						}},
					},
				},
			},
			SyncPolicy: &v1alpha1.ApplicationSetSyncPolicy{
				ApplicationsSync: &applicationsSyncPolicy,
			},
			Template: v1alpha1.ApplicationSetTemplate{
				ApplicationSetTemplateMeta: v1alpha1.ApplicationSetTemplateMeta{
					Name:      "{{cluster}}",
					Namespace: "argocd",
				},
				Spec: v1alpha1.ApplicationSpec{
					Source:      &v1alpha1.ApplicationSource{RepoURL: "https://github.com/argoproj/argocd-example-apps", Path: "guestbook"},
					Project:     "default",
					Destination: v1alpha1.ApplicationDestination{Server: "{{url}}"},
				},
			},
		},
	}

	kubeclientset := kubefake.NewSimpleClientset()
	argoDBMock := dbmocks.ArgoDB{}
	argoObjs := []runtime.Object{&defaultProject}

	client := fake.NewClientBuilder().WithScheme(scheme).WithObjects(&appSet).Build()
	goodCluster := v1alpha1.Cluster{Server: "https://good-cluster", Name: "good-cluster"}
	argoDBMock.On("GetCluster", mock.Anything, "https://good-cluster").Return(&goodCluster, nil)
	argoDBMock.On("ListClusters", mock.Anything).Return(&v1alpha1.ClusterList{Items: []v1alpha1.Cluster{
		goodCluster,
	}}, nil)

	r := ApplicationSetReconciler{
		Client:   client,
		Scheme:   scheme,
		Renderer: &utils.Render{},
		Recorder: record.NewFakeRecorder(recordBuffer),
		Generators: map[string]generators.Generator{
			"List": generators.NewListGenerator(),
		},
		ArgoDB:               &argoDBMock,
		ArgoAppClientset:     appclientset.NewSimpleClientset(argoObjs...),
		KubeClientset:        kubeclientset,
		Policy:               v1alpha1.ApplicationsSyncPolicySync,
		EnablePolicyOverride: allowPolicyOverride,
	}

	req := ctrl.Request{
		NamespacedName: types.NamespacedName{
			Namespace: "argocd",
			Name:      "name",
		},
	}

	// Verify that on validation error, no error is returned, but the object is requeued
	resCreate, err := r.Reconcile(context.Background(), req)
	assert.Nil(t, err)
	assert.True(t, resCreate.RequeueAfter == 0)

	var app v1alpha1.Application

	// make sure good app got created
	err = r.Client.Get(context.TODO(), crtclient.ObjectKey{Namespace: "argocd", Name: "good-cluster"}, &app)
	assert.Nil(t, err)
	assert.Equal(t, app.Name, "good-cluster")

	// Update resource
	var retrievedApplicationSet v1alpha1.ApplicationSet
	err = r.Client.Get(context.TODO(), crtclient.ObjectKey{Namespace: "argocd", Name: "name"}, &retrievedApplicationSet)
	assert.Nil(t, err)

	retrievedApplicationSet.Spec.Template.Annotations = map[string]string{"annotation-key": "annotation-value"}
	retrievedApplicationSet.Spec.Template.Labels = map[string]string{"argocd.argoproj.io/application-set-name": "name", "label-key": "label-value"}

	retrievedApplicationSet.Spec.Template.Spec.Source.Helm = &v1alpha1.ApplicationSourceHelm{
		Values: "global.test: test",
	}

	err = r.Client.Update(context.TODO(), &retrievedApplicationSet)
	assert.Nil(t, err)

	resUpdate, err := r.Reconcile(context.Background(), req)
	assert.Nil(t, err)

	err = r.Client.Get(context.TODO(), crtclient.ObjectKey{Namespace: "argocd", Name: "good-cluster"}, &app)
	assert.Nil(t, err)
	assert.True(t, resUpdate.RequeueAfter == 0)
	assert.Equal(t, app.Name, "good-cluster")

	return app
}

func TestUpdateNotPerformedWithSyncPolicyCreateOnly(t *testing.T) {

	applicationsSyncPolicy := v1alpha1.ApplicationsSyncPolicyCreateOnly

	app := applicationsUpdateSyncPolicyTest(t, applicationsSyncPolicy, 1, true)

	assert.Nil(t, app.Spec.Source.Helm)
	assert.Nil(t, app.ObjectMeta.Annotations)
	assert.Equal(t, map[string]string{"argocd.argoproj.io/application-set-name": "name"}, app.ObjectMeta.Labels)
}

func TestUpdateNotPerformedWithSyncPolicyCreateDelete(t *testing.T) {

	applicationsSyncPolicy := v1alpha1.ApplicationsSyncPolicyCreateDelete

	app := applicationsUpdateSyncPolicyTest(t, applicationsSyncPolicy, 1, true)

	assert.Nil(t, app.Spec.Source.Helm)
	assert.Nil(t, app.ObjectMeta.Annotations)
	assert.Equal(t, map[string]string{"argocd.argoproj.io/application-set-name": "name"}, app.ObjectMeta.Labels)
}

func TestUpdatePerformedWithSyncPolicyCreateUpdate(t *testing.T) {

	applicationsSyncPolicy := v1alpha1.ApplicationsSyncPolicyCreateUpdate

	app := applicationsUpdateSyncPolicyTest(t, applicationsSyncPolicy, 2, true)

	assert.Equal(t, "global.test: test", app.Spec.Source.Helm.Values)
	assert.Equal(t, map[string]string{"annotation-key": "annotation-value"}, app.ObjectMeta.Annotations)
	assert.Equal(t, map[string]string{"argocd.argoproj.io/application-set-name": "name", "label-key": "label-value"}, app.ObjectMeta.Labels)
}

func TestUpdatePerformedWithSyncPolicySync(t *testing.T) {

	applicationsSyncPolicy := v1alpha1.ApplicationsSyncPolicySync

	app := applicationsUpdateSyncPolicyTest(t, applicationsSyncPolicy, 2, true)

	assert.Equal(t, "global.test: test", app.Spec.Source.Helm.Values)
	assert.Equal(t, map[string]string{"annotation-key": "annotation-value"}, app.ObjectMeta.Annotations)
	assert.Equal(t, map[string]string{"argocd.argoproj.io/application-set-name": "name", "label-key": "label-value"}, app.ObjectMeta.Labels)
}

func TestUpdatePerformedWithSyncPolicyCreateOnlyAndAllowPolicyOverrideFalse(t *testing.T) {

	applicationsSyncPolicy := v1alpha1.ApplicationsSyncPolicyCreateOnly

	app := applicationsUpdateSyncPolicyTest(t, applicationsSyncPolicy, 2, false)

	assert.Equal(t, "global.test: test", app.Spec.Source.Helm.Values)
	assert.Equal(t, map[string]string{"annotation-key": "annotation-value"}, app.ObjectMeta.Annotations)
	assert.Equal(t, map[string]string{"argocd.argoproj.io/application-set-name": "name", "label-key": "label-value"}, app.ObjectMeta.Labels)
}

func applicationsDeleteSyncPolicyTest(t *testing.T, applicationsSyncPolicy v1alpha1.ApplicationsSyncPolicy, recordBuffer int, allowPolicyOverride bool) v1alpha1.ApplicationList {

	scheme := runtime.NewScheme()
	err := v1alpha1.AddToScheme(scheme)
	assert.Nil(t, err)
	err = v1alpha1.AddToScheme(scheme)
	assert.Nil(t, err)

	defaultProject := v1alpha1.AppProject{
		ObjectMeta: metav1.ObjectMeta{Name: "default", Namespace: "argocd"},
		Spec:       v1alpha1.AppProjectSpec{SourceRepos: []string{"*"}, Destinations: []v1alpha1.ApplicationDestination{{Namespace: "*", Server: "https://good-cluster"}}},
	}
	appSet := v1alpha1.ApplicationSet{
		ObjectMeta: metav1.ObjectMeta{
			Name:      "name",
			Namespace: "argocd",
		},
		Spec: v1alpha1.ApplicationSetSpec{
			Generators: []v1alpha1.ApplicationSetGenerator{
				{
					List: &v1alpha1.ListGenerator{
						Elements: []apiextensionsv1.JSON{{
							Raw: []byte(`{"cluster": "good-cluster","url": "https://good-cluster"}`),
						}},
					},
				},
			},
			SyncPolicy: &v1alpha1.ApplicationSetSyncPolicy{
				ApplicationsSync: &applicationsSyncPolicy,
			},
			Template: v1alpha1.ApplicationSetTemplate{
				ApplicationSetTemplateMeta: v1alpha1.ApplicationSetTemplateMeta{
					Name:      "{{cluster}}",
					Namespace: "argocd",
				},
				Spec: v1alpha1.ApplicationSpec{
					Source:      &v1alpha1.ApplicationSource{RepoURL: "https://github.com/argoproj/argocd-example-apps", Path: "guestbook"},
					Project:     "default",
					Destination: v1alpha1.ApplicationDestination{Server: "{{url}}"},
				},
			},
		},
	}

	kubeclientset := kubefake.NewSimpleClientset()
	argoDBMock := dbmocks.ArgoDB{}
	argoObjs := []runtime.Object{&defaultProject}

	client := fake.NewClientBuilder().WithScheme(scheme).WithObjects(&appSet).Build()
	goodCluster := v1alpha1.Cluster{Server: "https://good-cluster", Name: "good-cluster"}
	argoDBMock.On("GetCluster", mock.Anything, "https://good-cluster").Return(&goodCluster, nil)
	argoDBMock.On("ListClusters", mock.Anything).Return(&v1alpha1.ClusterList{Items: []v1alpha1.Cluster{
		goodCluster,
	}}, nil)

	r := ApplicationSetReconciler{
		Client:   client,
		Scheme:   scheme,
		Renderer: &utils.Render{},
		Recorder: record.NewFakeRecorder(recordBuffer),
		Generators: map[string]generators.Generator{
			"List": generators.NewListGenerator(),
		},
		ArgoDB:               &argoDBMock,
		ArgoAppClientset:     appclientset.NewSimpleClientset(argoObjs...),
		KubeClientset:        kubeclientset,
		Policy:               v1alpha1.ApplicationsSyncPolicySync,
		EnablePolicyOverride: allowPolicyOverride,
	}

	req := ctrl.Request{
		NamespacedName: types.NamespacedName{
			Namespace: "argocd",
			Name:      "name",
		},
	}

	// Verify that on validation error, no error is returned, but the object is requeued
	resCreate, err := r.Reconcile(context.Background(), req)
	assert.Nil(t, err)
	assert.True(t, resCreate.RequeueAfter == 0)

	var app v1alpha1.Application

	// make sure good app got created
	err = r.Client.Get(context.TODO(), crtclient.ObjectKey{Namespace: "argocd", Name: "good-cluster"}, &app)
	assert.Nil(t, err)
	assert.Equal(t, app.Name, "good-cluster")

	// Update resource
	var retrievedApplicationSet v1alpha1.ApplicationSet
	err = r.Client.Get(context.TODO(), crtclient.ObjectKey{Namespace: "argocd", Name: "name"}, &retrievedApplicationSet)
	assert.Nil(t, err)
	retrievedApplicationSet.Spec.Generators = []v1alpha1.ApplicationSetGenerator{
		{
			List: &v1alpha1.ListGenerator{
				Elements: []apiextensionsv1.JSON{},
			},
		},
	}

	err = r.Client.Update(context.TODO(), &retrievedApplicationSet)
	assert.Nil(t, err)

	resUpdate, err := r.Reconcile(context.Background(), req)
	assert.Nil(t, err)

	var apps v1alpha1.ApplicationList

	err = r.Client.List(context.TODO(), &apps)
	assert.Nil(t, err)
	assert.True(t, resUpdate.RequeueAfter == 0)

	return apps
}

func TestDeleteNotPerformedWithSyncPolicyCreateOnly(t *testing.T) {

	applicationsSyncPolicy := v1alpha1.ApplicationsSyncPolicyCreateOnly

	apps := applicationsDeleteSyncPolicyTest(t, applicationsSyncPolicy, 1, true)

	assert.Equal(t, "good-cluster", apps.Items[0].Name)
}

func TestDeleteNotPerformedWithSyncPolicyCreateUpdate(t *testing.T) {

	applicationsSyncPolicy := v1alpha1.ApplicationsSyncPolicyCreateUpdate

	apps := applicationsDeleteSyncPolicyTest(t, applicationsSyncPolicy, 2, true)

	assert.Equal(t, "good-cluster", apps.Items[0].Name)
}

func TestDeletePerformedWithSyncPolicyCreateDelete(t *testing.T) {

	applicationsSyncPolicy := v1alpha1.ApplicationsSyncPolicyCreateDelete

	apps := applicationsDeleteSyncPolicyTest(t, applicationsSyncPolicy, 3, true)

	assert.Equal(t, 0, len(apps.Items))
}

func TestDeletePerformedWithSyncPolicySync(t *testing.T) {

	applicationsSyncPolicy := v1alpha1.ApplicationsSyncPolicySync

	apps := applicationsDeleteSyncPolicyTest(t, applicationsSyncPolicy, 3, true)

	assert.Equal(t, 0, len(apps.Items))
}

func TestDeletePerformedWithSyncPolicyCreateOnlyAndAllowPolicyOverrideFalse(t *testing.T) {

	applicationsSyncPolicy := v1alpha1.ApplicationsSyncPolicyCreateOnly

	apps := applicationsDeleteSyncPolicyTest(t, applicationsSyncPolicy, 3, false)

	assert.Equal(t, 0, len(apps.Items))
}

// Test app generation from a go template application set using a pull request generator
func TestGenerateAppsUsingPullRequestGenerator(t *testing.T) {
	scheme := runtime.NewScheme()
	client := fake.NewClientBuilder().WithScheme(scheme).Build()

	for _, cases := range []struct {
		name        string
		params      []map[string]interface{}
		template    v1alpha1.ApplicationSetTemplate
		expectedApp []v1alpha1.Application
	}{
		{
			name: "Generate an application from a go template application set manifest using a pull request generator",
			params: []map[string]interface{}{{
				"number":         "1",
				"branch":         "branch1",
				"branch_slug":    "branchSlug1",
				"head_sha":       "089d92cbf9ff857a39e6feccd32798ca700fb958",
				"head_short_sha": "089d92cb",
				"labels":         []string{"label1"}}},
			template: v1alpha1.ApplicationSetTemplate{
				ApplicationSetTemplateMeta: v1alpha1.ApplicationSetTemplateMeta{
					Name: "AppSet-{{.branch}}-{{.number}}",
					Labels: map[string]string{
						"app1": "{{index .labels 0}}",
					},
				},
				Spec: v1alpha1.ApplicationSpec{
					Source: &v1alpha1.ApplicationSource{
						RepoURL:        "https://testurl/testRepo",
						TargetRevision: "{{.head_short_sha}}",
					},
					Destination: v1alpha1.ApplicationDestination{
						Server:    "https://kubernetes.default.svc",
						Namespace: "AppSet-{{.branch_slug}}-{{.head_sha}}",
					},
				},
			},
			expectedApp: []v1alpha1.Application{
				{
					ObjectMeta: metav1.ObjectMeta{
						Name: "AppSet-branch1-1",
						Labels: map[string]string{
							"app1":                 "label1",
							LabelKeyAppSetInstance: "",
						},
					},
					Spec: v1alpha1.ApplicationSpec{
						Source: &v1alpha1.ApplicationSource{
							RepoURL:        "https://testurl/testRepo",
							TargetRevision: "089d92cb",
						},
						Destination: v1alpha1.ApplicationDestination{
							Server:    "https://kubernetes.default.svc",
							Namespace: "AppSet-branchSlug1-089d92cbf9ff857a39e6feccd32798ca700fb958",
						},
					},
				},
			},
		},
	} {

		t.Run(cases.name, func(t *testing.T) {

			generatorMock := generatorMock{}
			generator := v1alpha1.ApplicationSetGenerator{
				PullRequest: &v1alpha1.PullRequestGenerator{},
			}

			generatorMock.On("GenerateParams", &generator).
				Return(cases.params, nil)

			generatorMock.On("GetTemplate", &generator).
				Return(&cases.template, nil)

			appSetReconciler := ApplicationSetReconciler{
				Client:   client,
				Scheme:   scheme,
				Recorder: record.NewFakeRecorder(1),
				Generators: map[string]generators.Generator{
					"PullRequest": &generatorMock,
				},
				Renderer:      &utils.Render{},
				KubeClientset: kubefake.NewSimpleClientset(),
			}

			gotApp, _, _ := appSetReconciler.generateApplications(v1alpha1.ApplicationSet{
				Spec: v1alpha1.ApplicationSetSpec{
					GoTemplate: true,
					Generators: []v1alpha1.ApplicationSetGenerator{{
						PullRequest: &v1alpha1.PullRequestGenerator{},
					}},
					Template: cases.template,
				},
			},
			)
			assert.EqualValues(t, cases.expectedApp[0].ObjectMeta.Name, gotApp[0].ObjectMeta.Name)
			assert.EqualValues(t, cases.expectedApp[0].Spec.Source.TargetRevision, gotApp[0].Spec.Source.TargetRevision)
			assert.EqualValues(t, cases.expectedApp[0].Spec.Destination.Namespace, gotApp[0].Spec.Destination.Namespace)
			assert.True(t, collections.StringMapsEqual(cases.expectedApp[0].ObjectMeta.Labels, gotApp[0].ObjectMeta.Labels))
		})
	}
}

func TestPolicies(t *testing.T) {
	scheme := runtime.NewScheme()
	err := v1alpha1.AddToScheme(scheme)
	assert.Nil(t, err)

	err = v1alpha1.AddToScheme(scheme)
	assert.Nil(t, err)

	defaultProject := v1alpha1.AppProject{
		ObjectMeta: metav1.ObjectMeta{Name: "default", Namespace: "argocd"},
		Spec:       v1alpha1.AppProjectSpec{SourceRepos: []string{"*"}, Destinations: []v1alpha1.ApplicationDestination{{Namespace: "*", Server: "https://kubernetes.default.svc"}}},
	}
	myCluster := v1alpha1.Cluster{
		Server: "https://kubernetes.default.svc",
		Name:   "my-cluster",
	}

	kubeclientset := kubefake.NewSimpleClientset()
	argoDBMock := dbmocks.ArgoDB{}
	argoDBMock.On("GetCluster", mock.Anything, "https://kubernetes.default.svc").Return(&myCluster, nil)
	argoObjs := []runtime.Object{&defaultProject}

	for _, c := range []struct {
		name          string
		policyName    string
		allowedUpdate bool
		allowedDelete bool
	}{
		{
			name:          "Apps are allowed to update and delete",
			policyName:    "sync",
			allowedUpdate: true,
			allowedDelete: true,
		},
		{
			name:          "Apps are not allowed to update and delete",
			policyName:    "create-only",
			allowedUpdate: false,
			allowedDelete: false,
		},
		{
			name:          "Apps are allowed to update, not allowed to delete",
			policyName:    "create-update",
			allowedUpdate: true,
			allowedDelete: false,
		},
		{
			name:          "Apps are allowed to delete, not allowed to update",
			policyName:    "create-delete",
			allowedUpdate: false,
			allowedDelete: true,
		},
	} {
		t.Run(c.name, func(t *testing.T) {
			policy := utils.Policies[c.policyName]
			assert.NotNil(t, policy)

			appSet := v1alpha1.ApplicationSet{
				ObjectMeta: metav1.ObjectMeta{
					Name:      "name",
					Namespace: "argocd",
				},
				Spec: v1alpha1.ApplicationSetSpec{
					GoTemplate: true,
					Generators: []v1alpha1.ApplicationSetGenerator{
						{
							List: &v1alpha1.ListGenerator{
								Elements: []apiextensionsv1.JSON{
									{
										Raw: []byte(`{"name": "my-app"}`),
									},
								},
							},
						},
					},
					Template: v1alpha1.ApplicationSetTemplate{
						ApplicationSetTemplateMeta: v1alpha1.ApplicationSetTemplateMeta{
							Name:      "{{.name}}",
							Namespace: "argocd",
							Annotations: map[string]string{
								"key": "value",
							},
						},
						Spec: v1alpha1.ApplicationSpec{
							Source:      &v1alpha1.ApplicationSource{RepoURL: "https://github.com/argoproj/argocd-example-apps", Path: "guestbook"},
							Project:     "default",
							Destination: v1alpha1.ApplicationDestination{Server: "https://kubernetes.default.svc"},
						},
					},
				},
			}

			client := fake.NewClientBuilder().WithScheme(scheme).WithObjects(&appSet).Build()

			r := ApplicationSetReconciler{
				Client:   client,
				Scheme:   scheme,
				Renderer: &utils.Render{},
				Recorder: record.NewFakeRecorder(10),
				Generators: map[string]generators.Generator{
					"List": generators.NewListGenerator(),
				},
				ArgoDB:           &argoDBMock,
				ArgoCDNamespace:  "argocd",
				ArgoAppClientset: appclientset.NewSimpleClientset(argoObjs...),
				KubeClientset:    kubeclientset,
				Policy:           policy,
			}

			req := ctrl.Request{
				NamespacedName: types.NamespacedName{
					Namespace: "argocd",
					Name:      "name",
				},
			}

			// Check if Application is created
			res, err := r.Reconcile(context.Background(), req)
			assert.Nil(t, err)
			assert.True(t, res.RequeueAfter == 0)

			var app v1alpha1.Application
			err = r.Client.Get(context.TODO(), crtclient.ObjectKey{Namespace: "argocd", Name: "my-app"}, &app)
			assert.NoError(t, err)
			assert.Equal(t, app.Annotations["key"], "value")

			// Check if Application is updated
			app.Annotations["key"] = "edited"
			err = r.Client.Update(context.TODO(), &app)
			assert.NoError(t, err)

			res, err = r.Reconcile(context.Background(), req)
			assert.Nil(t, err)
			assert.True(t, res.RequeueAfter == 0)

			err = r.Client.Get(context.TODO(), crtclient.ObjectKey{Namespace: "argocd", Name: "my-app"}, &app)
			assert.NoError(t, err)

			if c.allowedUpdate {
				assert.Equal(t, app.Annotations["key"], "value")
			} else {
				assert.Equal(t, app.Annotations["key"], "edited")
			}

			// Check if Application is deleted
			err = r.Client.Get(context.TODO(), crtclient.ObjectKey{Namespace: "argocd", Name: "name"}, &appSet)
			assert.NoError(t, err)
			appSet.Spec.Generators[0] = v1alpha1.ApplicationSetGenerator{
				List: &v1alpha1.ListGenerator{
					Elements: []apiextensionsv1.JSON{},
				},
			}
			err = r.Client.Update(context.TODO(), &appSet)
			assert.NoError(t, err)

			res, err = r.Reconcile(context.Background(), req)
			assert.Nil(t, err)
			assert.True(t, res.RequeueAfter == 0)

			err = r.Client.Get(context.TODO(), crtclient.ObjectKey{Namespace: "argocd", Name: "my-app"}, &app)
			assert.NoError(t, err)
			if c.allowedDelete {
				assert.NotNil(t, app.DeletionTimestamp)
			} else {
				assert.Nil(t, app.DeletionTimestamp)
			}
		})
	}
}

func TestSetApplicationSetApplicationStatus(t *testing.T) {
	scheme := runtime.NewScheme()
	err := v1alpha1.AddToScheme(scheme)
	assert.Nil(t, err)
	err = v1alpha1.AddToScheme(scheme)
	assert.Nil(t, err)

	kubeclientset := kubefake.NewSimpleClientset([]runtime.Object{}...)
	argoDBMock := dbmocks.ArgoDB{}
	argoObjs := []runtime.Object{}

	for _, cc := range []struct {
		name                string
		appSet              v1alpha1.ApplicationSet
		appStatuses         []v1alpha1.ApplicationSetApplicationStatus
		expectedAppStatuses []v1alpha1.ApplicationSetApplicationStatus
	}{
		{
			name: "sets a single appstatus",
			appSet: v1alpha1.ApplicationSet{
				ObjectMeta: metav1.ObjectMeta{
					Name:      "name",
					Namespace: "argocd",
				},
				Spec: v1alpha1.ApplicationSetSpec{
					Generators: []v1alpha1.ApplicationSetGenerator{
						{List: &v1alpha1.ListGenerator{
							Elements: []apiextensionsv1.JSON{{
								Raw: []byte(`{"cluster": "my-cluster","url": "https://kubernetes.default.svc"}`),
							}},
						}},
					},
					Template: v1alpha1.ApplicationSetTemplate{},
				},
			},
			appStatuses: []v1alpha1.ApplicationSetApplicationStatus{
				{
					Application: "app1",
					Message:     "testing SetApplicationSetApplicationStatus to Healthy",
					Status:      "Healthy",
				},
			},
			expectedAppStatuses: []v1alpha1.ApplicationSetApplicationStatus{
				{
					Application: "app1",
					Message:     "testing SetApplicationSetApplicationStatus to Healthy",
					Status:      "Healthy",
				},
			},
		},
		{
			name: "removes an appstatus",
			appSet: v1alpha1.ApplicationSet{
				ObjectMeta: metav1.ObjectMeta{
					Name:      "name",
					Namespace: "argocd",
				},
				Spec: v1alpha1.ApplicationSetSpec{
					Generators: []v1alpha1.ApplicationSetGenerator{
						{List: &v1alpha1.ListGenerator{
							Elements: []apiextensionsv1.JSON{{
								Raw: []byte(`{"cluster": "my-cluster","url": "https://kubernetes.default.svc"}`),
							}},
						}},
					},
					Template: v1alpha1.ApplicationSetTemplate{},
				},
				Status: v1alpha1.ApplicationSetStatus{
					ApplicationStatus: []v1alpha1.ApplicationSetApplicationStatus{
						{
							Application: "app1",
							Message:     "testing SetApplicationSetApplicationStatus to Healthy",
							Status:      "Healthy",
						},
					},
				},
			},
			appStatuses:         []v1alpha1.ApplicationSetApplicationStatus{},
			expectedAppStatuses: nil,
		},
	} {

		t.Run(cc.name, func(t *testing.T) {

			client := fake.NewClientBuilder().WithScheme(scheme).WithObjects(&cc.appSet).Build()

			r := ApplicationSetReconciler{
				Client:   client,
				Scheme:   scheme,
				Renderer: &utils.Render{},
				Recorder: record.NewFakeRecorder(1),
				Generators: map[string]generators.Generator{
					"List": generators.NewListGenerator(),
				},
				ArgoDB:           &argoDBMock,
				ArgoAppClientset: appclientset.NewSimpleClientset(argoObjs...),
				KubeClientset:    kubeclientset,
			}

			err = r.setAppSetApplicationStatus(context.TODO(), &cc.appSet, cc.appStatuses)
			assert.Nil(t, err)

			assert.Equal(t, cc.expectedAppStatuses, cc.appSet.Status.ApplicationStatus)
		})
	}
}

func TestBuildAppDependencyList(t *testing.T) {

	scheme := runtime.NewScheme()
	err := v1alpha1.AddToScheme(scheme)
	assert.Nil(t, err)

	err = v1alpha1.AddToScheme(scheme)
	assert.Nil(t, err)

	client := fake.NewClientBuilder().WithScheme(scheme).Build()

	for _, cc := range []struct {
		name            string
		appSet          v1alpha1.ApplicationSet
		apps            []v1alpha1.Application
		expectedList    [][]string
		expectedStepMap map[string]int
	}{
		{
			name: "handles an empty set of applications and no strategy",
			appSet: v1alpha1.ApplicationSet{
				ObjectMeta: metav1.ObjectMeta{
					Name:      "name",
					Namespace: "argocd",
				},
				Spec: v1alpha1.ApplicationSetSpec{},
			},
			apps:            []v1alpha1.Application{},
			expectedList:    [][]string{},
			expectedStepMap: map[string]int{},
		},
		{
			name: "handles an empty set of applications and ignores AllAtOnce strategy",
			appSet: v1alpha1.ApplicationSet{
				ObjectMeta: metav1.ObjectMeta{
					Name:      "name",
					Namespace: "argocd",
				},
				Spec: v1alpha1.ApplicationSetSpec{
					Strategy: &v1alpha1.ApplicationSetStrategy{
						Type: "AllAtOnce",
					},
				},
			},
			apps:            []v1alpha1.Application{},
			expectedList:    [][]string{},
			expectedStepMap: map[string]int{},
		},
		{
			name: "handles an empty set of applications with good 'In' selectors",
			appSet: v1alpha1.ApplicationSet{
				ObjectMeta: metav1.ObjectMeta{
					Name:      "name",
					Namespace: "argocd",
				},
				Spec: v1alpha1.ApplicationSetSpec{
					Strategy: &v1alpha1.ApplicationSetStrategy{
						Type: "RollingSync",
						RollingSync: &v1alpha1.ApplicationSetRolloutStrategy{
							Steps: []v1alpha1.ApplicationSetRolloutStep{
								{
									MatchExpressions: []v1alpha1.ApplicationMatchExpression{
										{
											Key:      "env",
											Operator: "In",
											Values: []string{
												"dev",
											},
										},
									},
								},
							},
						},
					},
				},
			},
			apps: []v1alpha1.Application{},
			expectedList: [][]string{
				{},
			},
			expectedStepMap: map[string]int{},
		},
		{
			name: "handles selecting 1 application with 1 'In' selector",
			appSet: v1alpha1.ApplicationSet{
				ObjectMeta: metav1.ObjectMeta{
					Name:      "name",
					Namespace: "argocd",
				},
				Spec: v1alpha1.ApplicationSetSpec{
					Strategy: &v1alpha1.ApplicationSetStrategy{
						Type: "RollingSync",
						RollingSync: &v1alpha1.ApplicationSetRolloutStrategy{
							Steps: []v1alpha1.ApplicationSetRolloutStep{
								{
									MatchExpressions: []v1alpha1.ApplicationMatchExpression{
										{
											Key:      "env",
											Operator: "In",
											Values: []string{
												"dev",
											},
										},
									},
								},
							},
						},
					},
				},
			},
			apps: []v1alpha1.Application{
				{
					ObjectMeta: metav1.ObjectMeta{
						Name: "app-dev",
						Labels: map[string]string{
							"env": "dev",
						},
					},
				},
			},
			expectedList: [][]string{
				{"app-dev"},
			},
			expectedStepMap: map[string]int{
				"app-dev": 0,
			},
		},
		{
			name: "handles 'In' selectors that select no applications",
			appSet: v1alpha1.ApplicationSet{
				ObjectMeta: metav1.ObjectMeta{
					Name:      "name",
					Namespace: "argocd",
				},
				Spec: v1alpha1.ApplicationSetSpec{
					Strategy: &v1alpha1.ApplicationSetStrategy{
						Type: "RollingSync",
						RollingSync: &v1alpha1.ApplicationSetRolloutStrategy{
							Steps: []v1alpha1.ApplicationSetRolloutStep{
								{
									MatchExpressions: []v1alpha1.ApplicationMatchExpression{
										{
											Key:      "env",
											Operator: "In",
											Values: []string{
												"dev",
											},
										},
									},
								},
								{
									MatchExpressions: []v1alpha1.ApplicationMatchExpression{
										{
											Key:      "env",
											Operator: "In",
											Values: []string{
												"qa",
											},
										},
									},
								},
								{
									MatchExpressions: []v1alpha1.ApplicationMatchExpression{
										{
											Key:      "env",
											Operator: "In",
											Values: []string{
												"prod",
											},
										},
									},
								},
							},
						},
					},
				},
			},
			apps: []v1alpha1.Application{
				{
					ObjectMeta: metav1.ObjectMeta{
						Name: "app-qa",
						Labels: map[string]string{
							"env": "qa",
						},
					},
				},
				{
					ObjectMeta: metav1.ObjectMeta{
						Name: "app-prod",
						Labels: map[string]string{
							"env": "prod",
						},
					},
				},
			},
			expectedList: [][]string{
				{},
				{"app-qa"},
				{"app-prod"},
			},
			expectedStepMap: map[string]int{
				"app-qa":   1,
				"app-prod": 2,
			},
		},
		{
			name: "multiple 'In' selectors in the same matchExpression only select Applications that match all selectors",
			appSet: v1alpha1.ApplicationSet{
				ObjectMeta: metav1.ObjectMeta{
					Name:      "name",
					Namespace: "argocd",
				},
				Spec: v1alpha1.ApplicationSetSpec{
					Strategy: &v1alpha1.ApplicationSetStrategy{
						Type: "RollingSync",
						RollingSync: &v1alpha1.ApplicationSetRolloutStrategy{
							Steps: []v1alpha1.ApplicationSetRolloutStep{
								{
									MatchExpressions: []v1alpha1.ApplicationMatchExpression{
										{
											Key:      "region",
											Operator: "In",
											Values: []string{
												"us-east-2",
											},
										},
										{
											Key:      "env",
											Operator: "In",
											Values: []string{
												"qa",
											},
										},
									},
								},
							},
						},
					},
				},
			},
			apps: []v1alpha1.Application{
				{
					ObjectMeta: metav1.ObjectMeta{
						Name: "app-qa1",
						Labels: map[string]string{
							"env": "qa",
						},
					},
				},
				{
					ObjectMeta: metav1.ObjectMeta{
						Name: "app-qa2",
						Labels: map[string]string{
							"env":    "qa",
							"region": "us-east-2",
						},
					},
				},
			},
			expectedList: [][]string{
				{"app-qa2"},
			},
			expectedStepMap: map[string]int{
				"app-qa2": 0,
			},
		},
		{
			name: "multiple values in the same 'In' matchExpression can match on any value",
			appSet: v1alpha1.ApplicationSet{
				ObjectMeta: metav1.ObjectMeta{
					Name:      "name",
					Namespace: "argocd",
				},
				Spec: v1alpha1.ApplicationSetSpec{
					Strategy: &v1alpha1.ApplicationSetStrategy{
						Type: "RollingSync",
						RollingSync: &v1alpha1.ApplicationSetRolloutStrategy{
							Steps: []v1alpha1.ApplicationSetRolloutStep{
								{
									MatchExpressions: []v1alpha1.ApplicationMatchExpression{
										{
											Key:      "env",
											Operator: "In",
											Values: []string{
												"qa",
												"prod",
											},
										},
									},
								},
							},
						},
					},
				},
			},
			apps: []v1alpha1.Application{
				{
					ObjectMeta: metav1.ObjectMeta{
						Name: "app-dev",
						Labels: map[string]string{
							"env": "dev",
						},
					},
				},
				{
					ObjectMeta: metav1.ObjectMeta{
						Name: "app-qa",
						Labels: map[string]string{
							"env": "qa",
						},
					},
				},
				{
					ObjectMeta: metav1.ObjectMeta{
						Name: "app-prod",
						Labels: map[string]string{
							"env":    "prod",
							"region": "us-east-2",
						},
					},
				},
			},
			expectedList: [][]string{
				{"app-qa", "app-prod"},
			},
			expectedStepMap: map[string]int{
				"app-qa":   0,
				"app-prod": 0,
			},
		},
		{
			name: "handles an empty set of applications with good 'NotIn' selectors",
			appSet: v1alpha1.ApplicationSet{
				ObjectMeta: metav1.ObjectMeta{
					Name:      "name",
					Namespace: "argocd",
				},
				Spec: v1alpha1.ApplicationSetSpec{
					Strategy: &v1alpha1.ApplicationSetStrategy{
						Type: "RollingSync",
						RollingSync: &v1alpha1.ApplicationSetRolloutStrategy{
							Steps: []v1alpha1.ApplicationSetRolloutStep{
								{
									MatchExpressions: []v1alpha1.ApplicationMatchExpression{
										{
											Key:      "env",
											Operator: "In",
											Values: []string{
												"dev",
											},
										},
									},
								},
							},
						},
					},
				},
			},
			apps: []v1alpha1.Application{},
			expectedList: [][]string{
				{},
			},
			expectedStepMap: map[string]int{},
		},
		{
			name: "selects 1 application with 1 'NotIn' selector",
			appSet: v1alpha1.ApplicationSet{
				ObjectMeta: metav1.ObjectMeta{
					Name:      "name",
					Namespace: "argocd",
				},
				Spec: v1alpha1.ApplicationSetSpec{
					Strategy: &v1alpha1.ApplicationSetStrategy{
						Type: "RollingSync",
						RollingSync: &v1alpha1.ApplicationSetRolloutStrategy{
							Steps: []v1alpha1.ApplicationSetRolloutStep{
								{
									MatchExpressions: []v1alpha1.ApplicationMatchExpression{
										{
											Key:      "env",
											Operator: "NotIn",
											Values: []string{
												"qa",
											},
										},
									},
								},
							},
						},
					},
				},
			},
			apps: []v1alpha1.Application{
				{
					ObjectMeta: metav1.ObjectMeta{
						Name: "app-dev",
						Labels: map[string]string{
							"env": "dev",
						},
					},
				},
			},
			expectedList: [][]string{
				{"app-dev"},
			},
			expectedStepMap: map[string]int{
				"app-dev": 0,
			},
		},
		{
			name: "'NotIn' selectors that select no applications",
			appSet: v1alpha1.ApplicationSet{
				ObjectMeta: metav1.ObjectMeta{
					Name:      "name",
					Namespace: "argocd",
				},
				Spec: v1alpha1.ApplicationSetSpec{
					Strategy: &v1alpha1.ApplicationSetStrategy{
						Type: "RollingSync",
						RollingSync: &v1alpha1.ApplicationSetRolloutStrategy{
							Steps: []v1alpha1.ApplicationSetRolloutStep{
								{
									MatchExpressions: []v1alpha1.ApplicationMatchExpression{
										{
											Key:      "env",
											Operator: "NotIn",
											Values: []string{
												"dev",
											},
										},
									},
								},
							},
						},
					},
				},
			},
			apps: []v1alpha1.Application{
				{
					ObjectMeta: metav1.ObjectMeta{
						Name: "app-qa",
						Labels: map[string]string{
							"env": "qa",
						},
					},
				},
				{
					ObjectMeta: metav1.ObjectMeta{
						Name: "app-prod",
						Labels: map[string]string{
							"env": "prod",
						},
					},
				},
			},
			expectedList: [][]string{
				{"app-qa", "app-prod"},
			},
			expectedStepMap: map[string]int{
				"app-qa":   0,
				"app-prod": 0,
			},
		},
		{
			name: "multiple 'NotIn' selectors remove Applications with mising labels on any match",
			appSet: v1alpha1.ApplicationSet{
				ObjectMeta: metav1.ObjectMeta{
					Name:      "name",
					Namespace: "argocd",
				},
				Spec: v1alpha1.ApplicationSetSpec{
					Strategy: &v1alpha1.ApplicationSetStrategy{
						Type: "RollingSync",
						RollingSync: &v1alpha1.ApplicationSetRolloutStrategy{
							Steps: []v1alpha1.ApplicationSetRolloutStep{
								{
									MatchExpressions: []v1alpha1.ApplicationMatchExpression{
										{
											Key:      "region",
											Operator: "NotIn",
											Values: []string{
												"us-east-2",
											},
										},
										{
											Key:      "env",
											Operator: "NotIn",
											Values: []string{
												"qa",
											},
										},
									},
								},
							},
						},
					},
				},
			},
			apps: []v1alpha1.Application{
				{
					ObjectMeta: metav1.ObjectMeta{
						Name: "app-qa1",
						Labels: map[string]string{
							"env": "qa",
						},
					},
				},
				{
					ObjectMeta: metav1.ObjectMeta{
						Name: "app-qa2",
						Labels: map[string]string{
							"env":    "qa",
							"region": "us-east-2",
						},
					},
				},
			},
			expectedList: [][]string{
				{},
			},
			expectedStepMap: map[string]int{},
		},
		{
			name: "multiple 'NotIn' selectors filter all matching Applications",
			appSet: v1alpha1.ApplicationSet{
				ObjectMeta: metav1.ObjectMeta{
					Name:      "name",
					Namespace: "argocd",
				},
				Spec: v1alpha1.ApplicationSetSpec{
					Strategy: &v1alpha1.ApplicationSetStrategy{
						Type: "RollingSync",
						RollingSync: &v1alpha1.ApplicationSetRolloutStrategy{
							Steps: []v1alpha1.ApplicationSetRolloutStep{
								{
									MatchExpressions: []v1alpha1.ApplicationMatchExpression{
										{
											Key:      "region",
											Operator: "NotIn",
											Values: []string{
												"us-east-2",
											},
										},
										{
											Key:      "env",
											Operator: "NotIn",
											Values: []string{
												"qa",
											},
										},
									},
								},
							},
						},
					},
				},
			},
			apps: []v1alpha1.Application{
				{
					ObjectMeta: metav1.ObjectMeta{
						Name: "app-qa1",
						Labels: map[string]string{
							"env":    "qa",
							"region": "us-east-1",
						},
					},
				},
				{
					ObjectMeta: metav1.ObjectMeta{
						Name: "app-qa2",
						Labels: map[string]string{
							"env":    "qa",
							"region": "us-east-2",
						},
					},
				},
				{
					ObjectMeta: metav1.ObjectMeta{
						Name: "app-prod1",
						Labels: map[string]string{
							"env":    "prod",
							"region": "us-east-1",
						},
					},
				},
				{
					ObjectMeta: metav1.ObjectMeta{
						Name: "app-prod2",
						Labels: map[string]string{
							"env":    "prod",
							"region": "us-east-2",
						},
					},
				},
			},
			expectedList: [][]string{
				{"app-prod1"},
			},
			expectedStepMap: map[string]int{
				"app-prod1": 0,
			},
		},
		{
			name: "multiple values in the same 'NotIn' matchExpression exclude a match from any value",
			appSet: v1alpha1.ApplicationSet{
				ObjectMeta: metav1.ObjectMeta{
					Name:      "name",
					Namespace: "argocd",
				},
				Spec: v1alpha1.ApplicationSetSpec{
					Strategy: &v1alpha1.ApplicationSetStrategy{
						Type: "RollingSync",
						RollingSync: &v1alpha1.ApplicationSetRolloutStrategy{
							Steps: []v1alpha1.ApplicationSetRolloutStep{
								{
									MatchExpressions: []v1alpha1.ApplicationMatchExpression{
										{
											Key:      "env",
											Operator: "NotIn",
											Values: []string{
												"qa",
												"prod",
											},
										},
									},
								},
							},
						},
					},
				},
			},
			apps: []v1alpha1.Application{
				{
					ObjectMeta: metav1.ObjectMeta{
						Name: "app-dev",
						Labels: map[string]string{
							"env": "dev",
						},
					},
				},
				{
					ObjectMeta: metav1.ObjectMeta{
						Name: "app-qa",
						Labels: map[string]string{
							"env": "qa",
						},
					},
				},
				{
					ObjectMeta: metav1.ObjectMeta{
						Name: "app-prod",
						Labels: map[string]string{
							"env":    "prod",
							"region": "us-east-2",
						},
					},
				},
			},
			expectedList: [][]string{
				{"app-dev"},
			},
			expectedStepMap: map[string]int{
				"app-dev": 0,
			},
		},
		{
			name: "in a mix of 'In' and 'NotIn' selectors, 'NotIn' takes precedence",
			appSet: v1alpha1.ApplicationSet{
				ObjectMeta: metav1.ObjectMeta{
					Name:      "name",
					Namespace: "argocd",
				},
				Spec: v1alpha1.ApplicationSetSpec{
					Strategy: &v1alpha1.ApplicationSetStrategy{
						Type: "RollingSync",
						RollingSync: &v1alpha1.ApplicationSetRolloutStrategy{
							Steps: []v1alpha1.ApplicationSetRolloutStep{
								{
									MatchExpressions: []v1alpha1.ApplicationMatchExpression{
										{
											Key:      "env",
											Operator: "In",
											Values: []string{
												"qa",
												"prod",
											},
										},
										{
											Key:      "region",
											Operator: "NotIn",
											Values: []string{
												"us-west-2",
											},
										},
									},
								},
							},
						},
					},
				},
			},
			apps: []v1alpha1.Application{
				{
					ObjectMeta: metav1.ObjectMeta{
						Name: "app-dev",
						Labels: map[string]string{
							"env": "dev",
						},
					},
				},
				{
					ObjectMeta: metav1.ObjectMeta{
						Name: "app-qa1",
						Labels: map[string]string{
							"env":    "qa",
							"region": "us-west-2",
						},
					},
				},
				{
					ObjectMeta: metav1.ObjectMeta{
						Name: "app-qa2",
						Labels: map[string]string{
							"env":    "qa",
							"region": "us-east-2",
						},
					},
				},
			},
			expectedList: [][]string{
				{"app-qa2"},
			},
			expectedStepMap: map[string]int{
				"app-qa2": 0,
			},
		},
	} {

		t.Run(cc.name, func(t *testing.T) {

			kubeclientset := kubefake.NewSimpleClientset([]runtime.Object{}...)
			argoDBMock := dbmocks.ArgoDB{}
			argoObjs := []runtime.Object{}

			r := ApplicationSetReconciler{
				Client:           client,
				Scheme:           scheme,
				Recorder:         record.NewFakeRecorder(1),
				Generators:       map[string]generators.Generator{},
				ArgoDB:           &argoDBMock,
				ArgoAppClientset: appclientset.NewSimpleClientset(argoObjs...),
				KubeClientset:    kubeclientset,
			}

			appDependencyList, appStepMap, err := r.buildAppDependencyList(context.TODO(), cc.appSet, cc.apps)
			assert.Equal(t, err, nil, "expected no errors, but errors occured")
			assert.Equal(t, cc.expectedList, appDependencyList, "expected appDependencyList did not match actual")
			assert.Equal(t, cc.expectedStepMap, appStepMap, "expected appStepMap did not match actual")
		})
	}
}

func TestBuildAppSyncMap(t *testing.T) {

	scheme := runtime.NewScheme()
	err := v1alpha1.AddToScheme(scheme)
	assert.Nil(t, err)

	err = v1alpha1.AddToScheme(scheme)
	assert.Nil(t, err)

	client := fake.NewClientBuilder().WithScheme(scheme).Build()

	for _, cc := range []struct {
		name              string
		appSet            v1alpha1.ApplicationSet
		appMap            map[string]v1alpha1.Application
		appDependencyList [][]string
		expectedMap       map[string]bool
	}{
		{
			name: "handles an empty app dependency list",
			appSet: v1alpha1.ApplicationSet{
				ObjectMeta: metav1.ObjectMeta{
					Name:      "name",
					Namespace: "argocd",
				},
				Spec: v1alpha1.ApplicationSetSpec{
					Strategy: &v1alpha1.ApplicationSetStrategy{
						Type:        "RollingSync",
						RollingSync: &v1alpha1.ApplicationSetRolloutStrategy{},
					},
				},
			},
			appDependencyList: [][]string{},
			expectedMap:       map[string]bool{},
		},
		{
			name: "handles two applications with no statuses",
			appSet: v1alpha1.ApplicationSet{
				ObjectMeta: metav1.ObjectMeta{
					Name:      "name",
					Namespace: "argocd",
				},
				Spec: v1alpha1.ApplicationSetSpec{
					Strategy: &v1alpha1.ApplicationSetStrategy{
						Type:        "RollingSync",
						RollingSync: &v1alpha1.ApplicationSetRolloutStrategy{},
					},
				},
			},
			appDependencyList: [][]string{
				{"app1"},
				{"app2"},
			},
			expectedMap: map[string]bool{
				"app1": true,
				"app2": false,
			},
		},
		{
			name: "handles applications after an empty selection",
			appSet: v1alpha1.ApplicationSet{
				ObjectMeta: metav1.ObjectMeta{
					Name:      "name",
					Namespace: "argocd",
				},
				Spec: v1alpha1.ApplicationSetSpec{
					Strategy: &v1alpha1.ApplicationSetStrategy{
						Type:        "RollingSync",
						RollingSync: &v1alpha1.ApplicationSetRolloutStrategy{},
					},
				},
			},
			appDependencyList: [][]string{
				{},
				{"app1", "app2"},
			},
			expectedMap: map[string]bool{
				"app1": true,
				"app2": true,
			},
		},
		{
			name: "handles RollingSync applications that are healthy and have no changes",
			appSet: v1alpha1.ApplicationSet{
				ObjectMeta: metav1.ObjectMeta{
					Name:      "name",
					Namespace: "argocd",
				},
				Spec: v1alpha1.ApplicationSetSpec{
					Strategy: &v1alpha1.ApplicationSetStrategy{
						Type:        "RollingSync",
						RollingSync: &v1alpha1.ApplicationSetRolloutStrategy{},
					},
				},
				Status: v1alpha1.ApplicationSetStatus{
					ApplicationStatus: []v1alpha1.ApplicationSetApplicationStatus{
						{
							Application: "app1",
							Status:      "Healthy",
						},
						{
							Application: "app2",
							Status:      "Healthy",
						},
					},
				},
			},
			appMap: map[string]v1alpha1.Application{
				"app1": {
					ObjectMeta: metav1.ObjectMeta{
						Name: "app1",
					},
					Status: v1alpha1.ApplicationStatus{
						Health: v1alpha1.HealthStatus{
							Status: health.HealthStatusHealthy,
						},
						OperationState: &v1alpha1.OperationState{
							Phase: common.OperationSucceeded,
						},
						Sync: v1alpha1.SyncStatus{
							Status: v1alpha1.SyncStatusCodeSynced,
						},
					},
				},
				"app2": {
					ObjectMeta: metav1.ObjectMeta{
						Name: "app2",
					},
					Status: v1alpha1.ApplicationStatus{
						Health: v1alpha1.HealthStatus{
							Status: health.HealthStatusHealthy,
						},
						OperationState: &v1alpha1.OperationState{
							Phase: common.OperationSucceeded,
						},
						Sync: v1alpha1.SyncStatus{
							Status: v1alpha1.SyncStatusCodeSynced,
						},
					},
				},
			},
			appDependencyList: [][]string{
				{"app1"},
				{"app2"},
			},
			expectedMap: map[string]bool{
				"app1": true,
				"app2": true,
			},
		},
		{
			name: "blocks RollingSync applications that are healthy and have no changes, but are still pending",
			appSet: v1alpha1.ApplicationSet{
				ObjectMeta: metav1.ObjectMeta{
					Name:      "name",
					Namespace: "argocd",
				},
				Spec: v1alpha1.ApplicationSetSpec{
					Strategy: &v1alpha1.ApplicationSetStrategy{
						Type:        "RollingSync",
						RollingSync: &v1alpha1.ApplicationSetRolloutStrategy{},
					},
				},
				Status: v1alpha1.ApplicationSetStatus{
					ApplicationStatus: []v1alpha1.ApplicationSetApplicationStatus{
						{
							Application: "app1",
							Status:      "Pending",
						},
						{
							Application: "app2",
							Status:      "Healthy",
						},
					},
				},
			},
			appMap: map[string]v1alpha1.Application{
				"app1": {
					ObjectMeta: metav1.ObjectMeta{
						Name: "app1",
					},
					Status: v1alpha1.ApplicationStatus{
						Health: v1alpha1.HealthStatus{
							Status: health.HealthStatusHealthy,
						},
						OperationState: &v1alpha1.OperationState{
							Phase: common.OperationSucceeded,
						},
						Sync: v1alpha1.SyncStatus{
							Status: v1alpha1.SyncStatusCodeSynced,
						},
					},
				},
				"app2": {
					ObjectMeta: metav1.ObjectMeta{
						Name: "app2",
					},
					Status: v1alpha1.ApplicationStatus{
						Health: v1alpha1.HealthStatus{
							Status: health.HealthStatusHealthy,
						},
						OperationState: &v1alpha1.OperationState{
							Phase: common.OperationSucceeded,
						},
						Sync: v1alpha1.SyncStatus{
							Status: v1alpha1.SyncStatusCodeSynced,
						},
					},
				},
			},
			appDependencyList: [][]string{
				{"app1"},
				{"app2"},
			},
			expectedMap: map[string]bool{
				"app1": true,
				"app2": false,
			},
		},
		{
			name: "handles RollingSync applications that are up to date and healthy, but still syncing",
			appSet: v1alpha1.ApplicationSet{
				ObjectMeta: metav1.ObjectMeta{
					Name:      "name",
					Namespace: "argocd",
				},
				Spec: v1alpha1.ApplicationSetSpec{
					Strategy: &v1alpha1.ApplicationSetStrategy{
						Type:        "RollingSync",
						RollingSync: &v1alpha1.ApplicationSetRolloutStrategy{},
					},
				},
				Status: v1alpha1.ApplicationSetStatus{
					ApplicationStatus: []v1alpha1.ApplicationSetApplicationStatus{
						{
							Application: "app1",
							Status:      "Progressing",
						},
						{
							Application: "app2",
							Status:      "Progressing",
						},
					},
				},
			},
			appMap: map[string]v1alpha1.Application{
				"app1": {
					ObjectMeta: metav1.ObjectMeta{
						Name: "app1",
					},
					Status: v1alpha1.ApplicationStatus{
						Health: v1alpha1.HealthStatus{
							Status: health.HealthStatusHealthy,
						},
						OperationState: &v1alpha1.OperationState{
							Phase: common.OperationRunning,
						},
						Sync: v1alpha1.SyncStatus{
							Status: v1alpha1.SyncStatusCodeSynced,
						},
					},
				},
				"app2": {
					ObjectMeta: metav1.ObjectMeta{
						Name: "app2",
					},
					Status: v1alpha1.ApplicationStatus{
						Health: v1alpha1.HealthStatus{
							Status: health.HealthStatusHealthy,
						},
						OperationState: &v1alpha1.OperationState{
							Phase: common.OperationRunning,
						},
						Sync: v1alpha1.SyncStatus{
							Status: v1alpha1.SyncStatusCodeSynced,
						},
					},
				},
			},
			appDependencyList: [][]string{
				{"app1"},
				{"app2"},
			},
			expectedMap: map[string]bool{
				"app1": true,
				"app2": false,
			},
		},
		{
			name: "handles RollingSync applications that are up to date and synced, but degraded",
			appSet: v1alpha1.ApplicationSet{
				ObjectMeta: metav1.ObjectMeta{
					Name:      "name",
					Namespace: "argocd",
				},
				Spec: v1alpha1.ApplicationSetSpec{
					Strategy: &v1alpha1.ApplicationSetStrategy{
						Type:        "RollingSync",
						RollingSync: &v1alpha1.ApplicationSetRolloutStrategy{},
					},
				},
				Status: v1alpha1.ApplicationSetStatus{
					ApplicationStatus: []v1alpha1.ApplicationSetApplicationStatus{
						{
							Application: "app1",
							Status:      "Progressing",
						},
						{
							Application: "app2",
							Status:      "Progressing",
						},
					},
				},
			},
			appMap: map[string]v1alpha1.Application{
				"app1": {
					ObjectMeta: metav1.ObjectMeta{
						Name: "app1",
					},
					Status: v1alpha1.ApplicationStatus{
						Health: v1alpha1.HealthStatus{
							Status: health.HealthStatusDegraded,
						},
						OperationState: &v1alpha1.OperationState{
							Phase: common.OperationRunning,
						},
						Sync: v1alpha1.SyncStatus{
							Status: v1alpha1.SyncStatusCodeSynced,
						},
					},
				},
				"app2": {
					ObjectMeta: metav1.ObjectMeta{
						Name: "app2",
					},
					Status: v1alpha1.ApplicationStatus{
						Health: v1alpha1.HealthStatus{
							Status: health.HealthStatusDegraded,
						},
						OperationState: &v1alpha1.OperationState{
							Phase: common.OperationRunning,
						},
						Sync: v1alpha1.SyncStatus{
							Status: v1alpha1.SyncStatusCodeSynced,
						},
					},
				},
			},
			appDependencyList: [][]string{
				{"app1"},
				{"app2"},
			},
			expectedMap: map[string]bool{
				"app1": true,
				"app2": false,
			},
		},
		{
			name: "handles RollingSync applications that are OutOfSync and healthy",
			appSet: v1alpha1.ApplicationSet{
				ObjectMeta: metav1.ObjectMeta{
					Name:      "name",
					Namespace: "argocd",
				},
				Spec: v1alpha1.ApplicationSetSpec{
					Strategy: &v1alpha1.ApplicationSetStrategy{
						Type:        "RollingSync",
						RollingSync: &v1alpha1.ApplicationSetRolloutStrategy{},
					},
				},
				Status: v1alpha1.ApplicationSetStatus{
					ApplicationStatus: []v1alpha1.ApplicationSetApplicationStatus{
						{
							Application: "app1",
							Status:      "Healthy",
						},
						{
							Application: "app2",
							Status:      "Healthy",
						},
					},
				},
			},
			appDependencyList: [][]string{
				{"app1"},
				{"app2"},
			},
			appMap: map[string]v1alpha1.Application{
				"app1": {
					ObjectMeta: metav1.ObjectMeta{
						Name: "app1",
					},
					Status: v1alpha1.ApplicationStatus{
						Health: v1alpha1.HealthStatus{
							Status: health.HealthStatusHealthy,
						},
						OperationState: &v1alpha1.OperationState{
							Phase: common.OperationSucceeded,
						},
						Sync: v1alpha1.SyncStatus{
							Status: v1alpha1.SyncStatusCodeOutOfSync,
						},
					},
				},
				"app2": {
					ObjectMeta: metav1.ObjectMeta{
						Name: "app2",
					},
					Status: v1alpha1.ApplicationStatus{
						Health: v1alpha1.HealthStatus{
							Status: health.HealthStatusHealthy,
						},
						OperationState: &v1alpha1.OperationState{
							Phase: common.OperationSucceeded,
						},
						Sync: v1alpha1.SyncStatus{
							Status: v1alpha1.SyncStatusCodeOutOfSync,
						},
					},
				},
			},
			expectedMap: map[string]bool{
				"app1": true,
				"app2": false,
			},
		},
		{
			name: "handles a lot of applications",
			appSet: v1alpha1.ApplicationSet{
				ObjectMeta: metav1.ObjectMeta{
					Name:      "name",
					Namespace: "argocd",
				},
				Spec: v1alpha1.ApplicationSetSpec{
					Strategy: &v1alpha1.ApplicationSetStrategy{
						Type:        "RollingSync",
						RollingSync: &v1alpha1.ApplicationSetRolloutStrategy{},
					},
				},
				Status: v1alpha1.ApplicationSetStatus{
					ApplicationStatus: []v1alpha1.ApplicationSetApplicationStatus{
						{
							Application: "app1",
							Status:      "Healthy",
						},
						{
							Application: "app2",
							Status:      "Healthy",
						},
						{
							Application: "app3",
							Status:      "Healthy",
						},
						{
							Application: "app4",
							Status:      "Healthy",
						},
						{
							Application: "app5",
							Status:      "Healthy",
						},
						{
							Application: "app7",
							Status:      "Healthy",
						},
					},
				},
			},
			appMap: map[string]v1alpha1.Application{
				"app1": {
					ObjectMeta: metav1.ObjectMeta{
						Name: "app1",
					},
					Status: v1alpha1.ApplicationStatus{
						Health: v1alpha1.HealthStatus{
							Status: health.HealthStatusHealthy,
						},
						OperationState: &v1alpha1.OperationState{
							Phase: common.OperationSucceeded,
						},
						Sync: v1alpha1.SyncStatus{
							Status: v1alpha1.SyncStatusCodeSynced,
						},
					},
				},
				"app2": {
					ObjectMeta: metav1.ObjectMeta{
						Name: "app2",
					},
					Status: v1alpha1.ApplicationStatus{
						Health: v1alpha1.HealthStatus{
							Status: health.HealthStatusHealthy,
						},
						OperationState: &v1alpha1.OperationState{
							Phase: common.OperationSucceeded,
						},
						Sync: v1alpha1.SyncStatus{
							Status: v1alpha1.SyncStatusCodeSynced,
						},
					},
				},
				"app3": {
					ObjectMeta: metav1.ObjectMeta{
						Name: "app3",
					},
					Status: v1alpha1.ApplicationStatus{
						Health: v1alpha1.HealthStatus{
							Status: health.HealthStatusHealthy,
						},
						OperationState: &v1alpha1.OperationState{
							Phase: common.OperationSucceeded,
						},
						Sync: v1alpha1.SyncStatus{
							Status: v1alpha1.SyncStatusCodeSynced,
						},
					},
				},
				"app5": {
					ObjectMeta: metav1.ObjectMeta{
						Name: "app5",
					},
					Status: v1alpha1.ApplicationStatus{
						Health: v1alpha1.HealthStatus{
							Status: health.HealthStatusHealthy,
						},
						OperationState: &v1alpha1.OperationState{
							Phase: common.OperationSucceeded,
						},
						Sync: v1alpha1.SyncStatus{
							Status: v1alpha1.SyncStatusCodeSynced,
						},
					},
				},
				"app6": {
					ObjectMeta: metav1.ObjectMeta{
						Name: "app6",
					},
					Status: v1alpha1.ApplicationStatus{
						Health: v1alpha1.HealthStatus{
							Status: health.HealthStatusDegraded,
						},
						OperationState: &v1alpha1.OperationState{
							Phase: common.OperationSucceeded,
						},
						Sync: v1alpha1.SyncStatus{
							Status: v1alpha1.SyncStatusCodeSynced,
						},
					},
				},
			},
			appDependencyList: [][]string{
				{"app1", "app2", "app3"},
				{"app4", "app5", "app6"},
				{"app7", "app8", "app9"},
			},
			expectedMap: map[string]bool{
				"app1": true,
				"app2": true,
				"app3": true,
				"app4": true,
				"app5": true,
				"app6": true,
				"app7": false,
				"app8": false,
				"app9": false,
			},
		},
	} {

		t.Run(cc.name, func(t *testing.T) {

			kubeclientset := kubefake.NewSimpleClientset([]runtime.Object{}...)
			argoDBMock := dbmocks.ArgoDB{}
			argoObjs := []runtime.Object{}

			r := ApplicationSetReconciler{
				Client:           client,
				Scheme:           scheme,
				Recorder:         record.NewFakeRecorder(1),
				Generators:       map[string]generators.Generator{},
				ArgoDB:           &argoDBMock,
				ArgoAppClientset: appclientset.NewSimpleClientset(argoObjs...),
				KubeClientset:    kubeclientset,
			}

			appSyncMap, err := r.buildAppSyncMap(context.TODO(), cc.appSet, cc.appDependencyList, cc.appMap)
			assert.Equal(t, err, nil, "expected no errors, but errors occured")
			assert.Equal(t, cc.expectedMap, appSyncMap, "expected appSyncMap did not match actual")
		})
	}
}

func TestUpdateApplicationSetApplicationStatus(t *testing.T) {

	scheme := runtime.NewScheme()
	err := v1alpha1.AddToScheme(scheme)
	assert.Nil(t, err)

	err = v1alpha1.AddToScheme(scheme)
	assert.Nil(t, err)

	for _, cc := range []struct {
		name              string
		appSet            v1alpha1.ApplicationSet
		apps              []v1alpha1.Application
		appStepMap        map[string]int
		expectedAppStatus []v1alpha1.ApplicationSetApplicationStatus
	}{
		{
			name: "handles a nil list of statuses and no applications",
			appSet: v1alpha1.ApplicationSet{
				ObjectMeta: metav1.ObjectMeta{
					Name:      "name",
					Namespace: "argocd",
				},
				Spec: v1alpha1.ApplicationSetSpec{
					Strategy: &v1alpha1.ApplicationSetStrategy{
						Type:        "RollingSync",
						RollingSync: &v1alpha1.ApplicationSetRolloutStrategy{},
					},
				},
			},
			apps:              []v1alpha1.Application{},
			expectedAppStatus: []v1alpha1.ApplicationSetApplicationStatus{},
		},
		{
			name: "handles a nil list of statuses with a healthy application",
			appSet: v1alpha1.ApplicationSet{
				ObjectMeta: metav1.ObjectMeta{
					Name:      "name",
					Namespace: "argocd",
				},
				Spec: v1alpha1.ApplicationSetSpec{
					Strategy: &v1alpha1.ApplicationSetStrategy{
						Type:        "RollingSync",
						RollingSync: &v1alpha1.ApplicationSetRolloutStrategy{},
					},
				},
			},
			apps: []v1alpha1.Application{
				{
					ObjectMeta: metav1.ObjectMeta{
						Name: "app1",
					},
					Status: v1alpha1.ApplicationStatus{
						Health: v1alpha1.HealthStatus{
							Status: health.HealthStatusHealthy,
						},
						OperationState: &v1alpha1.OperationState{
							Phase: common.OperationSucceeded,
						},
						Sync: v1alpha1.SyncStatus{
							Status: v1alpha1.SyncStatusCodeSynced,
						},
					},
				},
			},
			expectedAppStatus: []v1alpha1.ApplicationSetApplicationStatus{
				{
					Application: "app1",
					Message:     "Application resource is already Healthy, updating status from Waiting to Healthy.",
					Status:      "Healthy",
					Step:        "1",
				},
			},
		},
		{
			name: "handles an empty list of statuses with a healthy application",
			appSet: v1alpha1.ApplicationSet{
				ObjectMeta: metav1.ObjectMeta{
					Name:      "name",
					Namespace: "argocd",
				},
				Spec: v1alpha1.ApplicationSetSpec{
					Strategy: &v1alpha1.ApplicationSetStrategy{
						Type:        "RollingSync",
						RollingSync: &v1alpha1.ApplicationSetRolloutStrategy{},
					},
				},
				Status: v1alpha1.ApplicationSetStatus{},
			},
			apps: []v1alpha1.Application{
				{
					ObjectMeta: metav1.ObjectMeta{
						Name: "app1",
					},
					Status: v1alpha1.ApplicationStatus{
						Health: v1alpha1.HealthStatus{
							Status: health.HealthStatusHealthy,
						},
						OperationState: &v1alpha1.OperationState{
							Phase: common.OperationSucceeded,
						},
						Sync: v1alpha1.SyncStatus{
							Status: v1alpha1.SyncStatusCodeSynced,
						},
					},
				},
			},
			expectedAppStatus: []v1alpha1.ApplicationSetApplicationStatus{
				{
					Application: "app1",
					Message:     "Application resource is already Healthy, updating status from Waiting to Healthy.",
					Status:      "Healthy",
					Step:        "1",
				},
			},
		},
		{
			name: "progresses an OutOfSync RollingSync application to waiting",
			appSet: v1alpha1.ApplicationSet{
				ObjectMeta: metav1.ObjectMeta{
					Name:      "name",
					Namespace: "argocd",
				},
				Spec: v1alpha1.ApplicationSetSpec{
					Strategy: &v1alpha1.ApplicationSetStrategy{
						Type:        "RollingSync",
						RollingSync: &v1alpha1.ApplicationSetRolloutStrategy{},
					},
				},
				Status: v1alpha1.ApplicationSetStatus{
					ApplicationStatus: []v1alpha1.ApplicationSetApplicationStatus{
						{
							Application: "app1",
							Message:     "",
							Status:      "Healthy",
							Step:        "1",
						},
					},
				},
			},
			apps: []v1alpha1.Application{
				{
					ObjectMeta: metav1.ObjectMeta{
						Name: "app1",
					},
					Status: v1alpha1.ApplicationStatus{
						Sync: v1alpha1.SyncStatus{
							Status: v1alpha1.SyncStatusCodeOutOfSync,
						},
					},
				},
			},
			expectedAppStatus: []v1alpha1.ApplicationSetApplicationStatus{
				{
					Application: "app1",
					Message:     "Application has pending changes, setting status to Waiting.",
					Status:      "Waiting",
					Step:        "1",
				},
			},
		},
		{
			name: "progresses a pending progressing application to progressing",
			appSet: v1alpha1.ApplicationSet{
				ObjectMeta: metav1.ObjectMeta{
					Name:      "name",
					Namespace: "argocd",
				},
				Spec: v1alpha1.ApplicationSetSpec{
					Strategy: &v1alpha1.ApplicationSetStrategy{
						Type:        "RollingSync",
						RollingSync: &v1alpha1.ApplicationSetRolloutStrategy{},
					},
				},
				Status: v1alpha1.ApplicationSetStatus{
					ApplicationStatus: []v1alpha1.ApplicationSetApplicationStatus{
						{
							Application: "app1",
							Message:     "",
							Status:      "Pending",
							Step:        "1",
						},
					},
				},
			},
			apps: []v1alpha1.Application{
				{
					ObjectMeta: metav1.ObjectMeta{
						Name: "app1",
					},
					Status: v1alpha1.ApplicationStatus{
						Health: v1alpha1.HealthStatus{
							Status: health.HealthStatusProgressing,
						},
					},
				},
			},
			expectedAppStatus: []v1alpha1.ApplicationSetApplicationStatus{
				{
					Application: "app1",
					Message:     "Application resource became Progressing, updating status from Pending to Progressing.",
					Status:      "Progressing",
					Step:        "1",
				},
			},
		},
		{
			name: "progresses a pending syncing application to progressing",
			appSet: v1alpha1.ApplicationSet{
				ObjectMeta: metav1.ObjectMeta{
					Name:      "name",
					Namespace: "argocd",
				},
				Spec: v1alpha1.ApplicationSetSpec{
					Strategy: &v1alpha1.ApplicationSetStrategy{
						Type:        "RollingSync",
						RollingSync: &v1alpha1.ApplicationSetRolloutStrategy{},
					},
				},
				Status: v1alpha1.ApplicationSetStatus{
					ApplicationStatus: []v1alpha1.ApplicationSetApplicationStatus{
						{
							Application: "app1",
							Message:     "",
							Status:      "Pending",
							Step:        "1",
						},
					},
				},
			},
			apps: []v1alpha1.Application{
				{
					ObjectMeta: metav1.ObjectMeta{
						Name: "app1",
					},
					Status: v1alpha1.ApplicationStatus{
						Health: v1alpha1.HealthStatus{
							Status: health.HealthStatusHealthy,
						},
						OperationState: &v1alpha1.OperationState{
							Phase: common.OperationRunning,
						},
						Sync: v1alpha1.SyncStatus{
							Status: v1alpha1.SyncStatusCodeSynced,
						},
					},
				},
			},
			expectedAppStatus: []v1alpha1.ApplicationSetApplicationStatus{
				{
					Application: "app1",
					Message:     "Application resource became Progressing, updating status from Pending to Progressing.",
					Status:      "Progressing",
					Step:        "1",
				},
			},
		},
		{
			name: "progresses a progressing application to healthy",
			appSet: v1alpha1.ApplicationSet{
				ObjectMeta: metav1.ObjectMeta{
					Name:      "name",
					Namespace: "argocd",
				},
				Spec: v1alpha1.ApplicationSetSpec{
					Strategy: &v1alpha1.ApplicationSetStrategy{
						Type:        "RollingSync",
						RollingSync: &v1alpha1.ApplicationSetRolloutStrategy{},
					},
				},
				Status: v1alpha1.ApplicationSetStatus{
					ApplicationStatus: []v1alpha1.ApplicationSetApplicationStatus{
						{
							Application: "app1",
							Message:     "",
							Status:      "Progressing",
							Step:        "1",
						},
					},
				},
			},
			apps: []v1alpha1.Application{
				{
					ObjectMeta: metav1.ObjectMeta{
						Name: "app1",
					},
					Status: v1alpha1.ApplicationStatus{
						Health: v1alpha1.HealthStatus{
							Status: health.HealthStatusHealthy,
						},
						OperationState: &v1alpha1.OperationState{
							Phase: common.OperationSucceeded,
						},
						Sync: v1alpha1.SyncStatus{
							Status: v1alpha1.SyncStatusCodeSynced,
						},
					},
				},
			},
			expectedAppStatus: []v1alpha1.ApplicationSetApplicationStatus{
				{
					Application: "app1",
					Message:     "Application resource became Healthy, updating status from Progressing to Healthy.",
					Status:      "Healthy",
					Step:        "1",
				},
			},
		},
		{
			name: "progresses a waiting healthy application to healthy",
			appSet: v1alpha1.ApplicationSet{
				ObjectMeta: metav1.ObjectMeta{
					Name:      "name",
					Namespace: "argocd",
				},
				Spec: v1alpha1.ApplicationSetSpec{
					Strategy: &v1alpha1.ApplicationSetStrategy{
						Type:        "RollingSync",
						RollingSync: &v1alpha1.ApplicationSetRolloutStrategy{},
					},
				},
				Status: v1alpha1.ApplicationSetStatus{
					ApplicationStatus: []v1alpha1.ApplicationSetApplicationStatus{
						{
							Application: "app1",
							Message:     "",
							Status:      "Waiting",
							Step:        "1",
						},
					},
				},
			},
			apps: []v1alpha1.Application{
				{
					ObjectMeta: metav1.ObjectMeta{
						Name: "app1",
					},
					Status: v1alpha1.ApplicationStatus{
						Health: v1alpha1.HealthStatus{
							Status: health.HealthStatusHealthy,
						},
						OperationState: &v1alpha1.OperationState{
							Phase: common.OperationSucceeded,
						},
						Sync: v1alpha1.SyncStatus{
							Status: v1alpha1.SyncStatusCodeSynced,
						},
					},
				},
			},
			expectedAppStatus: []v1alpha1.ApplicationSetApplicationStatus{
				{
					Application: "app1",
					Message:     "Application resource is already Healthy, updating status from Waiting to Healthy.",
					Status:      "Healthy",
					Step:        "1",
				},
			},
		},
		{
			name: "progresses a new outofsync application in a later step to waiting",
			appSet: v1alpha1.ApplicationSet{
				ObjectMeta: metav1.ObjectMeta{
					Name:      "name",
					Namespace: "argocd",
				},
				Spec: v1alpha1.ApplicationSetSpec{
					Strategy: &v1alpha1.ApplicationSetStrategy{
						Type:        "RollingSync",
						RollingSync: &v1alpha1.ApplicationSetRolloutStrategy{},
					},
				},
			},
			apps: []v1alpha1.Application{
				{
					ObjectMeta: metav1.ObjectMeta{
						Name: "app1",
					},
					Status: v1alpha1.ApplicationStatus{
						Health: v1alpha1.HealthStatus{
							Status: health.HealthStatusHealthy,
						},
						OperationState: &v1alpha1.OperationState{
							Phase: common.OperationSucceeded,
						},
						Sync: v1alpha1.SyncStatus{
							Status: v1alpha1.SyncStatusCodeOutOfSync,
						},
					},
				},
			},
			appStepMap: map[string]int{
				"app1": 1,
				"app2": 0,
			},
			expectedAppStatus: []v1alpha1.ApplicationSetApplicationStatus{
				{
					Application: "app1",
					Message:     "No Application status found, defaulting status to Waiting.",
					Status:      "Waiting",
					Step:        "2",
				},
			},
		},
		{
			name: "progresses a pending application with a successful sync to progressing",
			appSet: v1alpha1.ApplicationSet{
				ObjectMeta: metav1.ObjectMeta{
					Name:      "name",
					Namespace: "argocd",
				},
				Spec: v1alpha1.ApplicationSetSpec{
					Strategy: &v1alpha1.ApplicationSetStrategy{
						Type:        "RollingSync",
						RollingSync: &v1alpha1.ApplicationSetRolloutStrategy{},
					},
				},
				Status: v1alpha1.ApplicationSetStatus{
					ApplicationStatus: []v1alpha1.ApplicationSetApplicationStatus{
						{
							Application: "app1",
							LastTransitionTime: &metav1.Time{
								Time: time.Now().Add(time.Duration(-1) * time.Minute),
							},
							Message: "",
							Status:  "Pending",
							Step:    "1",
						},
					},
				},
			},
			apps: []v1alpha1.Application{
				{
					ObjectMeta: metav1.ObjectMeta{
						Name: "app1",
					},
					Status: v1alpha1.ApplicationStatus{
						Health: v1alpha1.HealthStatus{
							Status: health.HealthStatusDegraded,
						},
						OperationState: &v1alpha1.OperationState{
							Phase: common.OperationSucceeded,
							StartedAt: metav1.Time{
								Time: time.Now(),
							},
						},
						Sync: v1alpha1.SyncStatus{
							Status: v1alpha1.SyncStatusCodeSynced,
						},
					},
				},
			},
			expectedAppStatus: []v1alpha1.ApplicationSetApplicationStatus{
				{
					Application: "app1",
					Message:     "Application resource completed a sync successfully, updating status from Pending to Progressing.",
					Status:      "Progressing",
					Step:        "1",
				},
			},
		},
		{
			name: "does not progresses a pending application with an old successful sync to progressing",
			appSet: v1alpha1.ApplicationSet{
				ObjectMeta: metav1.ObjectMeta{
					Name:      "name",
					Namespace: "argocd",
				},
				Spec: v1alpha1.ApplicationSetSpec{
					Strategy: &v1alpha1.ApplicationSetStrategy{
						Type:        "RollingSync",
						RollingSync: &v1alpha1.ApplicationSetRolloutStrategy{},
					},
				},
				Status: v1alpha1.ApplicationSetStatus{
					ApplicationStatus: []v1alpha1.ApplicationSetApplicationStatus{
						{
							Application: "app1",
							LastTransitionTime: &metav1.Time{
								Time: time.Now().Add(time.Duration(-1) * time.Minute),
							},
							Message: "Application moved to Pending status, watching for the Application resource to start Progressing.",
							Status:  "Pending",
							Step:    "1",
						},
					},
				},
			},
			apps: []v1alpha1.Application{
				{
					ObjectMeta: metav1.ObjectMeta{
						Name: "app1",
					},
					Status: v1alpha1.ApplicationStatus{
						Health: v1alpha1.HealthStatus{
							Status: health.HealthStatusDegraded,
						},
						OperationState: &v1alpha1.OperationState{
							Phase: common.OperationSucceeded,
							StartedAt: metav1.Time{
								Time: time.Now().Add(time.Duration(-2) * time.Minute),
							},
						},
						Sync: v1alpha1.SyncStatus{
							Status: v1alpha1.SyncStatusCodeSynced,
						},
					},
				},
			},
			expectedAppStatus: []v1alpha1.ApplicationSetApplicationStatus{
				{
					Application: "app1",
					Message:     "Application moved to Pending status, watching for the Application resource to start Progressing.",
					Status:      "Pending",
					Step:        "1",
				},
			},
		},
		{
			name: "removes the appStatus for applications that no longer exist",
			appSet: v1alpha1.ApplicationSet{
				ObjectMeta: metav1.ObjectMeta{
					Name:      "name",
					Namespace: "argocd",
				},
				Spec: v1alpha1.ApplicationSetSpec{
					Strategy: &v1alpha1.ApplicationSetStrategy{
						Type:        "RollingSync",
						RollingSync: &v1alpha1.ApplicationSetRolloutStrategy{},
					},
				},
				Status: v1alpha1.ApplicationSetStatus{
					ApplicationStatus: []v1alpha1.ApplicationSetApplicationStatus{
						{
							Application: "app1",
							Message:     "Application has pending changes, setting status to Waiting.",
							Status:      "Waiting",
							Step:        "1",
						},
						{
							Application: "app2",
							Message:     "Application has pending changes, setting status to Waiting.",
							Status:      "Waiting",
							Step:        "1",
						},
					},
				},
			},
			apps: []v1alpha1.Application{
				{
					ObjectMeta: metav1.ObjectMeta{
						Name: "app1",
					},
					Status: v1alpha1.ApplicationStatus{
						Health: v1alpha1.HealthStatus{
							Status: health.HealthStatusHealthy,
						},
						OperationState: &v1alpha1.OperationState{
							Phase: common.OperationSucceeded,
						},
						Sync: v1alpha1.SyncStatus{
							Status: v1alpha1.SyncStatusCodeSynced,
						},
					},
				},
			},
			expectedAppStatus: []v1alpha1.ApplicationSetApplicationStatus{
				{
					Application: "app1",
					Message:     "Application resource is already Healthy, updating status from Waiting to Healthy.",
					Status:      "Healthy",
					Step:        "1",
				},
			},
		},
	} {

		t.Run(cc.name, func(t *testing.T) {

			kubeclientset := kubefake.NewSimpleClientset([]runtime.Object{}...)
			argoDBMock := dbmocks.ArgoDB{}
			argoObjs := []runtime.Object{}

			client := fake.NewClientBuilder().WithScheme(scheme).WithObjects(&cc.appSet).Build()

			r := ApplicationSetReconciler{
				Client:           client,
				Scheme:           scheme,
				Recorder:         record.NewFakeRecorder(1),
				Generators:       map[string]generators.Generator{},
				ArgoDB:           &argoDBMock,
				ArgoAppClientset: appclientset.NewSimpleClientset(argoObjs...),
				KubeClientset:    kubeclientset,
			}

			appStatuses, err := r.updateApplicationSetApplicationStatus(context.TODO(), &cc.appSet, cc.apps, cc.appStepMap)

			// opt out of testing the LastTransitionTime is accurate
			for i := range appStatuses {
				appStatuses[i].LastTransitionTime = nil
			}

			assert.Equal(t, err, nil, "expected no errors, but errors occured")
			assert.Equal(t, cc.expectedAppStatus, appStatuses, "expected appStatuses did not match actual")
		})
	}
}

func TestUpdateApplicationSetApplicationStatusProgress(t *testing.T) {

	scheme := runtime.NewScheme()
	err := v1alpha1.AddToScheme(scheme)
	assert.Nil(t, err)

	err = v1alpha1.AddToScheme(scheme)
	assert.Nil(t, err)

	for _, cc := range []struct {
		name              string
		appSet            v1alpha1.ApplicationSet
		appSyncMap        map[string]bool
		appStepMap        map[string]int
		appMap            map[string]v1alpha1.Application
		expectedAppStatus []v1alpha1.ApplicationSetApplicationStatus
	}{
		{
			name: "handles an empty appSync and appStepMap",
			appSet: v1alpha1.ApplicationSet{
				ObjectMeta: metav1.ObjectMeta{
					Name:      "name",
					Namespace: "argocd",
				},
				Spec: v1alpha1.ApplicationSetSpec{
					Strategy: &v1alpha1.ApplicationSetStrategy{
						Type: "RollingSync",
						RollingSync: &v1alpha1.ApplicationSetRolloutStrategy{
							Steps: []v1alpha1.ApplicationSetRolloutStep{
								{
									MatchExpressions: []v1alpha1.ApplicationMatchExpression{},
								},
								{
									MatchExpressions: []v1alpha1.ApplicationMatchExpression{},
								},
							},
						},
					},
				},
				Status: v1alpha1.ApplicationSetStatus{
					ApplicationStatus: []v1alpha1.ApplicationSetApplicationStatus{},
				},
			},
			appSyncMap:        map[string]bool{},
			appStepMap:        map[string]int{},
			expectedAppStatus: []v1alpha1.ApplicationSetApplicationStatus{},
		},
		{
			name: "handles an empty strategy",
			appSet: v1alpha1.ApplicationSet{
				ObjectMeta: metav1.ObjectMeta{
					Name:      "name",
					Namespace: "argocd",
				},
				Spec: v1alpha1.ApplicationSetSpec{},
				Status: v1alpha1.ApplicationSetStatus{
					ApplicationStatus: []v1alpha1.ApplicationSetApplicationStatus{},
				},
			},
			appSyncMap:        map[string]bool{},
			appStepMap:        map[string]int{},
			expectedAppStatus: []v1alpha1.ApplicationSetApplicationStatus{},
		},
		{
			name: "handles an empty applicationset strategy",
			appSet: v1alpha1.ApplicationSet{
				ObjectMeta: metav1.ObjectMeta{
					Name:      "name",
					Namespace: "argocd",
				},
				Spec: v1alpha1.ApplicationSetSpec{
					Strategy: &v1alpha1.ApplicationSetStrategy{},
				},
				Status: v1alpha1.ApplicationSetStatus{
					ApplicationStatus: []v1alpha1.ApplicationSetApplicationStatus{},
				},
			},
			appSyncMap:        map[string]bool{},
			appStepMap:        map[string]int{},
			expectedAppStatus: []v1alpha1.ApplicationSetApplicationStatus{},
		},
		{
			name: "handles an appSyncMap with no existing statuses",
			appSet: v1alpha1.ApplicationSet{
				ObjectMeta: metav1.ObjectMeta{
					Name:      "name",
					Namespace: "argocd",
				},
				Status: v1alpha1.ApplicationSetStatus{
					ApplicationStatus: []v1alpha1.ApplicationSetApplicationStatus{},
				},
			},
			appSyncMap: map[string]bool{
				"app1": true,
				"app2": false,
			},
			appStepMap: map[string]int{
				"app1": 0,
				"app2": 1,
			},
			expectedAppStatus: []v1alpha1.ApplicationSetApplicationStatus{},
		},
		{
			name: "handles updating a RollingSync status from Waiting to Pending",
			appSet: v1alpha1.ApplicationSet{
				ObjectMeta: metav1.ObjectMeta{
					Name:      "name",
					Namespace: "argocd",
				},
				Spec: v1alpha1.ApplicationSetSpec{
					Strategy: &v1alpha1.ApplicationSetStrategy{
						Type: "RollingSync",
						RollingSync: &v1alpha1.ApplicationSetRolloutStrategy{
							Steps: []v1alpha1.ApplicationSetRolloutStep{
								{
									MatchExpressions: []v1alpha1.ApplicationMatchExpression{},
								},
								{
									MatchExpressions: []v1alpha1.ApplicationMatchExpression{},
								},
							},
						},
					},
				},
				Status: v1alpha1.ApplicationSetStatus{
					ApplicationStatus: []v1alpha1.ApplicationSetApplicationStatus{
						{
							Application: "app1",
							Message:     "Application is out of date with the current AppSet generation, setting status to Waiting.",
							Status:      "Waiting",
						},
					},
				},
			},
			appSyncMap: map[string]bool{
				"app1": true,
			},
			appStepMap: map[string]int{
				"app1": 0,
			},
			expectedAppStatus: []v1alpha1.ApplicationSetApplicationStatus{
				{
					Application:        "app1",
					LastTransitionTime: nil,
					Message:            "Application moved to Pending status, watching for the Application resource to start Progressing.",
					Status:             "Pending",
					Step:               "1",
				},
			},
		},
		{
			name: "does not update a RollingSync status if appSyncMap is false",
			appSet: v1alpha1.ApplicationSet{
				ObjectMeta: metav1.ObjectMeta{
					Name:      "name",
					Namespace: "argocd",
				},
				Spec: v1alpha1.ApplicationSetSpec{
					Strategy: &v1alpha1.ApplicationSetStrategy{
						Type: "RollingSync",
						RollingSync: &v1alpha1.ApplicationSetRolloutStrategy{
							Steps: []v1alpha1.ApplicationSetRolloutStep{
								{
									MatchExpressions: []v1alpha1.ApplicationMatchExpression{},
								},
								{
									MatchExpressions: []v1alpha1.ApplicationMatchExpression{},
								},
							},
						},
					},
				},
				Status: v1alpha1.ApplicationSetStatus{
					ApplicationStatus: []v1alpha1.ApplicationSetApplicationStatus{
						{
							Application: "app1",
							Message:     "Application is out of date with the current AppSet generation, setting status to Waiting.",
							Status:      "Waiting",
							Step:        "1",
						},
					},
				},
			},
			appSyncMap: map[string]bool{
				"app1": false,
			},
			appStepMap: map[string]int{
				"app1": 0,
			},
			expectedAppStatus: []v1alpha1.ApplicationSetApplicationStatus{
				{
					Application:        "app1",
					LastTransitionTime: nil,
					Message:            "Application is out of date with the current AppSet generation, setting status to Waiting.",
					Status:             "Waiting",
					Step:               "1",
				},
			},
		},
		{
			name: "does not update a status if status is not pending",
			appSet: v1alpha1.ApplicationSet{
				ObjectMeta: metav1.ObjectMeta{
					Name:      "name",
					Namespace: "argocd",
				},
				Spec: v1alpha1.ApplicationSetSpec{
					Strategy: &v1alpha1.ApplicationSetStrategy{
						Type: "RollingSync",
						RollingSync: &v1alpha1.ApplicationSetRolloutStrategy{
							Steps: []v1alpha1.ApplicationSetRolloutStep{
								{
									MatchExpressions: []v1alpha1.ApplicationMatchExpression{},
								},
								{
									MatchExpressions: []v1alpha1.ApplicationMatchExpression{},
								},
							},
						},
					},
				},
				Status: v1alpha1.ApplicationSetStatus{
					ApplicationStatus: []v1alpha1.ApplicationSetApplicationStatus{
						{
							Application: "app1",
							Message:     "Application Pending status timed out while waiting to become Progressing, reset status to Healthy.",
							Status:      "Healthy",
							Step:        "1",
						},
					},
				},
			},
			appSyncMap: map[string]bool{
				"app1": true,
			},
			appStepMap: map[string]int{
				"app1": 0,
			},
			expectedAppStatus: []v1alpha1.ApplicationSetApplicationStatus{
				{
					Application:        "app1",
					LastTransitionTime: nil,
					Message:            "Application Pending status timed out while waiting to become Progressing, reset status to Healthy.",
					Status:             "Healthy",
					Step:               "1",
				},
			},
		},
		{
			name: "does not update a status if maxUpdate has already been reached with RollingSync",
			appSet: v1alpha1.ApplicationSet{
				ObjectMeta: metav1.ObjectMeta{
					Name:      "name",
					Namespace: "argocd",
				},
				Spec: v1alpha1.ApplicationSetSpec{
					Strategy: &v1alpha1.ApplicationSetStrategy{
						Type: "RollingSync",
						RollingSync: &v1alpha1.ApplicationSetRolloutStrategy{
							Steps: []v1alpha1.ApplicationSetRolloutStep{
								{
									MatchExpressions: []v1alpha1.ApplicationMatchExpression{},
									MaxUpdate: &intstr.IntOrString{
										Type:   intstr.Int,
										IntVal: 3,
									},
								},
								{
									MatchExpressions: []v1alpha1.ApplicationMatchExpression{},
								},
							},
						},
					},
				},
				Status: v1alpha1.ApplicationSetStatus{
					ApplicationStatus: []v1alpha1.ApplicationSetApplicationStatus{
						{
							Application: "app1",
							Message:     "Application resource became Progressing, updating status from Pending to Progressing.",
							Status:      "Progressing",
							Step:        "1",
						},
						{
							Application: "app2",
							Message:     "Application is out of date with the current AppSet generation, setting status to Waiting.",
							Status:      "Waiting",
							Step:        "1",
						},
						{
							Application: "app3",
							Message:     "Application is out of date with the current AppSet generation, setting status to Waiting.",
							Status:      "Waiting",
							Step:        "1",
						},
						{
							Application: "app4",
							Message:     "Application moved to Pending status, watching for the Application resource to start Progressing.",
							Status:      "Pending",
							Step:        "1",
						},
					},
				},
			},
			appSyncMap: map[string]bool{
				"app1": true,
				"app2": true,
				"app3": true,
				"app4": true,
			},
			appStepMap: map[string]int{
				"app1": 0,
				"app2": 0,
				"app3": 0,
				"app4": 0,
			},
			appMap: map[string]v1alpha1.Application{
				"app1": {
					ObjectMeta: metav1.ObjectMeta{
						Name: "app1",
					},
					Status: v1alpha1.ApplicationStatus{
						Sync: v1alpha1.SyncStatus{
							Status: v1alpha1.SyncStatusCodeOutOfSync,
						},
					},
				},
				"app2": {
					ObjectMeta: metav1.ObjectMeta{
						Name: "app2",
					},
					Status: v1alpha1.ApplicationStatus{
						Sync: v1alpha1.SyncStatus{
							Status: v1alpha1.SyncStatusCodeOutOfSync,
						},
					},
				},
				"app3": {
					ObjectMeta: metav1.ObjectMeta{
						Name: "app3",
					},
					Status: v1alpha1.ApplicationStatus{
						Sync: v1alpha1.SyncStatus{
							Status: v1alpha1.SyncStatusCodeOutOfSync,
						},
					},
				},
				"app4": {
					ObjectMeta: metav1.ObjectMeta{
						Name: "app4",
					},
					Status: v1alpha1.ApplicationStatus{
						Sync: v1alpha1.SyncStatus{
							Status: v1alpha1.SyncStatusCodeOutOfSync,
						},
					},
				},
			},
			expectedAppStatus: []v1alpha1.ApplicationSetApplicationStatus{
				{
					Application:        "app1",
					LastTransitionTime: nil,
					Message:            "Application resource became Progressing, updating status from Pending to Progressing.",
					Status:             "Progressing",
					Step:               "1",
				},
				{
					Application:        "app2",
					LastTransitionTime: nil,
					Message:            "Application moved to Pending status, watching for the Application resource to start Progressing.",
					Status:             "Pending",
					Step:               "1",
				},
				{
					Application:        "app3",
					LastTransitionTime: nil,
					Message:            "Application is out of date with the current AppSet generation, setting status to Waiting.",
					Status:             "Waiting",
					Step:               "1",
				},
				{
					Application:        "app4",
					LastTransitionTime: nil,
					Message:            "Application moved to Pending status, watching for the Application resource to start Progressing.",
					Status:             "Pending",
					Step:               "1",
				},
			},
		},
		{
			name: "rounds down for maxUpdate set to percentage string",
			appSet: v1alpha1.ApplicationSet{
				ObjectMeta: metav1.ObjectMeta{
					Name:      "name",
					Namespace: "argocd",
				},
				Spec: v1alpha1.ApplicationSetSpec{
					Strategy: &v1alpha1.ApplicationSetStrategy{
						Type: "RollingSync",
						RollingSync: &v1alpha1.ApplicationSetRolloutStrategy{
							Steps: []v1alpha1.ApplicationSetRolloutStep{
								{
									MatchExpressions: []v1alpha1.ApplicationMatchExpression{},
									MaxUpdate: &intstr.IntOrString{
										Type:   intstr.String,
										StrVal: "50%",
									},
								},
								{
									MatchExpressions: []v1alpha1.ApplicationMatchExpression{},
								},
							},
						},
					},
				},
				Status: v1alpha1.ApplicationSetStatus{
					ApplicationStatus: []v1alpha1.ApplicationSetApplicationStatus{
						{
							Application: "app1",
							Message:     "Application is out of date with the current AppSet generation, setting status to Waiting.",
							Status:      "Waiting",
							Step:        "1",
						},
						{
							Application: "app2",
							Message:     "Application is out of date with the current AppSet generation, setting status to Waiting.",
							Status:      "Waiting",
							Step:        "1",
						},
						{
							Application: "app3",
							Message:     "Application is out of date with the current AppSet generation, setting status to Waiting.",
							Status:      "Waiting",
							Step:        "1",
						},
					},
				},
			},
			appSyncMap: map[string]bool{
				"app1": true,
				"app2": true,
				"app3": true,
			},
			appStepMap: map[string]int{
				"app1": 0,
				"app2": 0,
				"app3": 0,
			},
			expectedAppStatus: []v1alpha1.ApplicationSetApplicationStatus{
				{
					Application:        "app1",
					LastTransitionTime: nil,
					Message:            "Application moved to Pending status, watching for the Application resource to start Progressing.",
					Status:             "Pending",
					Step:               "1",
				},
				{
					Application:        "app2",
					LastTransitionTime: nil,
					Message:            "Application is out of date with the current AppSet generation, setting status to Waiting.",
					Status:             "Waiting",
					Step:               "1",
				},
				{
					Application:        "app3",
					LastTransitionTime: nil,
					Message:            "Application is out of date with the current AppSet generation, setting status to Waiting.",
					Status:             "Waiting",
					Step:               "1",
				},
			},
		},
		{
			name: "does not update any applications with maxUpdate set to 0",
			appSet: v1alpha1.ApplicationSet{
				ObjectMeta: metav1.ObjectMeta{
					Name:      "name",
					Namespace: "argocd",
				},
				Spec: v1alpha1.ApplicationSetSpec{
					Strategy: &v1alpha1.ApplicationSetStrategy{
						Type: "RollingSync",
						RollingSync: &v1alpha1.ApplicationSetRolloutStrategy{
							Steps: []v1alpha1.ApplicationSetRolloutStep{
								{
									MatchExpressions: []v1alpha1.ApplicationMatchExpression{},
									MaxUpdate: &intstr.IntOrString{
										Type:   intstr.Int,
										IntVal: 0,
									},
								},
								{
									MatchExpressions: []v1alpha1.ApplicationMatchExpression{},
								},
							},
						},
					},
				},
				Status: v1alpha1.ApplicationSetStatus{
					ApplicationStatus: []v1alpha1.ApplicationSetApplicationStatus{
						{
							Application: "app1",
							Message:     "Application is out of date with the current AppSet generation, setting status to Waiting.",
							Status:      "Waiting",
							Step:        "1",
						},
						{
							Application: "app2",
							Message:     "Application is out of date with the current AppSet generation, setting status to Waiting.",
							Status:      "Waiting",
							Step:        "1",
						},
						{
							Application: "app3",
							Message:     "Application is out of date with the current AppSet generation, setting status to Waiting.",
							Status:      "Waiting",
							Step:        "1",
						},
					},
				},
			},
			appSyncMap: map[string]bool{
				"app1": true,
				"app2": true,
				"app3": true,
			},
			appStepMap: map[string]int{
				"app1": 0,
				"app2": 0,
				"app3": 0,
			},
			expectedAppStatus: []v1alpha1.ApplicationSetApplicationStatus{
				{
					Application:        "app1",
					LastTransitionTime: nil,
					Message:            "Application is out of date with the current AppSet generation, setting status to Waiting.",
					Status:             "Waiting",
					Step:               "1",
				},
				{
					Application:        "app2",
					LastTransitionTime: nil,
					Message:            "Application is out of date with the current AppSet generation, setting status to Waiting.",
					Status:             "Waiting",
					Step:               "1",
				},
				{
					Application:        "app3",
					LastTransitionTime: nil,
					Message:            "Application is out of date with the current AppSet generation, setting status to Waiting.",
					Status:             "Waiting",
					Step:               "1",
				},
			},
		},
		{
			name: "updates all applications with maxUpdate set to 100%",
			appSet: v1alpha1.ApplicationSet{
				ObjectMeta: metav1.ObjectMeta{
					Name:      "name",
					Namespace: "argocd",
				},
				Spec: v1alpha1.ApplicationSetSpec{
					Strategy: &v1alpha1.ApplicationSetStrategy{
						Type: "RollingSync",
						RollingSync: &v1alpha1.ApplicationSetRolloutStrategy{
							Steps: []v1alpha1.ApplicationSetRolloutStep{
								{
									MatchExpressions: []v1alpha1.ApplicationMatchExpression{},
									MaxUpdate: &intstr.IntOrString{
										Type:   intstr.String,
										StrVal: "100%",
									},
								},
								{
									MatchExpressions: []v1alpha1.ApplicationMatchExpression{},
								},
							},
						},
					},
				},
				Status: v1alpha1.ApplicationSetStatus{
					ApplicationStatus: []v1alpha1.ApplicationSetApplicationStatus{
						{
							Application: "app1",
							Message:     "Application is out of date with the current AppSet generation, setting status to Waiting.",
							Status:      "Waiting",
							Step:        "1",
						},
						{
							Application: "app2",
							Message:     "Application is out of date with the current AppSet generation, setting status to Waiting.",
							Status:      "Waiting",
							Step:        "1",
						},
						{
							Application: "app3",
							Message:     "Application is out of date with the current AppSet generation, setting status to Waiting.",
							Status:      "Waiting",
							Step:        "1",
						},
					},
				},
			},
			appSyncMap: map[string]bool{
				"app1": true,
				"app2": true,
				"app3": true,
			},
			appStepMap: map[string]int{
				"app1": 0,
				"app2": 0,
				"app3": 0,
			},
			expectedAppStatus: []v1alpha1.ApplicationSetApplicationStatus{
				{
					Application:        "app1",
					LastTransitionTime: nil,
					Message:            "Application moved to Pending status, watching for the Application resource to start Progressing.",
					Status:             "Pending",
					Step:               "1",
				},
				{
					Application:        "app2",
					LastTransitionTime: nil,
					Message:            "Application moved to Pending status, watching for the Application resource to start Progressing.",
					Status:             "Pending",
					Step:               "1",
				},
				{
					Application:        "app3",
					LastTransitionTime: nil,
					Message:            "Application moved to Pending status, watching for the Application resource to start Progressing.",
					Status:             "Pending",
					Step:               "1",
				},
			},
		},
		{
			name: "updates at least 1 application with maxUpdate >0%",
			appSet: v1alpha1.ApplicationSet{
				ObjectMeta: metav1.ObjectMeta{
					Name:      "name",
					Namespace: "argocd",
				},
				Spec: v1alpha1.ApplicationSetSpec{
					Strategy: &v1alpha1.ApplicationSetStrategy{
						Type: "RollingSync",
						RollingSync: &v1alpha1.ApplicationSetRolloutStrategy{
							Steps: []v1alpha1.ApplicationSetRolloutStep{
								{
									MatchExpressions: []v1alpha1.ApplicationMatchExpression{},
									MaxUpdate: &intstr.IntOrString{
										Type:   intstr.String,
										StrVal: "1%",
									},
								},
								{
									MatchExpressions: []v1alpha1.ApplicationMatchExpression{},
								},
							},
						},
					},
				},
				Status: v1alpha1.ApplicationSetStatus{
					ApplicationStatus: []v1alpha1.ApplicationSetApplicationStatus{
						{
							Application: "app1",
							Message:     "Application is out of date with the current AppSet generation, setting status to Waiting.",
							Status:      "Waiting",
							Step:        "1",
						},
						{
							Application: "app2",
							Message:     "Application is out of date with the current AppSet generation, setting status to Waiting.",
							Status:      "Waiting",
							Step:        "1",
						},
						{
							Application: "app3",
							Message:     "Application is out of date with the current AppSet generation, setting status to Waiting.",
							Status:      "Waiting",
							Step:        "1",
						},
					},
				},
			},
			appSyncMap: map[string]bool{
				"app1": true,
				"app2": true,
				"app3": true,
			},
			appStepMap: map[string]int{
				"app1": 0,
				"app2": 0,
				"app3": 0,
			},
			expectedAppStatus: []v1alpha1.ApplicationSetApplicationStatus{
				{
					Application:        "app1",
					LastTransitionTime: nil,
					Message:            "Application moved to Pending status, watching for the Application resource to start Progressing.",
					Status:             "Pending",
					Step:               "1",
				},
				{
					Application:        "app2",
					LastTransitionTime: nil,
					Message:            "Application is out of date with the current AppSet generation, setting status to Waiting.",
					Status:             "Waiting",
					Step:               "1",
				},
				{
					Application:        "app3",
					LastTransitionTime: nil,
					Message:            "Application is out of date with the current AppSet generation, setting status to Waiting.",
					Status:             "Waiting",
					Step:               "1",
				},
			},
		},
	} {

		t.Run(cc.name, func(t *testing.T) {

			kubeclientset := kubefake.NewSimpleClientset([]runtime.Object{}...)
			argoDBMock := dbmocks.ArgoDB{}
			argoObjs := []runtime.Object{}

			client := fake.NewClientBuilder().WithScheme(scheme).WithObjects(&cc.appSet).Build()

			r := ApplicationSetReconciler{
				Client:           client,
				Scheme:           scheme,
				Recorder:         record.NewFakeRecorder(1),
				Generators:       map[string]generators.Generator{},
				ArgoDB:           &argoDBMock,
				ArgoAppClientset: appclientset.NewSimpleClientset(argoObjs...),
				KubeClientset:    kubeclientset,
			}

			appStatuses, err := r.updateApplicationSetApplicationStatusProgress(context.TODO(), &cc.appSet, cc.appSyncMap, cc.appStepMap, cc.appMap)

			// opt out of testing the LastTransitionTime is accurate
			for i := range appStatuses {
				appStatuses[i].LastTransitionTime = nil
			}

			assert.Equal(t, err, nil, "expected no errors, but errors occured")
			assert.Equal(t, cc.expectedAppStatus, appStatuses, "expected appStatuses did not match actual")
		})
	}
}

func TestOwnsHandler(t *testing.T) {
	// progressive syncs do not affect create, delete, or generic
	ownsHandler := getOwnsHandlerPredicates(true)
	assert.False(t, ownsHandler.CreateFunc(event.CreateEvent{}))
	assert.True(t, ownsHandler.DeleteFunc(event.DeleteEvent{}))
	assert.True(t, ownsHandler.GenericFunc(event.GenericEvent{}))
	ownsHandler = getOwnsHandlerPredicates(false)
	assert.False(t, ownsHandler.CreateFunc(event.CreateEvent{}))
	assert.True(t, ownsHandler.DeleteFunc(event.DeleteEvent{}))
	assert.True(t, ownsHandler.GenericFunc(event.GenericEvent{}))

	now := metav1.Now()
	type args struct {
		e                      event.UpdateEvent
		enableProgressiveSyncs bool
	}
	tests := []struct {
		name string
		args args
		want bool
	}{
		{name: "SameApplicationReconciledAtDiff", args: args{e: event.UpdateEvent{
			ObjectOld: &v1alpha1.Application{Status: v1alpha1.ApplicationStatus{ReconciledAt: &now}},
			ObjectNew: &v1alpha1.Application{Status: v1alpha1.ApplicationStatus{ReconciledAt: &now}},
		}}, want: false},
		{name: "SameApplicationResourceVersionDiff", args: args{e: event.UpdateEvent{
			ObjectOld: &v1alpha1.Application{ObjectMeta: metav1.ObjectMeta{
				ResourceVersion: "foo",
			}},
			ObjectNew: &v1alpha1.Application{ObjectMeta: metav1.ObjectMeta{
				ResourceVersion: "bar",
			}},
		}}, want: false},
		{name: "ApplicationHealthStatusDiff", args: args{e: event.UpdateEvent{
			ObjectOld: &v1alpha1.Application{Status: v1alpha1.ApplicationStatus{
				Health: v1alpha1.HealthStatus{
					Status: "Unknown",
				},
			}},
			ObjectNew: &v1alpha1.Application{Status: v1alpha1.ApplicationStatus{
				Health: v1alpha1.HealthStatus{
					Status: "Healthy",
				},
			}},
		},
			enableProgressiveSyncs: true,
		}, want: true},
		{name: "ApplicationSyncStatusDiff", args: args{e: event.UpdateEvent{
			ObjectOld: &v1alpha1.Application{Status: v1alpha1.ApplicationStatus{
				Sync: v1alpha1.SyncStatus{
					Status: "OutOfSync",
				},
			}},
			ObjectNew: &v1alpha1.Application{Status: v1alpha1.ApplicationStatus{
				Sync: v1alpha1.SyncStatus{
					Status: "Synced",
				},
			}},
		},
			enableProgressiveSyncs: true,
		}, want: true},
		{name: "ApplicationOperationStateDiff", args: args{e: event.UpdateEvent{
			ObjectOld: &v1alpha1.Application{Status: v1alpha1.ApplicationStatus{
				OperationState: &v1alpha1.OperationState{
					Phase: "foo",
				},
			}},
			ObjectNew: &v1alpha1.Application{Status: v1alpha1.ApplicationStatus{
				OperationState: &v1alpha1.OperationState{
					Phase: "bar",
				},
			}},
		},
			enableProgressiveSyncs: true,
		}, want: true},
		{name: "ApplicationOperationStartedAtDiff", args: args{e: event.UpdateEvent{
			ObjectOld: &v1alpha1.Application{Status: v1alpha1.ApplicationStatus{
				OperationState: &v1alpha1.OperationState{
					StartedAt: now,
				},
			}},
			ObjectNew: &v1alpha1.Application{Status: v1alpha1.ApplicationStatus{
				OperationState: &v1alpha1.OperationState{
					StartedAt: metav1.NewTime(now.Add(time.Minute * 1)),
				},
			}},
		},
			enableProgressiveSyncs: true,
		}, want: true},
		{name: "SameApplicationGeneration", args: args{e: event.UpdateEvent{
			ObjectOld: &v1alpha1.Application{ObjectMeta: metav1.ObjectMeta{
				Generation: 1,
			}},
			ObjectNew: &v1alpha1.Application{ObjectMeta: metav1.ObjectMeta{
				Generation: 2,
			}},
		}}, want: false},
		{name: "DifferentApplicationSpec", args: args{e: event.UpdateEvent{
			ObjectOld: &v1alpha1.Application{Spec: v1alpha1.ApplicationSpec{Project: "default"}},
			ObjectNew: &v1alpha1.Application{Spec: v1alpha1.ApplicationSpec{Project: "not-default"}},
		}}, want: true},
		{name: "DifferentApplicationLabels", args: args{e: event.UpdateEvent{
			ObjectOld: &v1alpha1.Application{ObjectMeta: metav1.ObjectMeta{Labels: map[string]string{"foo": "bar"}}},
			ObjectNew: &v1alpha1.Application{ObjectMeta: metav1.ObjectMeta{Labels: map[string]string{"bar": "foo"}}},
		}}, want: true},
		{name: "DifferentApplicationAnnotations", args: args{e: event.UpdateEvent{
			ObjectOld: &v1alpha1.Application{ObjectMeta: metav1.ObjectMeta{Annotations: map[string]string{"foo": "bar"}}},
			ObjectNew: &v1alpha1.Application{ObjectMeta: metav1.ObjectMeta{Annotations: map[string]string{"bar": "foo"}}},
		}}, want: true},
		{name: "DifferentApplicationFinalizers", args: args{e: event.UpdateEvent{
			ObjectOld: &v1alpha1.Application{ObjectMeta: metav1.ObjectMeta{Finalizers: []string{"argo"}}},
			ObjectNew: &v1alpha1.Application{ObjectMeta: metav1.ObjectMeta{Finalizers: []string{"none"}}},
		}}, want: true},
		{name: "NotAnAppOld", args: args{e: event.UpdateEvent{
			ObjectOld: &v1alpha1.AppProject{},
			ObjectNew: &v1alpha1.Application{ObjectMeta: metav1.ObjectMeta{Labels: map[string]string{"bar": "foo"}}},
		}}, want: false},
		{name: "NotAnAppNew", args: args{e: event.UpdateEvent{
			ObjectOld: &v1alpha1.Application{ObjectMeta: metav1.ObjectMeta{Labels: map[string]string{"foo": "bar"}}},
			ObjectNew: &v1alpha1.AppProject{},
		}}, want: false},
	}
	for _, tt := range tests {
		t.Run(tt.name, func(t *testing.T) {
			ownsHandler = getOwnsHandlerPredicates(tt.args.enableProgressiveSyncs)
			assert.Equalf(t, tt.want, ownsHandler.UpdateFunc(tt.args.e), "UpdateFunc(%v)", tt.args.e)
		})
	}
}<|MERGE_RESOLUTION|>--- conflicted
+++ resolved
@@ -1923,12 +1923,8 @@
 		ArgoDB:           &argoDBMock,
 		ArgoAppClientset: appclientset.NewSimpleClientset(argoObjs...),
 		KubeClientset:    kubeclientset,
-<<<<<<< HEAD
-		Policy:           &utils.SyncPolicy{},
+		Policy:           v1alpha1.ApplicationsSyncPolicySync,
 		ArgoCDNamespace:  "argocd",
-=======
-		Policy:           v1alpha1.ApplicationsSyncPolicySync,
->>>>>>> f4708f41
 	}
 
 	req := ctrl.Request{
