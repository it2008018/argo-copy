/*
Licensed under the Apache License, Version 2.0 (the "License");
you may not use this file except in compliance with the License.
You may obtain a copy of the License at

    http://www.apache.org/licenses/LICENSE-2.0

Unless required by applicable law or agreed to in writing, software
distributed under the License is distributed on an "AS IS" BASIS,
WITHOUT WARRANTIES OR CONDITIONS OF ANY KIND, either express or implied.
See the License for the specific language governing permissions and
limitations under the License.
*/

package controllers

import (
	"context"
	"fmt"
	"reflect"
	"time"

	log "github.com/sirupsen/logrus"
	corev1 "k8s.io/api/core/v1"
	apierr "k8s.io/apimachinery/pkg/api/errors"
	metav1 "k8s.io/apimachinery/pkg/apis/meta/v1"
	"k8s.io/apimachinery/pkg/runtime"
	"k8s.io/apimachinery/pkg/types"
	"k8s.io/apimachinery/pkg/util/intstr"
	"k8s.io/client-go/kubernetes"
	"k8s.io/client-go/tools/record"
	ctrl "sigs.k8s.io/controller-runtime"
	"sigs.k8s.io/controller-runtime/pkg/builder"
	"sigs.k8s.io/controller-runtime/pkg/client"
	"sigs.k8s.io/controller-runtime/pkg/controller/controllerutil"
	"sigs.k8s.io/controller-runtime/pkg/event"
	"sigs.k8s.io/controller-runtime/pkg/handler"
	"sigs.k8s.io/controller-runtime/pkg/predicate"
	"sigs.k8s.io/controller-runtime/pkg/source"

	"github.com/argoproj/argo-cd/v2/applicationset/generators"
	"github.com/argoproj/argo-cd/v2/applicationset/utils"
	"github.com/argoproj/argo-cd/v2/common"
	"github.com/argoproj/argo-cd/v2/util/db"

	argov1alpha1 "github.com/argoproj/argo-cd/v2/pkg/apis/application/v1alpha1"
	appclientset "github.com/argoproj/argo-cd/v2/pkg/client/clientset/versioned"
	argoutil "github.com/argoproj/argo-cd/v2/util/argo"

	"github.com/argoproj/argo-cd/v2/pkg/apis/application"
)

const (
	// Rather than importing the whole argocd-notifications controller, just copying the const here
	//   https://github.com/argoproj-labs/argocd-notifications/blob/33d345fa838829bb50fca5c08523aba380d2c12b/pkg/controller/subscriptions.go#L12
	//   https://github.com/argoproj-labs/argocd-notifications/blob/33d345fa838829bb50fca5c08523aba380d2c12b/pkg/controller/state.go#L17
	NotifiedAnnotationKey             = "notified.notifications.argoproj.io"
	ReconcileRequeueOnValidationError = time.Minute * 3
)

var (
	defaultPreservedAnnotations = []string{
		NotifiedAnnotationKey,
		argov1alpha1.AnnotationKeyRefresh,
	}
)

// ApplicationSetReconciler reconciles a ApplicationSet object
type ApplicationSetReconciler struct {
	client.Client
	Scheme           *runtime.Scheme
	Recorder         record.EventRecorder
	Generators       map[string]generators.Generator
	ArgoDB           db.ArgoDB
	ArgoAppClientset appclientset.Interface
	KubeClientset    kubernetes.Interface
	utils.Policy
	utils.Renderer

	EnableProgressiveSyncs bool
}

// +kubebuilder:rbac:groups=argoproj.io,resources=applicationsets,verbs=get;list;watch;create;update;patch;delete
// +kubebuilder:rbac:groups=argoproj.io,resources=applicationsets/status,verbs=get;update;patch

func (r *ApplicationSetReconciler) Reconcile(ctx context.Context, req ctrl.Request) (ctrl.Result, error) {
	logCtx := log.WithField("applicationset", req.NamespacedName)

	var applicationSetInfo argov1alpha1.ApplicationSet
	parametersGenerated := false

	if err := r.Get(ctx, req.NamespacedName, &applicationSetInfo); err != nil {
		if client.IgnoreNotFound(err) != nil {
			logCtx.WithError(err).Infof("unable to get ApplicationSet: '%v' ", err)
		}
		return ctrl.Result{}, client.IgnoreNotFound(err)
	}

	// Do not attempt to further reconcile the ApplicationSet if it is being deleted.
	if applicationSetInfo.ObjectMeta.DeletionTimestamp != nil {
		return ctrl.Result{}, nil
	}

	// Log a warning if there are unrecognized generators
	_ = utils.CheckInvalidGenerators(&applicationSetInfo)
	// desiredApplications is the main list of all expected Applications from all generators in this appset.
	desiredApplications, applicationSetReason, err := r.generateApplications(applicationSetInfo)
	if err != nil {
		_ = r.setApplicationSetStatusCondition(ctx,
			&applicationSetInfo,
			argov1alpha1.ApplicationSetCondition{
				Type:    argov1alpha1.ApplicationSetConditionErrorOccurred,
				Message: err.Error(),
				Reason:  string(applicationSetReason),
				Status:  argov1alpha1.ApplicationSetConditionStatusTrue,
			}, parametersGenerated,
		)
		return ctrl.Result{}, err
	}

	parametersGenerated = true

	validateErrors, err := r.validateGeneratedApplications(ctx, desiredApplications, applicationSetInfo, req.Namespace)
	if err != nil {
		// While some generators may return an error that requires user intervention,
		// other generators reference external resources that may change to cause
		// the error to no longer occur. We thus log the error and requeue
		// with a timeout to give this another shot at a later time.
		//
		// Changes to watched resources will cause this to be reconciled sooner than
		// the RequeueAfter time.
		logCtx.Errorf("error occurred during application validation: %s", err.Error())

		_ = r.setApplicationSetStatusCondition(ctx,
			&applicationSetInfo,
			argov1alpha1.ApplicationSetCondition{
				Type:    argov1alpha1.ApplicationSetConditionErrorOccurred,
				Message: err.Error(),
				Reason:  argov1alpha1.ApplicationSetReasonApplicationValidationError,
				Status:  argov1alpha1.ApplicationSetConditionStatusTrue,
			}, parametersGenerated,
		)
		return ctrl.Result{RequeueAfter: ReconcileRequeueOnValidationError}, nil
	}

	// appMap is a name->app collection of Applications in this ApplicationSet.
	appMap := map[string]argov1alpha1.Application{}
	// appSyncMap tracks which apps will be synced during this reconciliation.
	appSyncMap := map[string]bool{}

	if r.EnableProgressiveSyncs && applicationSetInfo.Spec.Strategy != nil {
		applications, err := r.getCurrentApplications(ctx, applicationSetInfo)
		if err != nil {
			return ctrl.Result{}, fmt.Errorf("failed to get current applications for application set: %w", err)
		}

		for _, app := range applications {
			appMap[app.Name] = app
		}

		appSyncMap, err = r.performProgressiveSyncs(ctx, applicationSetInfo, applications, desiredApplications, appMap)
		if err != nil {
			return ctrl.Result{}, fmt.Errorf("failed to perform progressive sync reconciliation for application set: %w", err)
		}
	}

	var validApps []argov1alpha1.Application
	for i := range desiredApplications {
		if validateErrors[i] == nil {
			validApps = append(validApps, desiredApplications[i])
		}
	}

	if len(validateErrors) > 0 {
		var message string
		for _, v := range validateErrors {
			message = v.Error()
			logCtx.Errorf("validation error found during application validation: %s", message)
		}
		if len(validateErrors) > 1 {
			// Only the last message gets added to the appset status, to keep the size reasonable.
			message = fmt.Sprintf("%s (and %d more)", message, len(validateErrors)-1)
		}
		_ = r.setApplicationSetStatusCondition(ctx,
			&applicationSetInfo,
			argov1alpha1.ApplicationSetCondition{
				Type:    argov1alpha1.ApplicationSetConditionErrorOccurred,
				Message: message,
				Reason:  argov1alpha1.ApplicationSetReasonApplicationValidationError,
				Status:  argov1alpha1.ApplicationSetConditionStatusTrue,
			}, parametersGenerated,
		)
	}

	if r.EnableProgressiveSyncs {
		// trigger appropriate application syncs if RollingSync strategy is enabled
		if progressiveSyncsStrategyEnabled(&applicationSetInfo, "RollingSync") {
			validApps, err = r.syncValidApplications(ctx, &applicationSetInfo, appSyncMap, appMap, validApps)

			if err != nil {
				_ = r.setApplicationSetStatusCondition(ctx,
					&applicationSetInfo,
					argov1alpha1.ApplicationSetCondition{
						Type:    argov1alpha1.ApplicationSetConditionErrorOccurred,
						Message: err.Error(),
						Reason:  argov1alpha1.ApplicationSetReasonSyncApplicationError,
						Status:  argov1alpha1.ApplicationSetConditionStatusTrue,
					}, parametersGenerated,
				)
				return ctrl.Result{}, err
			}
		}
	}

	if r.Policy.Update() {
		err = r.createOrUpdateInCluster(ctx, applicationSetInfo, validApps)
		if err != nil {
			_ = r.setApplicationSetStatusCondition(ctx,
				&applicationSetInfo,
				argov1alpha1.ApplicationSetCondition{
					Type:    argov1alpha1.ApplicationSetConditionErrorOccurred,
					Message: err.Error(),
					Reason:  argov1alpha1.ApplicationSetReasonUpdateApplicationError,
					Status:  argov1alpha1.ApplicationSetConditionStatusTrue,
				}, parametersGenerated,
			)
			return ctrl.Result{}, err
		}
	} else {
		err = r.createInCluster(ctx, applicationSetInfo, validApps)
		if err != nil {
			_ = r.setApplicationSetStatusCondition(ctx,
				&applicationSetInfo,
				argov1alpha1.ApplicationSetCondition{
					Type:    argov1alpha1.ApplicationSetConditionErrorOccurred,
					Message: err.Error(),
					Reason:  argov1alpha1.ApplicationSetReasonCreateApplicationError,
					Status:  argov1alpha1.ApplicationSetConditionStatusTrue,
				}, parametersGenerated,
			)
			return ctrl.Result{}, err
		}
	}

	if r.Policy.Delete() {
		err = r.deleteInCluster(ctx, applicationSetInfo, desiredApplications)
		if err != nil {
			_ = r.setApplicationSetStatusCondition(ctx,
				&applicationSetInfo,
				argov1alpha1.ApplicationSetCondition{
					Type:    argov1alpha1.ApplicationSetConditionResourcesUpToDate,
					Message: err.Error(),
					Reason:  argov1alpha1.ApplicationSetReasonDeleteApplicationError,
					Status:  argov1alpha1.ApplicationSetConditionStatusTrue,
				}, parametersGenerated,
			)
			return ctrl.Result{}, err
		}
	}

	if applicationSetInfo.RefreshRequired() {
		delete(applicationSetInfo.Annotations, common.AnnotationApplicationSetRefresh)
		err := r.Client.Update(ctx, &applicationSetInfo)
		if err != nil {
			logCtx.Warnf("error occurred while updating ApplicationSet: %v", err)
			_ = r.setApplicationSetStatusCondition(ctx,
				&applicationSetInfo,
				argov1alpha1.ApplicationSetCondition{
					Type:    argov1alpha1.ApplicationSetConditionErrorOccurred,
					Message: err.Error(),
					Reason:  argov1alpha1.ApplicationSetReasonRefreshApplicationError,
					Status:  argov1alpha1.ApplicationSetConditionStatusTrue,
				}, parametersGenerated,
			)
			return ctrl.Result{}, err
		}
	}

	requeueAfter := r.getMinRequeueAfter(&applicationSetInfo)
	logCtx.WithField("requeueAfter", requeueAfter).Info("end reconcile")

	if len(validateErrors) == 0 {
		if err := r.setApplicationSetStatusCondition(ctx,
			&applicationSetInfo,
			argov1alpha1.ApplicationSetCondition{
				Type:    argov1alpha1.ApplicationSetConditionResourcesUpToDate,
				Message: "All applications have been generated successfully",
				Reason:  argov1alpha1.ApplicationSetReasonApplicationSetUpToDate,
				Status:  argov1alpha1.ApplicationSetConditionStatusTrue,
			}, parametersGenerated,
		); err != nil {
			return ctrl.Result{}, err
		}
	}

	return ctrl.Result{
		RequeueAfter: requeueAfter,
	}, nil
}

func getParametersGeneratedCondition(parametersGenerated bool, message string) argov1alpha1.ApplicationSetCondition {
	var paramtersGeneratedCondition argov1alpha1.ApplicationSetCondition
	if parametersGenerated {
		paramtersGeneratedCondition = argov1alpha1.ApplicationSetCondition{
			Type:    argov1alpha1.ApplicationSetConditionParametersGenerated,
			Message: "Successfully generated parameters for all Applications",
			Reason:  argov1alpha1.ApplicationSetReasonParametersGenerated,
			Status:  argov1alpha1.ApplicationSetConditionStatusTrue,
		}
	} else {
		paramtersGeneratedCondition = argov1alpha1.ApplicationSetCondition{
			Type:    argov1alpha1.ApplicationSetConditionParametersGenerated,
			Message: message,
			Reason:  argov1alpha1.ApplicationSetReasonErrorOccurred,
			Status:  argov1alpha1.ApplicationSetConditionStatusFalse,
		}
	}
	return paramtersGeneratedCondition
}

func getResourceUpToDateCondition(errorOccurred bool, message string, reason string) argov1alpha1.ApplicationSetCondition {
	var resourceUpToDateCondition argov1alpha1.ApplicationSetCondition
	if errorOccurred {
		resourceUpToDateCondition = argov1alpha1.ApplicationSetCondition{
			Type:    argov1alpha1.ApplicationSetConditionResourcesUpToDate,
			Message: message,
			Reason:  reason,
			Status:  argov1alpha1.ApplicationSetConditionStatusFalse,
		}
	} else {
		resourceUpToDateCondition = argov1alpha1.ApplicationSetCondition{
			Type:    argov1alpha1.ApplicationSetConditionResourcesUpToDate,
			Message: "ApplicationSet up to date",
			Reason:  argov1alpha1.ApplicationSetReasonApplicationSetUpToDate,
			Status:  argov1alpha1.ApplicationSetConditionStatusTrue,
		}
	}
	return resourceUpToDateCondition
}

func (r *ApplicationSetReconciler) setApplicationSetStatusCondition(ctx context.Context, applicationSet *argov1alpha1.ApplicationSet, condition argov1alpha1.ApplicationSetCondition, paramtersGenerated bool) error {
	// check if error occurred during reconcile process
	errOccurred := condition.Type == argov1alpha1.ApplicationSetConditionErrorOccurred

	var errOccurredCondition argov1alpha1.ApplicationSetCondition

	if errOccurred {
		errOccurredCondition = condition
	} else {
		errOccurredCondition = argov1alpha1.ApplicationSetCondition{
			Type:    argov1alpha1.ApplicationSetConditionErrorOccurred,
			Message: "Successfully generated parameters for all Applications",
			Reason:  argov1alpha1.ApplicationSetReasonApplicationSetUpToDate,
			Status:  argov1alpha1.ApplicationSetConditionStatusFalse,
		}
	}

	paramtersGeneratedCondition := getParametersGeneratedCondition(paramtersGenerated, condition.Message)
	resourceUpToDateCondition := getResourceUpToDateCondition(errOccurred, condition.Message, condition.Reason)

	newConditions := []argov1alpha1.ApplicationSetCondition{errOccurredCondition, paramtersGeneratedCondition, resourceUpToDateCondition}

	needToUpdateConditions := false
	for _, condition := range newConditions {
		// do nothing if appset already has same condition
		for _, c := range applicationSet.Status.Conditions {
			if c.Type == condition.Type && (c.Reason != condition.Reason || c.Status != condition.Status || c.Message != condition.Message) {
				needToUpdateConditions = true
				break
			}
		}
	}
	evaluatedTypes := map[argov1alpha1.ApplicationSetConditionType]bool{
		argov1alpha1.ApplicationSetConditionErrorOccurred:       true,
		argov1alpha1.ApplicationSetConditionParametersGenerated: true,
		argov1alpha1.ApplicationSetConditionResourcesUpToDate:   true,
	}

	if needToUpdateConditions || len(applicationSet.Status.Conditions) < 3 {
		// fetch updated Application Set object before updating it
		namespacedName := types.NamespacedName{Namespace: applicationSet.Namespace, Name: applicationSet.Name}
		if err := r.Get(ctx, namespacedName, applicationSet); err != nil {
			if client.IgnoreNotFound(err) != nil {
				return nil
			}
			return fmt.Errorf("error fetching updated application set: %v", err)
		}

		applicationSet.Status.SetConditions(
			newConditions, evaluatedTypes,
		)

		// Update the newly fetched object with new set of conditions
		err := r.Client.Status().Update(ctx, applicationSet)
		if err != nil && !apierr.IsNotFound(err) {
			return fmt.Errorf("unable to set application set condition: %v", err)
		}
	}

	return nil
}

// validateGeneratedApplications uses the Argo CD validation functions to verify the correctness of the
// generated applications.
func (r *ApplicationSetReconciler) validateGeneratedApplications(ctx context.Context, desiredApplications []argov1alpha1.Application, applicationSetInfo argov1alpha1.ApplicationSet, namespace string) (map[int]error, error) {
	errorsByIndex := map[int]error{}
	for i, app := range desiredApplications {

		proj, err := r.ArgoAppClientset.ArgoprojV1alpha1().AppProjects(namespace).Get(ctx, app.Spec.GetProject(), metav1.GetOptions{})
		if err != nil {
			if apierr.IsNotFound(err) {
				errorsByIndex[i] = fmt.Errorf("application references project %s which does not exist", app.Spec.Project)
				continue
			}
			return nil, err
		}

		if err := utils.ValidateDestination(ctx, &app.Spec.Destination, r.KubeClientset, namespace); err != nil {
			errorsByIndex[i] = fmt.Errorf("application destination spec is invalid: %s", err.Error())
			continue
		}

		conditions, err := argoutil.ValidatePermissions(ctx, &app.Spec, proj, r.ArgoDB)
		if err != nil {
			return nil, err
		}
		if len(conditions) > 0 {
			errorsByIndex[i] = fmt.Errorf("application spec is invalid: %s", argoutil.FormatAppConditions(conditions))
			continue
		}

	}

	return errorsByIndex, nil
}

func (r *ApplicationSetReconciler) getMinRequeueAfter(applicationSetInfo *argov1alpha1.ApplicationSet) time.Duration {
	var res time.Duration
	for _, requestedGenerator := range applicationSetInfo.Spec.Generators {

		relevantGenerators := generators.GetRelevantGenerators(&requestedGenerator, r.Generators)

		for _, g := range relevantGenerators {
			t := g.GetRequeueAfter(&requestedGenerator)

			if res == 0 {
				res = t
			} else if t != 0 && t < res {
				res = t
			}
		}
	}

	return res
}

func getTempApplication(applicationSetTemplate argov1alpha1.ApplicationSetTemplate) *argov1alpha1.Application {
	var tmplApplication argov1alpha1.Application
	tmplApplication.Annotations = applicationSetTemplate.Annotations
	tmplApplication.Labels = applicationSetTemplate.Labels
	tmplApplication.Namespace = applicationSetTemplate.Namespace
	tmplApplication.Name = applicationSetTemplate.Name
	tmplApplication.Spec = applicationSetTemplate.Spec
	tmplApplication.Finalizers = applicationSetTemplate.Finalizers

	return &tmplApplication
}

func (r *ApplicationSetReconciler) generateApplications(applicationSetInfo argov1alpha1.ApplicationSet) ([]argov1alpha1.Application, argov1alpha1.ApplicationSetReasonType, error) {
	var res []argov1alpha1.Application

	var firstError error
	var applicationSetReason argov1alpha1.ApplicationSetReasonType

	for i, requestedGenerator := range applicationSetInfo.Spec.Generators {
		t, err := generators.Transform(requestedGenerator, r.Generators, applicationSetInfo.Spec.Template, &applicationSetInfo, map[string]interface{}{})
		if err != nil {
			log.WithError(err).WithField("generator", requestedGenerator).
				Error("error generating application from params")
			if firstError == nil {
				firstError = err
				applicationSetReason = argov1alpha1.ApplicationSetReasonApplicationParamsGenerationError
			}
			continue
		}

		for _, a := range t {
			tmplApplication := getTempApplication(a.Template)

			for _, p := range a.Params {
				app, err := r.Renderer.RenderTemplateParams(tmplApplication, applicationSetInfo.Spec.SyncPolicy, p, applicationSetInfo.Spec.GoTemplate)
				if err != nil {
					log.WithError(err).WithField("params", a.Params).WithField("generator", requestedGenerator).
						Error("error generating application from params")

					if firstError == nil {
						firstError = err
						applicationSetReason = argov1alpha1.ApplicationSetReasonRenderTemplateParamsError
					}
					continue
				}
				res = append(res, *app)
			}
		}

		log.WithField("generator-index", i).Infof("generated %d applications", len(res))
		log.WithField("generator", requestedGenerator).Debugf("apps from generator: %+v", res)
	}

	// apps with the same name will be overridden by different generators
	// depending on the oreder of the generator that produced them
	res = dedupApps(res)

	log.Infof("generated %d unique applications from %d different generators", len(res), len(applicationSetInfo.Spec.Generators))

	return res, applicationSetReason, firstError
}

<<<<<<< HEAD
func dedupApps(apps []argov1alpha1.Application) []argov1alpha1.Application {
	appIdx := map[string]int{}
	var res []argov1alpha1.Application

	for i, a := range apps {
		name := a.Name
		namespace := "default"
		if a.Namespace != "" {
			namespace = a.Namespace
		}
		if a.GenerateName != "" {
			name = a.GenerateName
		}

		key := fmt.Sprintf("%s/%s", namespace, name)

		if idx, ok := appIdx[key]; ok {
			res[idx] = a // override previous app with same name
			continue
		}

		res = append(res, a)
		appIdx[key] = i
	}

	return res
}

func (r *ApplicationSetReconciler) SetupWithManager(mgr ctrl.Manager) error {
=======
func (r *ApplicationSetReconciler) SetupWithManager(mgr ctrl.Manager, enableProgressiveSyncs bool) error {
>>>>>>> ecbb7aa0
	if err := mgr.GetFieldIndexer().IndexField(context.TODO(), &argov1alpha1.Application{}, ".metadata.controller", func(rawObj client.Object) []string {
		// grab the job object, extract the owner...
		app := rawObj.(*argov1alpha1.Application)
		owner := metav1.GetControllerOf(app)
		if owner == nil {
			return nil
		}
		// ...make sure it's a application set...
		if owner.APIVersion != argov1alpha1.SchemeGroupVersion.String() || owner.Kind != "ApplicationSet" {
			return nil
		}

		// ...and if so, return it
		return []string{owner.Name}
	}); err != nil {
		return fmt.Errorf("error setting up with manager: %w", err)
	}

	ownsHandler := getOwnsHandlerPredicates(enableProgressiveSyncs)

	return ctrl.NewControllerManagedBy(mgr).
		For(&argov1alpha1.ApplicationSet{}).
		Owns(&argov1alpha1.Application{}, builder.WithPredicates(ownsHandler)).
		Watches(
			&source.Kind{Type: &corev1.Secret{}},
			&clusterSecretEventHandler{
				Client: mgr.GetClient(),
				Log:    log.WithField("type", "createSecretEventHandler"),
			}).
		// TODO: also watch Applications and respond on changes if we own them.
		Complete(r)
}

// createOrUpdateInCluster will create / update application resources in the cluster.
// - For new applications, it will call create
// - For existing application, it will call update
// The function also adds owner reference to all applications, and uses it to delete them.
func (r *ApplicationSetReconciler) createOrUpdateInCluster(ctx context.Context, applicationSet argov1alpha1.ApplicationSet, desiredApplications []argov1alpha1.Application) error {

	var firstError error
	// Creates or updates the application in appList
	for _, generatedApp := range desiredApplications {

		appLog := log.WithFields(log.Fields{"app": generatedApp.Name, "appSet": applicationSet.Name})
		generatedApp.Namespace = applicationSet.Namespace

		found := &argov1alpha1.Application{
			ObjectMeta: metav1.ObjectMeta{
				Name:      generatedApp.Name,
				Namespace: generatedApp.Namespace,
			},
			TypeMeta: metav1.TypeMeta{
				Kind:       application.ApplicationKind,
				APIVersion: "argoproj.io/v1alpha1",
			},
		}

		action, err := utils.CreateOrUpdate(ctx, r.Client, found, func() error {
			// Copy only the Application/ObjectMeta fields that are significant, from the generatedApp
			found.Spec = generatedApp.Spec

			// allow setting the Operation field to trigger a sync operation on an Application
			if generatedApp.Operation != nil {
				found.Operation = generatedApp.Operation
			}

			preservedAnnotations := make([]string, 0)
			if applicationSet.Spec.PreservedFields != nil {
				preservedAnnotations = append(preservedAnnotations, applicationSet.Spec.PreservedFields.Annotations...)
			}
			// Preserve specially treated argo cd annotations:
			// * https://github.com/argoproj/applicationset/issues/180
			// * https://github.com/argoproj/argo-cd/issues/10500
			preservedAnnotations = append(preservedAnnotations, defaultPreservedAnnotations...)

			for _, key := range preservedAnnotations {
				if state, exists := found.ObjectMeta.Annotations[key]; exists {
					if generatedApp.Annotations == nil {
						generatedApp.Annotations = map[string]string{}
					}
					generatedApp.Annotations[key] = state
				}
			}
			found.ObjectMeta.Annotations = generatedApp.Annotations

			found.ObjectMeta.Finalizers = generatedApp.Finalizers
			found.ObjectMeta.Labels = generatedApp.Labels
			return controllerutil.SetControllerReference(&applicationSet, found, r.Scheme)
		})

		if err != nil {
			appLog.WithError(err).WithField("action", action).Errorf("failed to %s Application", action)
			if firstError == nil {
				firstError = err
			}
			continue
		}

		r.Recorder.Eventf(&applicationSet, corev1.EventTypeNormal, fmt.Sprint(action), "%s Application %q", action, generatedApp.Name)
		appLog.Logf(log.InfoLevel, "%s Application", action)
	}
	return firstError
}

// createInCluster will filter from the desiredApplications only the application that needs to be created
// Then it will call createOrUpdateInCluster to do the actual create
func (r *ApplicationSetReconciler) createInCluster(ctx context.Context, applicationSet argov1alpha1.ApplicationSet, desiredApplications []argov1alpha1.Application) error {

	var createApps []argov1alpha1.Application
	current, err := r.getCurrentApplications(ctx, applicationSet)
	if err != nil {
		return fmt.Errorf("error getting current applications: %w", err)
	}

	m := make(map[string]bool) // Will holds the app names that are current in the cluster

	for _, app := range current {
		m[app.Name] = true
	}

	// filter applications that are not in m[string]bool (new to the cluster)
	for _, app := range desiredApplications {
		_, exists := m[app.Name]

		if !exists {
			createApps = append(createApps, app)
		}
	}

	return r.createOrUpdateInCluster(ctx, applicationSet, createApps)
}

func (r *ApplicationSetReconciler) getCurrentApplications(_ context.Context, applicationSet argov1alpha1.ApplicationSet) ([]argov1alpha1.Application, error) {
	// TODO: Should this use the context param?
	var current argov1alpha1.ApplicationList
	err := r.Client.List(context.Background(), &current, client.MatchingFields{".metadata.controller": applicationSet.Name})

	if err != nil {
		return nil, err
	}

	return current.Items, nil
}

// deleteInCluster will delete Applications that are currently on the cluster, but not in appList.
// The function must be called after all generators had been called and generated applications
func (r *ApplicationSetReconciler) deleteInCluster(ctx context.Context, applicationSet argov1alpha1.ApplicationSet, desiredApplications []argov1alpha1.Application) error {
	// settingsMgr := settings.NewSettingsManager(context.TODO(), r.KubeClientset, applicationSet.Namespace)
	// argoDB := db.NewDB(applicationSet.Namespace, settingsMgr, r.KubeClientset)
	// clusterList, err := argoDB.ListClusters(ctx)
	clusterList, err := utils.ListClusters(ctx, r.KubeClientset, applicationSet.Namespace)
	if err != nil {
		return fmt.Errorf("error listing clusters: %w", err)
	}

	// Save current applications to be able to delete the ones that are not in appList
	current, err := r.getCurrentApplications(ctx, applicationSet)
	if err != nil {
		return fmt.Errorf("error getting current applications: %w", err)
	}

	m := make(map[string]bool) // Will holds the app names in appList for the deletion process

	for _, app := range desiredApplications {
		m[app.Name] = true
	}

	// Delete apps that are not in m[string]bool
	var firstError error
	for _, app := range current {
		appLog := log.WithFields(log.Fields{"app": app.Name, "appSet": applicationSet.Name})
		_, exists := m[app.Name]

		if !exists {

			// Removes the Argo CD resources finalizer if the application contains an invalid target (eg missing cluster)
			err := r.removeFinalizerOnInvalidDestination(ctx, applicationSet, &app, clusterList, appLog)
			if err != nil {
				appLog.WithError(err).Error("failed to update Application")
				if firstError != nil {
					firstError = err
				}
				continue
			}

			err = r.Client.Delete(ctx, &app)
			if err != nil {
				appLog.WithError(err).Error("failed to delete Application")
				if firstError != nil {
					firstError = err
				}
				continue
			}
			r.Recorder.Eventf(&applicationSet, corev1.EventTypeNormal, "Deleted", "Deleted Application %q", app.Name)
			appLog.Log(log.InfoLevel, "Deleted application")
		}
	}
	return firstError
}

// removeFinalizerOnInvalidDestination removes the Argo CD resources finalizer if the application contains an invalid target (eg missing cluster)
func (r *ApplicationSetReconciler) removeFinalizerOnInvalidDestination(ctx context.Context, applicationSet argov1alpha1.ApplicationSet, app *argov1alpha1.Application, clusterList *argov1alpha1.ClusterList, appLog *log.Entry) error {

	// Only check if the finalizers need to be removed IF there are finalizers to remove
	if len(app.Finalizers) == 0 {
		return nil
	}

	var validDestination bool

	// Detect if the destination is invalid (name doesn't correspond to a matching cluster)
	if err := utils.ValidateDestination(ctx, &app.Spec.Destination, r.KubeClientset, applicationSet.Namespace); err != nil {
		appLog.Warnf("The destination cluster for %s couldn't be found: %v", app.Name, err)
		validDestination = false
	} else {

		// Detect if the destination's server field does not match an existing cluster

		matchingCluster := false
		for _, cluster := range clusterList.Items {

			// Server fields must match. Note that ValidateDestination ensures that the server field is set, if applicable.
			if app.Spec.Destination.Server != cluster.Server {
				continue
			}

			// The name must match, if it is not empty
			if app.Spec.Destination.Name != "" && cluster.Name != app.Spec.Destination.Name {
				continue
			}

			matchingCluster = true
			break
		}

		if !matchingCluster {
			appLog.Warnf("A match for the destination cluster for %s, by server url, couldn't be found.", app.Name)
		}

		validDestination = matchingCluster
	}
	// If the destination is invalid (for example the cluster is no longer defined), then remove
	// the application finalizers to avoid triggering Argo CD bug #5817
	if !validDestination {

		// Filter out the Argo CD finalizer from the finalizer list
		var newFinalizers []string
		for _, existingFinalizer := range app.Finalizers {
			if existingFinalizer != argov1alpha1.ResourcesFinalizerName { // only remove this one
				newFinalizers = append(newFinalizers, existingFinalizer)
			}
		}

		// If the finalizer length changed (due to filtering out an Argo finalizer), update the finalizer list on the app
		if len(newFinalizers) != len(app.Finalizers) {
			app.Finalizers = newFinalizers

			r.Recorder.Eventf(&applicationSet, corev1.EventTypeNormal, "Updated", "Updated Application %q finalizer before deletion, because application has an invalid destination", app.Name)
			appLog.Log(log.InfoLevel, "Updating application finalizer before deletion, because application has an invalid destination")

			err := r.Client.Update(ctx, app, &client.UpdateOptions{})
			if err != nil {
				return fmt.Errorf("error updating finalizers: %w", err)
			}
		}
	}

	return nil
}

func (r *ApplicationSetReconciler) performProgressiveSyncs(ctx context.Context, appset argov1alpha1.ApplicationSet, applications []argov1alpha1.Application, desiredApplications []argov1alpha1.Application, appMap map[string]argov1alpha1.Application) (map[string]bool, error) {

	appDependencyList, appStepMap, err := r.buildAppDependencyList(ctx, appset, desiredApplications)
	if err != nil {
		return nil, fmt.Errorf("failed to build app dependency list: %w", err)
	}

	_, err = r.updateApplicationSetApplicationStatus(ctx, &appset, applications, appStepMap)
	if err != nil {
		return nil, fmt.Errorf("failed to update applicationset app status: %w", err)
	}

	log.Infof("ApplicationSet %v step list:", appset.Name)
	for i, step := range appDependencyList {
		log.Infof("step %v: %+v", i+1, step)
	}

	appSyncMap, err := r.buildAppSyncMap(ctx, appset, appDependencyList, appMap)
	if err != nil {
		return nil, fmt.Errorf("failed to build app sync map: %w", err)
	}

	log.Infof("Application allowed to sync before maxUpdate?: %+v", appSyncMap)

	_, err = r.updateApplicationSetApplicationStatusProgress(ctx, &appset, appSyncMap, appStepMap, appMap)
	if err != nil {
		return nil, fmt.Errorf("failed to update applicationset application status progress: %w", err)
	}

	_, err = r.updateApplicationSetApplicationStatusConditions(ctx, &appset)
	if err != nil {
		return nil, fmt.Errorf("failed to update applicationset application status conditions: %w", err)
	}

	return appSyncMap, nil
}

// this list tracks which Applications belong to each RollingUpdate step
func (r *ApplicationSetReconciler) buildAppDependencyList(ctx context.Context, applicationSet argov1alpha1.ApplicationSet, applications []argov1alpha1.Application) ([][]string, map[string]int, error) {

	if applicationSet.Spec.Strategy == nil || applicationSet.Spec.Strategy.Type == "" || applicationSet.Spec.Strategy.Type == "AllAtOnce" {
		return [][]string{}, map[string]int{}, nil
	}

	steps := []argov1alpha1.ApplicationSetRolloutStep{}
	if progressiveSyncsStrategyEnabled(&applicationSet, "RollingSync") {
		steps = applicationSet.Spec.Strategy.RollingSync.Steps
	}

	appDependencyList := make([][]string, 0)
	for range steps {
		appDependencyList = append(appDependencyList, make([]string, 0))
	}

	appStepMap := map[string]int{}

	// use applicationLabelSelectors to filter generated Applications into steps and status by name
	for _, app := range applications {
		for i, step := range steps {

			selected := true // default to true, assuming the current Application is a match for the given step matchExpression

			allNotInMatched := true // needed to support correct AND behavior between multiple NotIn MatchExpressions
			notInUsed := false      // since we default to allNotInMatched == true, track whether a NotIn expression was actually used

			for _, matchExpression := range step.MatchExpressions {

				if matchExpression.Operator == "In" {
					if val, ok := app.Labels[matchExpression.Key]; ok {
						valueMatched := labelMatchedExpression(val, matchExpression)

						if !valueMatched { // none of the matchExpression values was a match with the Application'ss labels
							selected = false
							break
						}
					} else {
						selected = false // no matching label key with In means this Application will not be included in the current step
						break
					}
				} else if matchExpression.Operator == "NotIn" {
					notInUsed = true // a NotIn selector was used in this matchExpression
					if val, ok := app.Labels[matchExpression.Key]; ok {
						valueMatched := labelMatchedExpression(val, matchExpression)

						if !valueMatched { // none of the matchExpression values was a match with the Application's labels
							allNotInMatched = false
						}
					} else {
						allNotInMatched = false // no matching label key with NotIn means this Application may still be included in the current step
					}
				} else { // handle invalid operator selection
					log.Warnf("skipping AppSet rollingUpdate step Application selection for %q, invalid matchExpression operator provided: %q ", applicationSet.Name, matchExpression.Operator)
					selected = false
					break
				}
			}

			if notInUsed && allNotInMatched { // check if all NotIn Expressions matched, if so exclude this Application
				selected = false
			}

			if selected {
				appDependencyList[i] = append(appDependencyList[i], app.Name)
				if val, ok := appStepMap[app.Name]; ok {
					log.Warnf("AppSet '%v' has a invalid matchExpression that selects Application '%v' label twice, in steps %v and %v", applicationSet.Name, app.Name, val+1, i+1)
				} else {
					appStepMap[app.Name] = i
				}
			}
		}
	}

	return appDependencyList, appStepMap, nil
}

func labelMatchedExpression(val string, matchExpression argov1alpha1.ApplicationMatchExpression) bool {
	valueMatched := false
	for _, value := range matchExpression.Values {
		if val == value {
			valueMatched = true
			break
		}
	}
	return valueMatched
}

// this map is used to determine which stage of Applications are ready to be updated in the reconciler loop
func (r *ApplicationSetReconciler) buildAppSyncMap(ctx context.Context, applicationSet argov1alpha1.ApplicationSet, appDependencyList [][]string, appMap map[string]argov1alpha1.Application) (map[string]bool, error) {
	appSyncMap := map[string]bool{}
	syncEnabled := true

	// healthy stages and the first non-healthy stage should have sync enabled
	// every stage after should have sync disabled

	for i := range appDependencyList {
		// set the syncEnabled boolean for every Application in the current step
		for _, appName := range appDependencyList[i] {
			appSyncMap[appName] = syncEnabled
		}

		// detect if we need to halt before progressing to the next step
		for _, appName := range appDependencyList[i] {

			idx := findApplicationStatusIndex(applicationSet.Status.ApplicationStatus, appName)
			if idx == -1 {
				// no Application status found, likely because the Application is being newly created
				syncEnabled = false
				break
			}

			appStatus := applicationSet.Status.ApplicationStatus[idx]

			if app, ok := appMap[appName]; ok {

				syncEnabled = appSyncEnabledForNextStep(&applicationSet, app, appStatus)
				if !syncEnabled {
					break
				}
			} else {
				// application name not found in the list of applications managed by this ApplicationSet, maybe because it's being deleted
				syncEnabled = false
				break
			}
		}
	}

	return appSyncMap, nil
}

func appSyncEnabledForNextStep(appset *argov1alpha1.ApplicationSet, app argov1alpha1.Application, appStatus argov1alpha1.ApplicationSetApplicationStatus) bool {

	if progressiveSyncsStrategyEnabled(appset, "RollingSync") {
		// we still need to complete the current step if the Application is not yet Healthy or there are still pending Application changes
		return isApplicationHealthy(app) && appStatus.Status == "Healthy"
	}

	return true
}

func progressiveSyncsStrategyEnabled(appset *argov1alpha1.ApplicationSet, strategyType string) bool {
	if appset.Spec.Strategy == nil || appset.Spec.Strategy.Type != strategyType {
		return false
	}

	if strategyType == "RollingSync" && appset.Spec.Strategy.RollingSync == nil {
		return false
	}

	return true
}

func isApplicationHealthy(app argov1alpha1.Application) bool {
	healthStatusString, syncStatusString, operationPhaseString := statusStrings(app)

	if healthStatusString == "Healthy" && syncStatusString != "OutOfSync" && (operationPhaseString == "Succeeded" || operationPhaseString == "") {
		return true
	}
	return false
}

func statusStrings(app argov1alpha1.Application) (string, string, string) {
	healthStatusString := string(app.Status.Health.Status)
	syncStatusString := string(app.Status.Sync.Status)
	operationPhaseString := ""
	if app.Status.OperationState != nil {
		operationPhaseString = string(app.Status.OperationState.Phase)
	}

	return healthStatusString, syncStatusString, operationPhaseString
}

// check the status of each Application's status and promote Applications to the next status if needed
func (r *ApplicationSetReconciler) updateApplicationSetApplicationStatus(ctx context.Context, applicationSet *argov1alpha1.ApplicationSet, applications []argov1alpha1.Application, appStepMap map[string]int) ([]argov1alpha1.ApplicationSetApplicationStatus, error) {

	now := metav1.Now()
	appStatuses := make([]argov1alpha1.ApplicationSetApplicationStatus, 0, len(applications))

	for _, app := range applications {

		healthStatusString, syncStatusString, operationPhaseString := statusStrings(app)

		idx := findApplicationStatusIndex(applicationSet.Status.ApplicationStatus, app.Name)

		currentAppStatus := argov1alpha1.ApplicationSetApplicationStatus{}

		if idx == -1 {
			// AppStatus not found, set default status of "Waiting"
			currentAppStatus = argov1alpha1.ApplicationSetApplicationStatus{
				Application:        app.Name,
				LastTransitionTime: &now,
				Message:            "No Application status found, defaulting status to Waiting.",
				Status:             "Waiting",
				Step:               fmt.Sprint(appStepMap[app.Name] + 1),
			}
		} else {
			// we have an existing AppStatus
			currentAppStatus = applicationSet.Status.ApplicationStatus[idx]
		}

		appOutdated := false
		if progressiveSyncsStrategyEnabled(applicationSet, "RollingSync") {
			appOutdated = syncStatusString == "OutOfSync"
		}

		if appOutdated && currentAppStatus.Status != "Waiting" && currentAppStatus.Status != "Pending" {
			log.Infof("Application %v is outdated, updating its ApplicationSet status to Waiting", app.Name)
			currentAppStatus.LastTransitionTime = &now
			currentAppStatus.Status = "Waiting"
			currentAppStatus.Message = "Application has pending changes, setting status to Waiting."
			currentAppStatus.Step = fmt.Sprint(appStepMap[currentAppStatus.Application] + 1)
		}

		if currentAppStatus.Status == "Pending" {
			if operationPhaseString == "Succeeded" && app.Status.OperationState.StartedAt.After(currentAppStatus.LastTransitionTime.Time) {
				log.Infof("Application %v has completed a sync successfully, updating its ApplicationSet status to Progressing", app.Name)
				currentAppStatus.LastTransitionTime = &now
				currentAppStatus.Status = "Progressing"
				currentAppStatus.Message = "Application resource completed a sync successfully, updating status from Pending to Progressing."
				currentAppStatus.Step = fmt.Sprint(appStepMap[currentAppStatus.Application] + 1)
			} else if operationPhaseString == "Running" || healthStatusString == "Progressing" {
				log.Infof("Application %v has entered Progressing status, updating its ApplicationSet status to Progressing", app.Name)
				currentAppStatus.LastTransitionTime = &now
				currentAppStatus.Status = "Progressing"
				currentAppStatus.Message = "Application resource became Progressing, updating status from Pending to Progressing."
				currentAppStatus.Step = fmt.Sprint(appStepMap[currentAppStatus.Application] + 1)
			}
		}

		if currentAppStatus.Status == "Waiting" && isApplicationHealthy(app) {
			log.Infof("Application %v is already synced and healthy, updating its ApplicationSet status to Healthy", app.Name)
			currentAppStatus.LastTransitionTime = &now
			currentAppStatus.Status = healthStatusString
			currentAppStatus.Message = "Application resource is already Healthy, updating status from Waiting to Healthy."
			currentAppStatus.Step = fmt.Sprint(appStepMap[currentAppStatus.Application] + 1)
		}

		if currentAppStatus.Status == "Progressing" && isApplicationHealthy(app) {
			log.Infof("Application %v has completed Progressing status, updating its ApplicationSet status to Healthy", app.Name)
			currentAppStatus.LastTransitionTime = &now
			currentAppStatus.Status = healthStatusString
			currentAppStatus.Message = "Application resource became Healthy, updating status from Progressing to Healthy."
			currentAppStatus.Step = fmt.Sprint(appStepMap[currentAppStatus.Application] + 1)
		}

		appStatuses = append(appStatuses, currentAppStatus)
	}

	err := r.setAppSetApplicationStatus(ctx, applicationSet, appStatuses)
	if err != nil {
		return nil, fmt.Errorf("failed to set AppSet application statuses: %w", err)
	}

	return appStatuses, nil
}

// check Applications that are in Waiting status and promote them to Pending if needed
func (r *ApplicationSetReconciler) updateApplicationSetApplicationStatusProgress(ctx context.Context, applicationSet *argov1alpha1.ApplicationSet, appSyncMap map[string]bool, appStepMap map[string]int, appMap map[string]argov1alpha1.Application) ([]argov1alpha1.ApplicationSetApplicationStatus, error) {
	now := metav1.Now()

	appStatuses := make([]argov1alpha1.ApplicationSetApplicationStatus, 0, len(applicationSet.Status.ApplicationStatus))

	// if we have no RollingUpdate steps, clear out the existing ApplicationStatus entries
	if applicationSet.Spec.Strategy != nil && applicationSet.Spec.Strategy.Type != "" && applicationSet.Spec.Strategy.Type != "AllAtOnce" {
		updateCountMap := []int{}
		totalCountMap := []int{}

		length := 0
		if progressiveSyncsStrategyEnabled(applicationSet, "RollingSync") {
			length = len(applicationSet.Spec.Strategy.RollingSync.Steps)
		}
		for s := 0; s < length; s++ {
			updateCountMap = append(updateCountMap, 0)
			totalCountMap = append(totalCountMap, 0)
		}

		// populate updateCountMap with counts of existing Pending and Progressing Applications
		for _, appStatus := range applicationSet.Status.ApplicationStatus {
			totalCountMap[appStepMap[appStatus.Application]] += 1

			if progressiveSyncsStrategyEnabled(applicationSet, "RollingSync") {
				if appStatus.Status == "Pending" || appStatus.Status == "Progressing" {
					updateCountMap[appStepMap[appStatus.Application]] += 1
				}
			}
		}

		for _, appStatus := range applicationSet.Status.ApplicationStatus {

			maxUpdateAllowed := true
			maxUpdate := &intstr.IntOrString{}
			if progressiveSyncsStrategyEnabled(applicationSet, "RollingSync") {
				maxUpdate = applicationSet.Spec.Strategy.RollingSync.Steps[appStepMap[appStatus.Application]].MaxUpdate
			}

			// by default allow all applications to update if maxUpdate is unset
			if maxUpdate != nil {
				maxUpdateVal, err := intstr.GetScaledValueFromIntOrPercent(maxUpdate, totalCountMap[appStepMap[appStatus.Application]], false)
				if err != nil {
					log.Warnf("AppSet '%v' has a invalid maxUpdate value '%+v', ignoring maxUpdate logic for this step: %v", applicationSet.Name, maxUpdate, err)
				}

				// ensure that percentage values greater than 0% always result in at least 1 Application being selected
				if maxUpdate.Type == intstr.String && maxUpdate.StrVal != "0%" && maxUpdateVal < 1 {
					maxUpdateVal = 1
				}

				if updateCountMap[appStepMap[appStatus.Application]] >= maxUpdateVal {
					maxUpdateAllowed = false
					log.Infof("Application %v is not allowed to update yet, %v/%v Applications already updating in step %v in AppSet %v", appStatus.Application, updateCountMap[appStepMap[appStatus.Application]], maxUpdateVal, appStepMap[appStatus.Application]+1, applicationSet.Name)
				}

			}

			if appStatus.Status == "Waiting" && appSyncMap[appStatus.Application] && maxUpdateAllowed {
				log.Infof("Application %v moved to Pending status, watching for the Application to start Progressing", appStatus.Application)
				appStatus.LastTransitionTime = &now
				appStatus.Status = "Pending"
				appStatus.Message = "Application moved to Pending status, watching for the Application resource to start Progressing."
				appStatus.Step = fmt.Sprint(appStepMap[appStatus.Application] + 1)

				updateCountMap[appStepMap[appStatus.Application]] += 1
			}

			appStatuses = append(appStatuses, appStatus)
		}
	}

	err := r.setAppSetApplicationStatus(ctx, applicationSet, appStatuses)
	if err != nil {
		return nil, fmt.Errorf("failed to set AppSet app status: %w", err)
	}

	return appStatuses, nil
}

func (r *ApplicationSetReconciler) updateApplicationSetApplicationStatusConditions(ctx context.Context, applicationSet *argov1alpha1.ApplicationSet) ([]argov1alpha1.ApplicationSetCondition, error) {

	appSetProgressing := false
	for _, appStatus := range applicationSet.Status.ApplicationStatus {
		if appStatus.Status != "Healthy" {
			appSetProgressing = true
			break
		}
	}

	appSetConditionProgressing := false
	for _, appSetCondition := range applicationSet.Status.Conditions {
		if appSetCondition.Type == argov1alpha1.ApplicationSetConditionRolloutProgressing && appSetCondition.Status == argov1alpha1.ApplicationSetConditionStatusTrue {
			appSetConditionProgressing = true
			break
		}
	}

	if appSetProgressing && !appSetConditionProgressing {
		_ = r.setApplicationSetStatusCondition(ctx,
			applicationSet,
			argov1alpha1.ApplicationSetCondition{
				Type:    argov1alpha1.ApplicationSetConditionRolloutProgressing,
				Message: "ApplicationSet Rollout Rollout started",
				Reason:  argov1alpha1.ApplicationSetReasonApplicationSetModified,
				Status:  argov1alpha1.ApplicationSetConditionStatusTrue,
			}, false,
		)
	} else if !appSetProgressing && appSetConditionProgressing {
		_ = r.setApplicationSetStatusCondition(ctx,
			applicationSet,
			argov1alpha1.ApplicationSetCondition{
				Type:    argov1alpha1.ApplicationSetConditionRolloutProgressing,
				Message: "ApplicationSet Rollout Rollout complete",
				Reason:  argov1alpha1.ApplicationSetReasonApplicationSetRolloutComplete,
				Status:  argov1alpha1.ApplicationSetConditionStatusFalse,
			}, false,
		)
	}

	return applicationSet.Status.Conditions, nil
}

func findApplicationStatusIndex(appStatuses []argov1alpha1.ApplicationSetApplicationStatus, application string) int {
	for i := range appStatuses {
		if appStatuses[i].Application == application {
			return i
		}
	}
	return -1
}

// setApplicationSetApplicationStatus updates the ApplicatonSet's status field
// with any new/changed Application statuses.
func (r *ApplicationSetReconciler) setAppSetApplicationStatus(ctx context.Context, applicationSet *argov1alpha1.ApplicationSet, applicationStatuses []argov1alpha1.ApplicationSetApplicationStatus) error {
	needToUpdateStatus := false
	for i := range applicationStatuses {
		appStatus := applicationStatuses[i]
		idx := findApplicationStatusIndex(applicationSet.Status.ApplicationStatus, appStatus.Application)
		if idx == -1 {
			needToUpdateStatus = true
			break
		}
		currentStatus := applicationSet.Status.ApplicationStatus[idx]
		if currentStatus.Message != appStatus.Message || currentStatus.Status != appStatus.Status {
			needToUpdateStatus = true
			break
		}
	}

	if needToUpdateStatus {
		// fetch updated Application Set object before updating it
		namespacedName := types.NamespacedName{Namespace: applicationSet.Namespace, Name: applicationSet.Name}
		if err := r.Get(ctx, namespacedName, applicationSet); err != nil {
			if client.IgnoreNotFound(err) != nil {
				return nil
			}
			return fmt.Errorf("error fetching updated application set: %v", err)
		}

		for i := range applicationStatuses {
			applicationSet.Status.SetApplicationStatus(applicationStatuses[i])
		}

		// Update the newly fetched object with new set of ApplicationStatus
		err := r.Client.Status().Update(ctx, applicationSet)
		if err != nil {

			log.Errorf("unable to set application set status: %v", err)
			return fmt.Errorf("unable to set application set status: %v", err)
		}

		if err := r.Get(ctx, namespacedName, applicationSet); err != nil {
			if client.IgnoreNotFound(err) != nil {
				return nil
			}
			return fmt.Errorf("error fetching updated application set: %v", err)
		}
	}

	return nil
}

func (r *ApplicationSetReconciler) syncValidApplications(ctx context.Context, applicationSet *argov1alpha1.ApplicationSet, appSyncMap map[string]bool, appMap map[string]argov1alpha1.Application, validApps []argov1alpha1.Application) ([]argov1alpha1.Application, error) {
	rolloutApps := []argov1alpha1.Application{}
	for i := range validApps {
		pruneEnabled := false

		// ensure that Applications generated with RollingSync do not have an automated sync policy, since the AppSet controller will handle triggering the sync operation instead
		if validApps[i].Spec.SyncPolicy != nil && validApps[i].Spec.SyncPolicy.Automated != nil {
			pruneEnabled = validApps[i].Spec.SyncPolicy.Automated.Prune
			validApps[i].Spec.SyncPolicy.Automated = nil
		}

		appSetStatusPending := false
		idx := findApplicationStatusIndex(applicationSet.Status.ApplicationStatus, validApps[i].Name)
		if idx > -1 && applicationSet.Status.ApplicationStatus[idx].Status == "Pending" {
			// only trigger a sync for Applications that are in Pending status, since this is governed by maxUpdate
			appSetStatusPending = true
		}

		// check appSyncMap to determine which Applications are ready to be updated and which should be skipped
		if appSyncMap[validApps[i].Name] && appMap[validApps[i].Name].Status.Sync.Status == "OutOfSync" && appSetStatusPending {
			log.Infof("triggering sync for application: %v, prune enabled: %v", validApps[i].Name, pruneEnabled)
			validApps[i], _ = syncApplication(validApps[i], pruneEnabled)
		}
		rolloutApps = append(rolloutApps, validApps[i])
	}
	return rolloutApps, nil
}

// used by the RollingSync Progressive Sync strategy to trigger a sync of a particular Application resource
func syncApplication(application argov1alpha1.Application, prune bool) (argov1alpha1.Application, error) {

	operation := argov1alpha1.Operation{
		InitiatedBy: argov1alpha1.OperationInitiator{
			Username:  "applicationset-controller",
			Automated: true,
		},
		Info: []*argov1alpha1.Info{
			{
				Name:  "Reason",
				Value: "ApplicationSet RollingSync triggered a sync of this Application resource.",
			},
		},
		Sync: &argov1alpha1.SyncOperation{},
	}

	if application.Spec.SyncPolicy != nil {
		if application.Spec.SyncPolicy.Retry != nil {
			operation.Retry = *application.Spec.SyncPolicy.Retry
		}
		if application.Spec.SyncPolicy.SyncOptions != nil {
			operation.Sync.SyncOptions = application.Spec.SyncPolicy.SyncOptions
		}
		operation.Sync.Prune = prune
	}
	application.Operation = &operation

	return application, nil
}

func getOwnsHandlerPredicates(enableProgressiveSyncs bool) predicate.Funcs {
	return predicate.Funcs{
		CreateFunc: func(e event.CreateEvent) bool {
			// if we are the owner and there is a create event, we most likely created it and do not need to
			// re-reconcile
			log.Debugln("received create event from owning an application")
			return false
		},
		DeleteFunc: func(e event.DeleteEvent) bool {
			log.Debugln("received delete event from owning an application")
			return true
		},
		UpdateFunc: func(e event.UpdateEvent) bool {
			log.Debugln("received update event from owning an application")
			appOld, isApp := e.ObjectOld.(*argov1alpha1.Application)
			if !isApp {
				return false
			}
			appNew, isApp := e.ObjectNew.(*argov1alpha1.Application)
			if !isApp {
				return false
			}
			requeue := shouldRequeueApplicationSet(appOld, appNew, enableProgressiveSyncs)
			log.Debugf("requeue: %t caused by application %s\n", requeue, appNew.Name)
			return requeue
		},
		GenericFunc: func(e event.GenericEvent) bool {
			log.Debugln("received generic event from owning an application")
			return true
		},
	}
}

// shouldRequeueApplicationSet determines when we want to requeue an ApplicationSet for reconciling based on an owned
// application change
// The applicationset controller owns a subset of the Application CR.
// We do not need to re-reconcile if parts of the application change outside the applicationset's control.
// An example being, Application.ApplicationStatus.ReconciledAt which gets updated by the application controller.
// Additionally, Application.ObjectMeta.ResourceVersion and Application.ObjectMeta.Generation which are set by K8s.
func shouldRequeueApplicationSet(appOld *argov1alpha1.Application, appNew *argov1alpha1.Application, enableProgressiveSyncs bool) bool {
	if appOld == nil || appNew == nil {
		return false
	}

	// the applicationset controller owns the application spec, labels, annotations, and finalizers on the applications
	if !reflect.DeepEqual(appOld.Spec, appNew.Spec) ||
		!reflect.DeepEqual(appOld.ObjectMeta.GetAnnotations(), appNew.ObjectMeta.GetAnnotations()) ||
		!reflect.DeepEqual(appOld.ObjectMeta.GetLabels(), appNew.ObjectMeta.GetLabels()) ||
		!reflect.DeepEqual(appOld.ObjectMeta.GetFinalizers(), appNew.ObjectMeta.GetFinalizers()) {
		return true
	}

	// progressive syncs use the application status for updates. if they differ, requeue to trigger the next progression
	if enableProgressiveSyncs {
		if appOld.Status.Health.Status != appNew.Status.Health.Status || appOld.Status.Sync.Status != appNew.Status.Sync.Status {
			return true
		}

		if appOld.Status.OperationState != nil && appNew.Status.OperationState != nil {
			if appOld.Status.OperationState.Phase != appNew.Status.OperationState.Phase ||
				appOld.Status.OperationState.StartedAt != appNew.Status.OperationState.StartedAt {
				return true
			}
		}
	}

	return false
}

var _ handler.EventHandler = &clusterSecretEventHandler{}<|MERGE_RESOLUTION|>--- conflicted
+++ resolved
@@ -404,7 +404,15 @@
 // generated applications.
 func (r *ApplicationSetReconciler) validateGeneratedApplications(ctx context.Context, desiredApplications []argov1alpha1.Application, applicationSetInfo argov1alpha1.ApplicationSet, namespace string) (map[int]error, error) {
 	errorsByIndex := map[int]error{}
+	namesSet := map[string]bool{}
 	for i, app := range desiredApplications {
+
+		if !namesSet[app.Name] {
+			namesSet[app.Name] = true
+		} else {
+			errorsByIndex[i] = fmt.Errorf("ApplicationSet %s contains applications with duplicate name: %s", applicationSetInfo.Name, app.Name)
+			continue
+		}
 
 		proj, err := r.ArgoAppClientset.ArgoprojV1alpha1().AppProjects(namespace).Get(ctx, app.Spec.GetProject(), metav1.GetOptions{})
 		if err != nil {
@@ -472,7 +480,7 @@
 	var firstError error
 	var applicationSetReason argov1alpha1.ApplicationSetReasonType
 
-	for i, requestedGenerator := range applicationSetInfo.Spec.Generators {
+	for _, requestedGenerator := range applicationSetInfo.Spec.Generators {
 		t, err := generators.Transform(requestedGenerator, r.Generators, applicationSetInfo.Spec.Template, &applicationSetInfo, map[string]interface{}{})
 		if err != nil {
 			log.WithError(err).WithField("generator", requestedGenerator).
@@ -503,52 +511,14 @@
 			}
 		}
 
-		log.WithField("generator-index", i).Infof("generated %d applications", len(res))
+		log.WithField("generator", requestedGenerator).Infof("generated %d applications", len(res))
 		log.WithField("generator", requestedGenerator).Debugf("apps from generator: %+v", res)
 	}
 
-	// apps with the same name will be overridden by different generators
-	// depending on the oreder of the generator that produced them
-	res = dedupApps(res)
-
-	log.Infof("generated %d unique applications from %d different generators", len(res), len(applicationSetInfo.Spec.Generators))
-
 	return res, applicationSetReason, firstError
 }
 
-<<<<<<< HEAD
-func dedupApps(apps []argov1alpha1.Application) []argov1alpha1.Application {
-	appIdx := map[string]int{}
-	var res []argov1alpha1.Application
-
-	for i, a := range apps {
-		name := a.Name
-		namespace := "default"
-		if a.Namespace != "" {
-			namespace = a.Namespace
-		}
-		if a.GenerateName != "" {
-			name = a.GenerateName
-		}
-
-		key := fmt.Sprintf("%s/%s", namespace, name)
-
-		if idx, ok := appIdx[key]; ok {
-			res[idx] = a // override previous app with same name
-			continue
-		}
-
-		res = append(res, a)
-		appIdx[key] = i
-	}
-
-	return res
-}
-
-func (r *ApplicationSetReconciler) SetupWithManager(mgr ctrl.Manager) error {
-=======
 func (r *ApplicationSetReconciler) SetupWithManager(mgr ctrl.Manager, enableProgressiveSyncs bool) error {
->>>>>>> ecbb7aa0
 	if err := mgr.GetFieldIndexer().IndexField(context.TODO(), &argov1alpha1.Application{}, ".metadata.controller", func(rawObj client.Object) []string {
 		// grab the job object, extract the owner...
 		app := rawObj.(*argov1alpha1.Application)
