package generators

import (
	"context"
	"testing"

<<<<<<< HEAD
	log "github.com/sirupsen/logrus"
=======
>>>>>>> 3f858f58
	"github.com/stretchr/testify/assert"
	apiextensionsv1 "k8s.io/apiextensions-apiserver/pkg/apis/apiextensions/v1"
	metav1 "k8s.io/apimachinery/pkg/apis/meta/v1"

	argov1alpha1 "github.com/argoproj/argo-cd/v2/pkg/apis/application/v1alpha1"
	"github.com/argoproj/argo-cd/v2/pkg/apis/applicationset/v1alpha1"

	log "github.com/sirupsen/logrus"
	"github.com/stretchr/testify/mock"
	corev1 "k8s.io/api/core/v1"
	"k8s.io/apimachinery/pkg/runtime"
	kubefake "k8s.io/client-go/kubernetes/fake"
	crtclient "sigs.k8s.io/controller-runtime/pkg/client"
	"sigs.k8s.io/controller-runtime/pkg/client/fake"

	argoprojiov1alpha1 "github.com/argoproj/argo-cd/v2/pkg/apis/applicationset/v1alpha1"
)

func TestMatchValues(t *testing.T) {
	testCases := []struct {
		name     string
		elements []apiextensionsv1.JSON
		selector *metav1.LabelSelector
		expected []map[string]string
	}{
		{
			name:     "no filter",
			elements: []apiextensionsv1.JSON{{Raw: []byte(`{"cluster": "cluster","url": "url"}`)}},
			selector: &metav1.LabelSelector{},
			expected: []map[string]string{{"cluster": "cluster", "url": "url"}},
		},
		{
			name:     "nil",
			elements: []apiextensionsv1.JSON{{Raw: []byte(`{"cluster": "cluster","url": "url"}`)}},
			selector: nil,
			expected: []map[string]string{{"cluster": "cluster", "url": "url"}},
		},
		{
			name:     "values.foo should be foo but is ignore element",
			elements: []apiextensionsv1.JSON{{Raw: []byte(`{"cluster": "cluster","url": "url","values":{"foo":"bar"}}`)}},
			selector: &metav1.LabelSelector{
				MatchLabels: map[string]string{
					"values.foo": "foo",
				},
			},
			expected: []map[string]string{},
		},
		{
			name:     "values.foo should be bar",
			elements: []apiextensionsv1.JSON{{Raw: []byte(`{"cluster": "cluster","url": "url","values":{"foo":"bar"}}`)}},
			selector: &metav1.LabelSelector{
				MatchLabels: map[string]string{
					"values.foo": "bar",
				},
			},
			expected: []map[string]string{{"cluster": "cluster", "url": "url", "values.foo": "bar"}},
		},
	}

	for _, testCase := range testCases {
		t.Run(testCase.name, func(t *testing.T) {
			var listGenerator = NewListGenerator()
			var data = map[string]Generator{
				"List": listGenerator,
			}

			results, err := Transform(argoprojiov1alpha1.ApplicationSetGenerator{
				Selector: testCase.selector,
				List: &v1alpha1.ListGenerator{
					Elements: testCase.elements,
					Template: emptyTemplate(),
				}},
				data,
				emptyTemplate(),
				nil, nil)

			assert.NoError(t, err)
			assert.ElementsMatch(t, testCase.expected, results[0].Params)
		})
	}
}

func emptyTemplate() v1alpha1.ApplicationSetTemplate {
	return v1alpha1.ApplicationSetTemplate{
		Spec: argov1alpha1.ApplicationSpec{
			Project: "project",
		},
	}
}

func getMockClusterGenerator() Generator {
	clusters := []crtclient.Object{
		&corev1.Secret{
			TypeMeta: metav1.TypeMeta{
				Kind:       "Secret",
				APIVersion: "v1",
			},
			ObjectMeta: metav1.ObjectMeta{
				Name:      "staging-01",
				Namespace: "namespace",
				Labels: map[string]string{
					"argocd.argoproj.io/secret-type": "cluster",
					"environment":                    "staging",
					"org":                            "foo",
				},
				Annotations: map[string]string{
					"foo.argoproj.io": "staging",
				},
			},
			Data: map[string][]byte{
				"config": []byte("{}"),
				"name":   []byte("staging-01"),
				"server": []byte("https://staging-01.example.com"),
			},
			Type: corev1.SecretType("Opaque"),
		},
		&corev1.Secret{
			TypeMeta: metav1.TypeMeta{
				Kind:       "Secret",
				APIVersion: "v1",
			},
			ObjectMeta: metav1.ObjectMeta{
				Name:      "production-01",
				Namespace: "namespace",
				Labels: map[string]string{
					"argocd.argoproj.io/secret-type": "cluster",
					"environment":                    "production",
					"org":                            "bar",
				},
				Annotations: map[string]string{
					"foo.argoproj.io": "production",
				},
			},
			Data: map[string][]byte{
				"config": []byte("{}"),
				"name":   []byte("production_01/west"),
				"server": []byte("https://production-01.example.com"),
			},
			Type: corev1.SecretType("Opaque"),
		},
	}
	runtimeClusters := []runtime.Object{}
	appClientset := kubefake.NewSimpleClientset(runtimeClusters...)

	fakeClient := fake.NewClientBuilder().WithObjects(clusters...).Build()
	return NewClusterGenerator(fakeClient, context.Background(), appClientset, "namespace")
}

func getMockGitGenerator() Generator {
	argoCDServiceMock := argoCDServiceMock{mock: &mock.Mock{}}
	argoCDServiceMock.mock.On("GetDirectories", mock.Anything, mock.Anything, mock.Anything).Return([]string{"app1", "app2", "app_3", "p1/app4"}, nil)
	var gitGenerator = NewGitGenerator(argoCDServiceMock)
	return gitGenerator
}

func TestGetRelevantGenerators(t *testing.T) {

	testGenerators := map[string]Generator{
		"Clusters": getMockClusterGenerator(),
		"Git":      getMockGitGenerator(),
	}

	testGenerators["Matrix"] = NewMatrixGenerator(testGenerators)
	testGenerators["Merge"] = NewMergeGenerator(testGenerators)
	testGenerators["List"] = NewListGenerator()

	requestedGenerator := &argoprojiov1alpha1.ApplicationSetGenerator{
		List: &argoprojiov1alpha1.ListGenerator{
			Elements: []apiextensionsv1.JSON{{Raw: []byte(`{"cluster": "cluster","url": "url","values":{"foo":"bar"}}`)}},
		}}

	relevantGenerators := GetRelevantGenerators(requestedGenerator, testGenerators)
	assert.Len(t, relevantGenerators, 1)
	assert.IsType(t, &ListGenerator{}, relevantGenerators[0])

	requestedGenerator = &argoprojiov1alpha1.ApplicationSetGenerator{
		Clusters: &argoprojiov1alpha1.ClusterGenerator{
			Selector: metav1.LabelSelector{},
			Template: argoprojiov1alpha1.ApplicationSetTemplate{},
			Values:   nil,
		},
	}

	relevantGenerators = GetRelevantGenerators(requestedGenerator, testGenerators)
	assert.Len(t, relevantGenerators, 1)
	assert.IsType(t, &ClusterGenerator{}, relevantGenerators[0])

	requestedGenerator = &argoprojiov1alpha1.ApplicationSetGenerator{
		Git: &argoprojiov1alpha1.GitGenerator{
			RepoURL:             "",
			Directories:         nil,
			Files:               nil,
			Revision:            "",
			RequeueAfterSeconds: nil,
			Template:            argoprojiov1alpha1.ApplicationSetTemplate{},
		},
	}

	relevantGenerators = GetRelevantGenerators(requestedGenerator, testGenerators)
	assert.Len(t, relevantGenerators, 1)
	assert.IsType(t, &GitGenerator{}, relevantGenerators[0])
}

func TestInterpolateGenerator(t *testing.T) {
	requestedGenerator := &argoprojiov1alpha1.ApplicationSetGenerator{
		Clusters: &argoprojiov1alpha1.ClusterGenerator{
			Selector: metav1.LabelSelector{
				MatchLabels: map[string]string{
					"argocd.argoproj.io/secret-type": "cluster",
					"path-basename":                  "{{path.basename}}",
					"path-zero":                      "{{path[0]}}",
					"path-full":                      "{{path}}",
				}},
		},
	}
	gitGeneratorParams := map[string]interface{}{
		"path":                    "p1/p2/app3",
		"path.basename":           "app3",
		"path[0]":                 "p1",
		"path[1]":                 "p2",
		"path.basenameNormalized": "app3",
	}
	interpolatedGenerator, err := interpolateGenerator(requestedGenerator, gitGeneratorParams, false)
	if err != nil {
		log.WithError(err).WithField("requestedGenerator", requestedGenerator).Error("error interpolating Generator")
		return
	}
	assert.Equal(t, "app3", interpolatedGenerator.Clusters.Selector.MatchLabels["path-basename"])
	assert.Equal(t, "p1", interpolatedGenerator.Clusters.Selector.MatchLabels["path-zero"])
	assert.Equal(t, "p1/p2/app3", interpolatedGenerator.Clusters.Selector.MatchLabels["path-full"])

	fileNamePath := argoprojiov1alpha1.GitFileGeneratorItem{
		Path: "{{name}}",
	}
	fileServerPath := argoprojiov1alpha1.GitFileGeneratorItem{
		Path: "{{server}}",
	}

	requestedGenerator = &argoprojiov1alpha1.ApplicationSetGenerator{
		Git: &argoprojiov1alpha1.GitGenerator{
			Files:    append([]argoprojiov1alpha1.GitFileGeneratorItem{}, fileNamePath, fileServerPath),
			Template: argoprojiov1alpha1.ApplicationSetTemplate{},
		},
	}
	clusterGeneratorParams := map[string]interface{}{
		"name": "production_01/west", "server": "https://production-01.example.com",
	}
	interpolatedGenerator, err = interpolateGenerator(requestedGenerator, clusterGeneratorParams, true)
	if err != nil {
		log.WithError(err).WithField("requestedGenerator", requestedGenerator).Error("error interpolating Generator")
		return
	}
	assert.Equal(t, "production_01/west", interpolatedGenerator.Git.Files[0].Path)
	assert.Equal(t, "https://production-01.example.com", interpolatedGenerator.Git.Files[1].Path)
}<|MERGE_RESOLUTION|>--- conflicted
+++ resolved
@@ -4,18 +4,13 @@
 	"context"
 	"testing"
 
-<<<<<<< HEAD
 	log "github.com/sirupsen/logrus"
-=======
->>>>>>> 3f858f58
 	"github.com/stretchr/testify/assert"
 	apiextensionsv1 "k8s.io/apiextensions-apiserver/pkg/apis/apiextensions/v1"
 	metav1 "k8s.io/apimachinery/pkg/apis/meta/v1"
 
 	argov1alpha1 "github.com/argoproj/argo-cd/v2/pkg/apis/application/v1alpha1"
-	"github.com/argoproj/argo-cd/v2/pkg/apis/applicationset/v1alpha1"
-
-	log "github.com/sirupsen/logrus"
+
 	"github.com/stretchr/testify/mock"
 	corev1 "k8s.io/api/core/v1"
 	"k8s.io/apimachinery/pkg/runtime"
@@ -31,19 +26,19 @@
 		name     string
 		elements []apiextensionsv1.JSON
 		selector *metav1.LabelSelector
-		expected []map[string]string
+		expected []map[string]interface{}
 	}{
 		{
 			name:     "no filter",
 			elements: []apiextensionsv1.JSON{{Raw: []byte(`{"cluster": "cluster","url": "url"}`)}},
 			selector: &metav1.LabelSelector{},
-			expected: []map[string]string{{"cluster": "cluster", "url": "url"}},
+			expected: []map[string]interface{}{{"cluster": "cluster", "url": "url"}},
 		},
 		{
 			name:     "nil",
 			elements: []apiextensionsv1.JSON{{Raw: []byte(`{"cluster": "cluster","url": "url"}`)}},
 			selector: nil,
-			expected: []map[string]string{{"cluster": "cluster", "url": "url"}},
+			expected: []map[string]interface{}{{"cluster": "cluster", "url": "url"}},
 		},
 		{
 			name:     "values.foo should be foo but is ignore element",
@@ -53,7 +48,7 @@
 					"values.foo": "foo",
 				},
 			},
-			expected: []map[string]string{},
+			expected: []map[string]interface{}{},
 		},
 		{
 			name:     "values.foo should be bar",
@@ -63,7 +58,7 @@
 					"values.foo": "bar",
 				},
 			},
-			expected: []map[string]string{{"cluster": "cluster", "url": "url", "values.foo": "bar"}},
+			expected: []map[string]interface{}{{"cluster": "cluster", "url": "url", "values.foo": "bar"}},
 		},
 	}
 
@@ -74,15 +69,22 @@
 				"List": listGenerator,
 			}
 
+			applicationSetInfo := argoprojiov1alpha1.ApplicationSet{
+				ObjectMeta: metav1.ObjectMeta{
+					Name: "set",
+				},
+				Spec: argoprojiov1alpha1.ApplicationSetSpec{},
+			}
+
 			results, err := Transform(argoprojiov1alpha1.ApplicationSetGenerator{
 				Selector: testCase.selector,
-				List: &v1alpha1.ListGenerator{
+				List: &argoprojiov1alpha1.ListGenerator{
 					Elements: testCase.elements,
 					Template: emptyTemplate(),
 				}},
 				data,
 				emptyTemplate(),
-				nil, nil)
+				&applicationSetInfo, nil)
 
 			assert.NoError(t, err)
 			assert.ElementsMatch(t, testCase.expected, results[0].Params)
@@ -90,8 +92,8 @@
 	}
 }
 
-func emptyTemplate() v1alpha1.ApplicationSetTemplate {
-	return v1alpha1.ApplicationSetTemplate{
+func emptyTemplate() argoprojiov1alpha1.ApplicationSetTemplate {
+	return argoprojiov1alpha1.ApplicationSetTemplate{
 		Spec: argov1alpha1.ApplicationSpec{
 			Project: "project",
 		},
