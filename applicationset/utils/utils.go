package utils

import (
	"bytes"
	"crypto/tls"
	"crypto/x509"
	"encoding/json"
	"fmt"
	"io"
	"os"
	"reflect"
	"regexp"
	"sort"
	"strings"
	"text/template"
	"unsafe"

	"github.com/Masterminds/sprig/v3"
	"github.com/valyala/fasttemplate"
	"sigs.k8s.io/yaml"

	log "github.com/sirupsen/logrus"

	argoappsv1 "github.com/argoproj/argo-cd/v2/pkg/apis/application/v1alpha1"
)

var sprigFuncMap = sprig.GenericFuncMap() // a singleton for better performance

func init() {
	// Avoid allowing the user to learn things about the environment.
	delete(sprigFuncMap, "env")
	delete(sprigFuncMap, "expandenv")
	delete(sprigFuncMap, "getHostByName")
	sprigFuncMap["normalize"] = SanitizeName
	sprigFuncMap["toYaml"] = toYAML
	sprigFuncMap["fromYaml"] = fromYAML
	sprigFuncMap["fromYamlArray"] = fromYAMLArray
}

type Renderer interface {
	RenderTemplateParams(tmpl *argoappsv1.Application, syncPolicy *argoappsv1.ApplicationSetSyncPolicy, params map[string]interface{}, useGoTemplate bool, goTemplateOptions []string) (*argoappsv1.Application, error)
}

type Render struct {
}

func copyValueIntoUnexported(destination, value reflect.Value) {
	reflect.NewAt(destination.Type(), unsafe.Pointer(destination.UnsafeAddr())).
		Elem().
		Set(value)
}

func copyUnexported(copy, original reflect.Value) {
	var unexported = reflect.NewAt(original.Type(), unsafe.Pointer(original.UnsafeAddr())).Elem()
	copyValueIntoUnexported(copy, unexported)
}

func IsJSONStr(str string) bool {
	str = strings.TrimSpace(str)
	return len(str) > 0 && str[0] == '{'
}

func ConvertYAMLToJSON(str string) (string, error) {
	if !IsJSONStr(str) {
		jsonStr, err := yaml.YAMLToJSON([]byte(str))
		if err != nil {
			return str, err
		}
		return string(jsonStr), nil
	}
	return str, nil
}

// This function is in charge of searching all String fields of the object recursively and apply templating
// thanks to https://gist.github.com/randallmlough/1fd78ec8a1034916ca52281e3b886dc7
func (r *Render) deeplyReplace(copy, original reflect.Value, replaceMap map[string]interface{}, useGoTemplate bool, goTemplateOptions []string) error {
	switch original.Kind() {
	// The first cases handle nested structures and translate them recursively
	// If it is a pointer we need to unwrap and call once again
	case reflect.Ptr:
		// To get the actual value of the original we have to call Elem()
		// At the same time this unwraps the pointer so we don't end up in
		// an infinite recursion
		originalValue := original.Elem()
		// Check if the pointer is nil
		if !originalValue.IsValid() {
			return nil
		}
		// Allocate a new object and set the pointer to it
		if originalValue.CanSet() {
			copy.Set(reflect.New(originalValue.Type()))
		} else {
			copyUnexported(copy, original)
		}
		// Unwrap the newly created pointer
		if err := r.deeplyReplace(copy.Elem(), originalValue, replaceMap, useGoTemplate, goTemplateOptions); err != nil {
			// Not wrapping the error, since this is a recursive function. Avoids excessively long error messages.
			return err
		}

	// If it is an interface (which is very similar to a pointer), do basically the
	// same as for the pointer. Though a pointer is not the same as an interface so
	// note that we have to call Elem() after creating a new object because otherwise
	// we would end up with an actual pointer
	case reflect.Interface:
		// Get rid of the wrapping interface
		originalValue := original.Elem()
		// Create a new object. Now new gives us a pointer, but we want the value it
		// points to, so we have to call Elem() to unwrap it

		if originalValue.IsValid() {
			reflectType := originalValue.Type()

			reflectValue := reflect.New(reflectType)

			copyValue := reflectValue.Elem()
			if err := r.deeplyReplace(copyValue, originalValue, replaceMap, useGoTemplate, goTemplateOptions); err != nil {
				// Not wrapping the error, since this is a recursive function. Avoids excessively long error messages.
				return err
			}
			copy.Set(copyValue)
		}

	// If it is a struct we translate each field
	case reflect.Struct:
		for i := 0; i < original.NumField(); i += 1 {
			var currentType = fmt.Sprintf("%s.%s", original.Type().Field(i).Name, original.Type().PkgPath())
			// specific case time
			if currentType == "time.Time" {
				copy.Field(i).Set(original.Field(i))
			} else if currentType == "Raw.k8s.io/apiextensions-apiserver/pkg/apis/apiextensions/v1" || currentType == "Raw.k8s.io/apimachinery/pkg/runtime" {
				var unmarshaled interface{}
				originalBytes := original.Field(i).Bytes()
				convertedToJson, err := ConvertYAMLToJSON(string(originalBytes))
				if err != nil {
					return fmt.Errorf("error while converting template to json %q: %w", convertedToJson, err)
				}
				err = json.Unmarshal([]byte(convertedToJson), &unmarshaled)
				if err != nil {
					return fmt.Errorf("failed to unmarshal JSON field: %w", err)
				}
				jsonOriginal := reflect.ValueOf(&unmarshaled)
				jsonCopy := reflect.New(jsonOriginal.Type()).Elem()
				err = r.deeplyReplace(jsonCopy, jsonOriginal, replaceMap, useGoTemplate, goTemplateOptions)
				if err != nil {
					return fmt.Errorf("failed to deeply replace JSON field contents: %w", err)
				}
				jsonCopyInterface := jsonCopy.Interface().(*interface{})
				data, err := json.Marshal(jsonCopyInterface)
				if err != nil {
					return fmt.Errorf("failed to marshal templated JSON field: %w", err)
				}
				copy.Field(i).Set(reflect.ValueOf(data))
			} else if err := r.deeplyReplace(copy.Field(i), original.Field(i), replaceMap, useGoTemplate, goTemplateOptions); err != nil {
				// Not wrapping the error, since this is a recursive function. Avoids excessively long error messages.
				return err
			}
		}

	// If it is a slice we create a new slice and translate each element
	case reflect.Slice:
		if copy.CanSet() {
			copy.Set(reflect.MakeSlice(original.Type(), original.Len(), original.Cap()))
		} else {
			copyValueIntoUnexported(copy, reflect.MakeSlice(original.Type(), original.Len(), original.Cap()))
		}

		for i := 0; i < original.Len(); i += 1 {
			if err := r.deeplyReplace(copy.Index(i), original.Index(i), replaceMap, useGoTemplate, goTemplateOptions); err != nil {
				// Not wrapping the error, since this is a recursive function. Avoids excessively long error messages.
				return err
			}
		}

	// If it is a map we create a new map and translate each value
	case reflect.Map:
		if copy.CanSet() {
			copy.Set(reflect.MakeMap(original.Type()))
		} else {
			copyValueIntoUnexported(copy, reflect.MakeMap(original.Type()))
		}
		for _, key := range original.MapKeys() {
			originalValue := original.MapIndex(key)
			if originalValue.Kind() != reflect.String && isNillable(originalValue) && originalValue.IsNil() {
				continue
			}
			// New gives us a pointer, but again we want the value
			copyValue := reflect.New(originalValue.Type()).Elem()

			if err := r.deeplyReplace(copyValue, originalValue, replaceMap, useGoTemplate, goTemplateOptions); err != nil {
				// Not wrapping the error, since this is a recursive function. Avoids excessively long error messages.
				return err
			}

			// Keys can be templated as well as values (e.g. to template something into an annotation).
			if key.Kind() == reflect.String {
				templatedKey, err := r.Replace(key.String(), replaceMap, useGoTemplate, goTemplateOptions)
				if err != nil {
					// Not wrapping the error, since this is a recursive function. Avoids excessively long error messages.
					return err
				}
				key = reflect.ValueOf(templatedKey)
			}

			copy.SetMapIndex(key, copyValue)
		}

	// Otherwise we cannot traverse anywhere so this finishes the recursion
	// If it is a string translate it (yay finally we're doing what we came for)
	case reflect.String:
		strToTemplate := original.String()
		templated, err := r.Replace(strToTemplate, replaceMap, useGoTemplate, goTemplateOptions)
		if err != nil {
			// Not wrapping the error, since this is a recursive function. Avoids excessively long error messages.
			return err
		}
		if copy.CanSet() {
			copy.SetString(templated)
		} else {
			copyValueIntoUnexported(copy, reflect.ValueOf(templated))
		}
		return nil

	// And everything else will simply be taken from the original
	default:
		if copy.CanSet() {
			copy.Set(original)
		} else {
			copyUnexported(copy, original)
		}
	}
	return nil
}

// isNillable returns true if the value is something which may be set to nil. This function is meant to guard against a
// panic from calling IsNil on a non-pointer type.
func isNillable(v reflect.Value) bool {
	switch v.Kind() {
	case reflect.Map, reflect.Pointer, reflect.UnsafePointer, reflect.Interface, reflect.Slice:
		return true
	}
	return false
}

func (r *Render) RenderTemplateParams(tmpl *argoappsv1.Application, syncPolicy *argoappsv1.ApplicationSetSyncPolicy, params map[string]interface{}, useGoTemplate bool, goTemplateOptions []string) (*argoappsv1.Application, error) {
	if tmpl == nil {
		return nil, fmt.Errorf("application template is empty")
	}

	if len(params) == 0 {
		return tmpl, nil
	}

	original := reflect.ValueOf(tmpl)
	copy := reflect.New(original.Type()).Elem()

	if err := r.deeplyReplace(copy, original, params, useGoTemplate, goTemplateOptions); err != nil {
		return nil, err
	}

	replacedTmpl := copy.Interface().(*argoappsv1.Application)

	// Add the 'resources-finalizer' finalizer if:
	// The template application doesn't have any finalizers, and:
	// a) there is no syncPolicy, or
	// b) there IS a syncPolicy, but preserveResourcesOnDeletion is set to false
	// See TestRenderTemplateParamsFinalizers in util_test.go for test-based definition of behaviour
	if (syncPolicy == nil || !syncPolicy.PreserveResourcesOnDeletion) &&
		((*replacedTmpl).ObjectMeta.Finalizers == nil || len((*replacedTmpl).ObjectMeta.Finalizers) == 0) {

		(*replacedTmpl).ObjectMeta.Finalizers = []string{"resources-finalizer.argocd.argoproj.io"}
	}

	return replacedTmpl, nil
}

func (r *Render) RenderGeneratorParams(gen *argoappsv1.ApplicationSetGenerator, params map[string]interface{}, useGoTemplate bool, goTemplateOptions []string) (*argoappsv1.ApplicationSetGenerator, error) {
	if gen == nil {
		return nil, fmt.Errorf("generator is empty")
	}

	if len(params) == 0 {
		return gen, nil
	}

	original := reflect.ValueOf(gen)
	copy := reflect.New(original.Type()).Elem()

	if err := r.deeplyReplace(copy, original, params, useGoTemplate, goTemplateOptions); err != nil {
		return nil, fmt.Errorf("failed to replace parameters in generator: %w", err)
	}

	replacedGen := copy.Interface().(*argoappsv1.ApplicationSetGenerator)

	return replacedGen, nil
}

var isTemplatedRegex = regexp.MustCompile(".*{{.*}}.*")

// Replace executes basic string substitution of a template with replacement values.
// remaining in the substituted template.
func (r *Render) Replace(tmpl string, replaceMap map[string]interface{}, useGoTemplate bool, goTemplateOptions []string) (string, error) {
	if useGoTemplate {
		template, err := template.New("").Funcs(sprigFuncMap).Parse(tmpl)
		if err != nil {
			return "", fmt.Errorf("failed to parse template %s: %w", tmpl, err)
		}
		for _, option := range goTemplateOptions {
			template = template.Option(option)
		}

		var replacedTmplBuffer bytes.Buffer
		if err = template.Execute(&replacedTmplBuffer, replaceMap); err != nil {
			return "", fmt.Errorf("failed to execute go template %s: %w", tmpl, err)
		}

		return replacedTmplBuffer.String(), nil
	}

	if !isTemplatedRegex.MatchString(tmpl) {
		return tmpl, nil
	}

	fstTmpl, err := fasttemplate.NewTemplate(tmpl, "{{", "}}")
	if err != nil {
		return "", fmt.Errorf("invalid template: %w", err)
	}
	replacedTmpl := fstTmpl.ExecuteFuncString(func(w io.Writer, tag string) (int, error) {
		trimmedTag := strings.TrimSpace(tag)
		replacement, ok := replaceMap[trimmedTag].(string)
		if len(trimmedTag) == 0 || !ok {
			return w.Write([]byte(fmt.Sprintf("{{%s}}", tag)))
		}
		return w.Write([]byte(replacement))
	})
	return replacedTmpl, nil
}

// Log a warning if there are unrecognized generators
func CheckInvalidGenerators(applicationSetInfo *argoappsv1.ApplicationSet) error {
	hasInvalidGenerators, invalidGenerators := invalidGenerators(applicationSetInfo)
	var errorMessage error
	if len(invalidGenerators) > 0 {
		gnames := []string{}
		for n := range invalidGenerators {
			gnames = append(gnames, n)
		}
		sort.Strings(gnames)
		aname := applicationSetInfo.ObjectMeta.Name
		msg := "ApplicationSet %s contains unrecognized generators: %s"
		errorMessage = fmt.Errorf(msg, aname, strings.Join(gnames, ", "))
		log.Warnf(msg, aname, strings.Join(gnames, ", "))
	} else if hasInvalidGenerators {
		name := applicationSetInfo.ObjectMeta.Name
		msg := "ApplicationSet %s contains unrecognized generators"
		errorMessage = fmt.Errorf(msg, name)
		log.Warnf(msg, name)
	}
	return errorMessage
}

// Return true if there are unknown generators specified in the application set.  If we can discover the names
// of these generators, return the names as the keys in a map
func invalidGenerators(applicationSetInfo *argoappsv1.ApplicationSet) (bool, map[string]bool) {
	names := make(map[string]bool)
	hasInvalidGenerators := false
	for index, generator := range applicationSetInfo.Spec.Generators {
		v := reflect.Indirect(reflect.ValueOf(generator))
		found := false
		for i := 0; i < v.NumField(); i++ {
			field := v.Field(i)
			if !field.CanInterface() {
				continue
			}
			if !reflect.ValueOf(field.Interface()).IsNil() {
				found = true
				break
			}
		}
		if !found {
			hasInvalidGenerators = true
			addInvalidGeneratorNames(names, applicationSetInfo, index)
		}
	}
	return hasInvalidGenerators, names
}

func addInvalidGeneratorNames(names map[string]bool, applicationSetInfo *argoappsv1.ApplicationSet, index int) {
	// The generator names are stored in the "kubectl.kubernetes.io/last-applied-configuration" annotation
	config := applicationSetInfo.ObjectMeta.Annotations["kubectl.kubernetes.io/last-applied-configuration"]
	var values map[string]interface{}
	err := json.Unmarshal([]byte(config), &values)
	if err != nil {
		log.Warnf("couldn't unmarshal kubectl.kubernetes.io/last-applied-configuration: %+v", config)
		return
	}

	spec, ok := values["spec"].(map[string]interface{})
	if !ok {
		log.Warn("coundn't get spec from kubectl.kubernetes.io/last-applied-configuration annotation")
		return
	}

	generators, ok := spec["generators"].([]interface{})
	if !ok {
		log.Warn("coundn't get generators from kubectl.kubernetes.io/last-applied-configuration annotation")
		return
	}

	if index >= len(generators) {
		log.Warnf("index %d out of range %d for generator in kubectl.kubernetes.io/last-applied-configuration", index, len(generators))
		return
	}

	generator, ok := generators[index].(map[string]interface{})
	if !ok {
		log.Warn("coundn't get generator from kubectl.kubernetes.io/last-applied-configuration annotation")
		return
	}

	for key := range generator {
		names[key] = true
		break
	}
}

func NormalizeBitbucketBasePath(basePath string) string {
	if strings.HasSuffix(basePath, "/rest/") {
		return strings.TrimSuffix(basePath, "/")
	}
	if !strings.HasSuffix(basePath, "/rest") {
		return basePath + "/rest"
	}
	return basePath
}

func getTlsConfigWithCACert(scmRootCAPath string) *tls.Config {

	tlsConfig := &tls.Config{}

	if scmRootCAPath != "" {
		_, err := os.Stat(scmRootCAPath)
		if os.IsNotExist(err) {
			log.Errorf("scmRootCAPath '%s' specified does not exist: %s", scmRootCAPath, err)
			return tlsConfig
		}
		rootCA, err := os.ReadFile(scmRootCAPath)
		if err != nil {
			log.Errorf("error reading certificate from file '%s', proceeding without custom rootCA : %s", scmRootCAPath, err)
			return tlsConfig
		}
		certPool := x509.NewCertPool()
		ok := certPool.AppendCertsFromPEM([]byte(rootCA))
		if !ok {
			log.Errorf("failed to append certificates from PEM: proceeding without custom rootCA")
		} else {
			tlsConfig.RootCAs = certPool
		}
	}
	return tlsConfig
}

func GetTlsConfig(scmRootCAPath string, insecure bool) *tls.Config {
	tlsConfig := getTlsConfigWithCACert(scmRootCAPath)

<<<<<<< HEAD
	return strings.Trim(name, "-.")
}

func getTlsConfigWithCACert(scmRootCAPath string) *tls.Config {

	tlsConfig := &tls.Config{}

	if scmRootCAPath != "" {
		_, err := os.Stat(scmRootCAPath)
		if os.IsNotExist(err) {
			log.Errorf("scmRootCAPath '%s' specified does not exist: %s", scmRootCAPath, err)
			return tlsConfig
		}
		rootCA, err := os.ReadFile(scmRootCAPath)
		if err != nil {
			log.Errorf("error reading certificate from file '%s', proceeding without custom rootCA : %s", scmRootCAPath, err)
			return tlsConfig
		}
		certPool := x509.NewCertPool()
		ok := certPool.AppendCertsFromPEM([]byte(rootCA))
		if !ok {
			log.Errorf("failed to append certificates from PEM: proceeding without custom rootCA")
		} else {
			tlsConfig.RootCAs = certPool
		}
	}
	return tlsConfig
}

func GetTlsConfig(scmRootCAPath string, insecure bool) *tls.Config {
	tlsConfig := getTlsConfigWithCACert(scmRootCAPath)

=======
>>>>>>> 6eba5be8
	if insecure {
		tlsConfig.InsecureSkipVerify = true
	}
	return tlsConfig
}<|MERGE_RESOLUTION|>--- conflicted
+++ resolved
@@ -463,41 +463,6 @@
 func GetTlsConfig(scmRootCAPath string, insecure bool) *tls.Config {
 	tlsConfig := getTlsConfigWithCACert(scmRootCAPath)
 
-<<<<<<< HEAD
-	return strings.Trim(name, "-.")
-}
-
-func getTlsConfigWithCACert(scmRootCAPath string) *tls.Config {
-
-	tlsConfig := &tls.Config{}
-
-	if scmRootCAPath != "" {
-		_, err := os.Stat(scmRootCAPath)
-		if os.IsNotExist(err) {
-			log.Errorf("scmRootCAPath '%s' specified does not exist: %s", scmRootCAPath, err)
-			return tlsConfig
-		}
-		rootCA, err := os.ReadFile(scmRootCAPath)
-		if err != nil {
-			log.Errorf("error reading certificate from file '%s', proceeding without custom rootCA : %s", scmRootCAPath, err)
-			return tlsConfig
-		}
-		certPool := x509.NewCertPool()
-		ok := certPool.AppendCertsFromPEM([]byte(rootCA))
-		if !ok {
-			log.Errorf("failed to append certificates from PEM: proceeding without custom rootCA")
-		} else {
-			tlsConfig.RootCAs = certPool
-		}
-	}
-	return tlsConfig
-}
-
-func GetTlsConfig(scmRootCAPath string, insecure bool) *tls.Config {
-	tlsConfig := getTlsConfigWithCACert(scmRootCAPath)
-
-=======
->>>>>>> 6eba5be8
 	if insecure {
 		tlsConfig.InsecureSkipVerify = true
 	}
