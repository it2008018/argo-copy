--- conflicted
+++ resolved
@@ -112,10 +112,7 @@
 
 			copyValue := reflectValue.Elem()
 			if err := r.deeplyReplace(copyValue, originalValue, replaceMap, useGoTemplate, goTemplateOptions); err != nil {
-<<<<<<< HEAD
 				// Not wrapping the error, since this is a recursive function. Avoids excessively long error messages.
-=======
->>>>>>> 2dbc6c7c
 				return err
 			}
 			copy.Set(copyValue)
