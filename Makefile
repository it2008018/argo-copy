--- conflicted
+++ resolved
@@ -201,13 +201,8 @@
 	./hack/update-manifests.sh
 
 .PHONY: manifests
-<<<<<<< HEAD
 manifests:
-	$(call run-in-test-client,make manifests-local IMAGE_TAG='${IMAGE_TAG}')
-=======
-manifests: test-tools-image
 	$(call run-in-test-client,make manifests-local IMAGE_NAMESPACE='${IMAGE_NAMESPACE}' IMAGE_TAG='${IMAGE_TAG}')
->>>>>>> 0473ed81
 
 
 # NOTE: we use packr to do the build instead of go, since we embed swagger files and policy.csv
@@ -313,7 +308,7 @@
 
 # Build all Go code (local version)
 .PHONY: build-local
-build-local: 
+build-local:
 	go build -v `go list ./... | grep -v 'resource_customizations\|test/e2e'`
 
 # Run all unit tests
