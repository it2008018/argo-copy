--- conflicted
+++ resolved
@@ -332,12 +332,8 @@
 .PHONY: test-e2e-local
 test-e2e-local: cli
 	# NO_PROXY ensures all tests don't go out through a proxy if one is configured on the test system
-<<<<<<< HEAD
+  export GO111MODULE=off
 	ARGOCD_GPG_ENABLED=true NO_PROXY=* ./hack/test.sh -timeout 15m -v ./test/e2e
-=======
-	export GO111MODULE=off
-	NO_PROXY=* ./hack/test.sh -timeout 15m -v ./test/e2e
->>>>>>> 86bfb6b3
 
 # Spawns a shell in the test server container for debugging purposes
 debug-test-server:
