--- conflicted
+++ resolved
@@ -261,17 +261,10 @@
 	go.opentelemetry.io/proto/otlp v0.19.0 // indirect
 	go.starlark.net v0.0.0-20220328144851-d1966c6b9fcd // indirect
 	golang.org/x/mod v0.9.0 // indirect
-<<<<<<< HEAD
-	golang.org/x/net v0.14.0 // indirect
-	golang.org/x/sys v0.11.0 // indirect
-	golang.org/x/text v0.12.0 // indirect
-	golang.org/x/time v0.3.0
-=======
 	golang.org/x/net v0.15.0 // indirect
 	golang.org/x/sys v0.12.0 // indirect
 	golang.org/x/text v0.13.0 // indirect
-	golang.org/x/time v0.3.0 // indirect
->>>>>>> f9690535
+	golang.org/x/time v0.3.0
 	golang.org/x/tools v0.7.0 // indirect
 	gomodules.xyz/envconfig v1.3.1-0.20190308184047-426f31af0d45 // indirect
 	gomodules.xyz/jsonpatch/v2 v2.2.0 // indirect
