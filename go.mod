--- conflicted
+++ resolved
@@ -272,17 +272,7 @@
 	go.opentelemetry.io/otel/metric v1.24.0 // indirect
 	go.opentelemetry.io/otel/trace v1.24.0 // indirect
 	go.opentelemetry.io/proto/otlp v1.0.0 // indirect
-<<<<<<< HEAD
-	go.starlark.net v0.0.0-20220328144851-d1966c6b9fcd // indirect
 	go.uber.org/automaxprocs v1.5.3
-	golang.org/x/mod v0.9.0 // indirect
-	golang.org/x/net v0.17.0
-	golang.org/x/sys v0.14.0 // indirect
-	golang.org/x/text v0.13.0 // indirect
-	golang.org/x/time v0.3.0
-	golang.org/x/tools v0.7.0 // indirect
-=======
->>>>>>> 82003a2c
 	gomodules.xyz/envconfig v1.3.1-0.20190308184047-426f31af0d45 // indirect
 	gomodules.xyz/jsonpatch/v2 v2.4.0 // indirect
 	gomodules.xyz/notify v0.1.1 // indirect
