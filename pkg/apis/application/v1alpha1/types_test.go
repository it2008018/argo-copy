--- conflicted
+++ resolved
@@ -405,7 +405,6 @@
 	}
 }
 
-<<<<<<< HEAD
 func TestRepository_HasCredentials(t *testing.T) {
 
 	tests := []struct {
@@ -535,8 +534,6 @@
 	}
 }
 
-=======
->>>>>>> 4ff56493
 func TestRepository_CopyCredentialsFrom(t *testing.T) {
 	tests := []struct {
 		name   string
@@ -544,16 +541,6 @@
 		source *Repository
 		want   Repository
 	}{
-<<<<<<< HEAD
-		{"TestNil", nil, Repository{}},
-		{"TestHasRepo", &Repository{Repo: "foo"}, Repository{}},
-		{"TestHasUsername", &Repository{Username: "foo"}, Repository{Username: "foo"}},
-		{"TestHasPassword", &Repository{Password: "foo"}, Repository{Password: "foo"}},
-		{"TestHasSSHPrivateKey", &Repository{SSHPrivateKey: "foo"}, Repository{SSHPrivateKey: "foo"}},
-		{"TestHasTLSClientCertData", &Repository{TLSClientCertData: "foo"}, Repository{TLSClientCertData: "foo"}},
-		{"TestHasTLSClientCertKey", &Repository{TLSClientCertKey: "foo"}, Repository{TLSClientCertKey: "foo"}},
-		{"TestHasInsecureHostKey", &Repository{InsecureIgnoreHostKey: true}, Repository{}},
-=======
 		{"Username", &Repository{Username: "foo"}, &Repository{}, Repository{Username: "foo"}},
 		{"Password", &Repository{Password: "foo"}, &Repository{}, Repository{Password: "foo"}},
 		{"SSHPrivateKey", &Repository{SSHPrivateKey: "foo"}, &Repository{}, Repository{SSHPrivateKey: "foo"}},
@@ -574,7 +561,6 @@
 		{"SourceTLSClientCAData", &Repository{}, &Repository{TLSClientCAData: "foo"}, Repository{TLSClientCAData: "foo"}},
 		{"SourceTLSClientCertData", &Repository{}, &Repository{TLSClientCertData: "foo"}, Repository{TLSClientCertData: "foo"}},
 		{"SourceTLSClientCertKey", &Repository{}, &Repository{TLSClientCertKey: "foo"}, Repository{TLSClientCertKey: "foo"}},
->>>>>>> 4ff56493
 	}
 	for _, tt := range tests {
 		t.Run(tt.name, func(t *testing.T) {
