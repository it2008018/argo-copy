--- conflicted
+++ resolved
@@ -1449,13 +1449,13 @@
 	return a
 }
 
-<<<<<<< HEAD
 func TestNewJsonnetVar(t *testing.T) {
 	assert.Equal(t, JsonnetVar{}, NewJsonnetVar("", false))
 	assert.Equal(t, JsonnetVar{Name: "a"}, NewJsonnetVar("a=", false))
 	assert.Equal(t, JsonnetVar{Name: "a", Code: true}, NewJsonnetVar("a=", true))
 	assert.Equal(t, JsonnetVar{Name: "a", Value: "b", Code: true}, NewJsonnetVar("a=b", true))
-=======
+}
+
 func testCond(t ApplicationConditionType, msg string, lastTransitionTime *metav1.Time) ApplicationCondition {
 	return ApplicationCondition{
 		Type:               t,
@@ -1635,5 +1635,4 @@
 		assert.Equal(t, expected[i].Type, actual[i].Type)
 		assert.Equal(t, expected[i].Message, actual[i].Message)
 	}
->>>>>>> 572d376d
 }