package v1alpha1

import (
	"net/url"

	"github.com/argoproj/argo-cd/v2/util/cert"
	"github.com/argoproj/argo-cd/v2/util/git"
	"github.com/argoproj/argo-cd/v2/util/helm"

	log "github.com/sirupsen/logrus"
	metav1 "k8s.io/apimachinery/pkg/apis/meta/v1"
)

// RepoCreds holds the definition for repository credentials
type RepoCreds struct {
	// URL is the URL that this credentials matches to
	URL string `json:"url" protobuf:"bytes,1,opt,name=url"`
	// Username for authenticating at the repo server
	Username string `json:"username,omitempty" protobuf:"bytes,2,opt,name=username"`
	// Password for authenticating at the repo server
	Password string `json:"password,omitempty" protobuf:"bytes,3,opt,name=password"`
	// SSHPrivateKey contains the private key data for authenticating at the repo server using SSH (only Git repos)
	SSHPrivateKey string `json:"sshPrivateKey,omitempty" protobuf:"bytes,4,opt,name=sshPrivateKey"`
	// TLSClientCertData specifies the TLS client cert data for authenticating at the repo server
	TLSClientCertData string `json:"tlsClientCertData,omitempty" protobuf:"bytes,5,opt,name=tlsClientCertData"`
	// TLSClientCertKey specifies the TLS client cert key for authenticating at the repo server
	TLSClientCertKey string `json:"tlsClientCertKey,omitempty" protobuf:"bytes,6,opt,name=tlsClientCertKey"`
	// GithubAppPrivateKey specifies the private key PEM data for authentication via GitHub app
	GithubAppPrivateKey string `json:"githubAppPrivateKey,omitempty" protobuf:"bytes,7,opt,name=githubAppPrivateKey"`
	// GithubAppId specifies the Github App ID of the app used to access the repo for GitHub app authentication
	GithubAppId int64 `json:"githubAppID,omitempty" protobuf:"bytes,8,opt,name=githubAppID"`
	// GithubAppInstallationId specifies the ID of the installed GitHub App for GitHub app authentication
	GithubAppInstallationId int64 `json:"githubAppInstallationID,omitempty" protobuf:"bytes,9,opt,name=githubAppInstallationID"`
	// GithubAppEnterpriseBaseURL specifies the GitHub API URL for GitHub app authentication. If empty will default to https://api.github.com
	GitHubAppEnterpriseBaseURL string `json:"githubAppEnterpriseBaseUrl,omitempty" protobuf:"bytes,10,opt,name=githubAppEnterpriseBaseUrl"`
	// EnableOCI specifies whether helm-oci support should be enabled for this repo
	EnableOCI bool `json:"enableOCI,omitempty" protobuf:"bytes,11,opt,name=enableOCI"`
	// Type specifies the type of the repoCreds. Can be either "git" or "helm. "git" is assumed if empty or absent.
	Type string `json:"type,omitempty" protobuf:"bytes,12,opt,name=type"`
<<<<<<< HEAD
	// GCPServiceAccountKey specifies the service account key in JSON format to be used for getting credentials to Google Cloud Source repos
	GCPServiceAccountKey string `json:"gcpServiceAccountKey,omitempty" protobuf:"bytes,13,opt,name=gcpServiceAccountKey"`
=======
	// Proxy specifies the HTTP/HTTPS proxy used to access repos at the repo server
	Proxy string `json:"proxy,omitempty" protobuf:"bytes,19,opt,name=proxy"`
>>>>>>> 4462debe
}

// Repository is a repository holding application configurations
type Repository struct {
	// Repo contains the URL to the remote repository
	Repo string `json:"repo" protobuf:"bytes,1,opt,name=repo"`
	// Username contains the user name used for authenticating at the remote repository
	Username string `json:"username,omitempty" protobuf:"bytes,2,opt,name=username"`
	// Password contains the password or PAT used for authenticating at the remote repository
	Password string `json:"password,omitempty" protobuf:"bytes,3,opt,name=password"`
	// SSHPrivateKey contains the PEM data for authenticating at the repo server. Only used with Git repos.
	SSHPrivateKey string `json:"sshPrivateKey,omitempty" protobuf:"bytes,4,opt,name=sshPrivateKey"`
	// ConnectionState contains information about the current state of connection to the repository server
	ConnectionState ConnectionState `json:"connectionState,omitempty" protobuf:"bytes,5,opt,name=connectionState"`
	// InsecureIgnoreHostKey should not be used anymore, Insecure is favoured
	// Used only for Git repos
	InsecureIgnoreHostKey bool `json:"insecureIgnoreHostKey,omitempty" protobuf:"bytes,6,opt,name=insecureIgnoreHostKey"`
	// Insecure specifies whether the connection to the repository ignores any errors when verifying TLS certificates or SSH host keys
	Insecure bool `json:"insecure,omitempty" protobuf:"bytes,7,opt,name=insecure"`
	// EnableLFS specifies whether git-lfs support should be enabled for this repo. Only valid for Git repositories.
	EnableLFS bool `json:"enableLfs,omitempty" protobuf:"bytes,8,opt,name=enableLfs"`
	// TLSClientCertData contains a certificate in PEM format for authenticating at the repo server
	TLSClientCertData string `json:"tlsClientCertData,omitempty" protobuf:"bytes,9,opt,name=tlsClientCertData"`
	// TLSClientCertKey contains a private key in PEM format for authenticating at the repo server
	TLSClientCertKey string `json:"tlsClientCertKey,omitempty" protobuf:"bytes,10,opt,name=tlsClientCertKey"`
	// Type specifies the type of the repo. Can be either "git" or "helm. "git" is assumed if empty or absent.
	Type string `json:"type,omitempty" protobuf:"bytes,11,opt,name=type"`
	// Name specifies a name to be used for this repo. Only used with Helm repos
	Name string `json:"name,omitempty" protobuf:"bytes,12,opt,name=name"`
	// Whether credentials were inherited from a credential set
	InheritedCreds bool `json:"inheritedCreds,omitempty" protobuf:"bytes,13,opt,name=inheritedCreds"`
	// EnableOCI specifies whether helm-oci support should be enabled for this repo
	EnableOCI bool `json:"enableOCI,omitempty" protobuf:"bytes,14,opt,name=enableOCI"`
	// Github App Private Key PEM data
	GithubAppPrivateKey string `json:"githubAppPrivateKey,omitempty" protobuf:"bytes,15,opt,name=githubAppPrivateKey"`
	// GithubAppId specifies the ID of the GitHub app used to access the repo
	GithubAppId int64 `json:"githubAppID,omitempty" protobuf:"bytes,16,opt,name=githubAppID"`
	// GithubAppInstallationId specifies the installation ID of the GitHub App used to access the repo
	GithubAppInstallationId int64 `json:"githubAppInstallationID,omitempty" protobuf:"bytes,17,opt,name=githubAppInstallationID"`
	// GithubAppEnterpriseBaseURL specifies the base URL of GitHub Enterprise installation. If empty will default to https://api.github.com
	GitHubAppEnterpriseBaseURL string `json:"githubAppEnterpriseBaseUrl,omitempty" protobuf:"bytes,18,opt,name=githubAppEnterpriseBaseUrl"`
	// Proxy specifies the HTTP/HTTPS proxy used to access the repo
	Proxy string `json:"proxy,omitempty" protobuf:"bytes,19,opt,name=proxy"`
	// Reference between project and repository that allow you automatically to be added as item inside SourceRepos project entity
	Project string `json:"project,omitempty" protobuf:"bytes,20,opt,name=project"`
	// GCPServiceAccountKey specifies the service account key in JSON format to be used for getting credentials to Google Cloud Source repos
	GCPServiceAccountKey string `json:"gcpServiceAccountKey,omitempty" protobuf:"bytes,21,opt,name=gcpServiceAccountKey"`
}

// IsInsecure returns true if the repository has been configured to skip server verification
func (repo *Repository) IsInsecure() bool {
	return repo.InsecureIgnoreHostKey || repo.Insecure
}

// IsLFSEnabled returns true if LFS support is enabled on repository
func (repo *Repository) IsLFSEnabled() bool {
	return repo.EnableLFS
}

// HasCredentials returns true when the repository has been configured with any credentials
func (m *Repository) HasCredentials() bool {
	return m.Username != "" || m.Password != "" || m.SSHPrivateKey != "" || m.TLSClientCertData != "" || m.GithubAppPrivateKey != ""
}

// CopyCredentialsFromRepo copies all credential information from source repository to receiving repository
func (repo *Repository) CopyCredentialsFromRepo(source *Repository) {
	if source != nil {
		if repo.Username == "" {
			repo.Username = source.Username
		}
		if repo.Password == "" {
			repo.Password = source.Password
		}
		if repo.SSHPrivateKey == "" {
			repo.SSHPrivateKey = source.SSHPrivateKey
		}
		if repo.TLSClientCertData == "" {
			repo.TLSClientCertData = source.TLSClientCertData
		}
		if repo.TLSClientCertKey == "" {
			repo.TLSClientCertKey = source.TLSClientCertKey
		}
		if repo.GithubAppPrivateKey == "" {
			repo.GithubAppPrivateKey = source.GithubAppPrivateKey
		}
		if repo.GithubAppId == 0 {
			repo.GithubAppId = source.GithubAppId
		}
		if repo.GithubAppInstallationId == 0 {
			repo.GithubAppInstallationId = source.GithubAppInstallationId
		}
		if repo.GitHubAppEnterpriseBaseURL == "" {
			repo.GitHubAppEnterpriseBaseURL = source.GitHubAppEnterpriseBaseURL
		}
		if repo.GCPServiceAccountKey == "" {
			repo.GCPServiceAccountKey = source.GCPServiceAccountKey
		}
	}
}

// CopyCredentialsFrom copies credentials from given credential template to receiving repository
func (repo *Repository) CopyCredentialsFrom(source *RepoCreds) {
	if source != nil {
		if repo.Username == "" {
			repo.Username = source.Username
		}
		if repo.Password == "" {
			repo.Password = source.Password
		}
		if repo.SSHPrivateKey == "" {
			repo.SSHPrivateKey = source.SSHPrivateKey
		}
		if repo.TLSClientCertData == "" {
			repo.TLSClientCertData = source.TLSClientCertData
		}
		if repo.TLSClientCertKey == "" {
			repo.TLSClientCertKey = source.TLSClientCertKey
		}
		if repo.GithubAppPrivateKey == "" {
			repo.GithubAppPrivateKey = source.GithubAppPrivateKey
		}
		if repo.GithubAppId == 0 {
			repo.GithubAppId = source.GithubAppId
		}
		if repo.GithubAppInstallationId == 0 {
			repo.GithubAppInstallationId = source.GithubAppInstallationId
		}
		if repo.GitHubAppEnterpriseBaseURL == "" {
			repo.GitHubAppEnterpriseBaseURL = source.GitHubAppEnterpriseBaseURL
		}
<<<<<<< HEAD
		if repo.GCPServiceAccountKey == "" {
			repo.GCPServiceAccountKey = source.GCPServiceAccountKey
=======
		if repo.Proxy == "" {
			repo.Proxy = source.Proxy
>>>>>>> 4462debe
		}
	}
}

// GetGitCreds returns the credentials from a repository configuration used to authenticate at a Git repository
func (repo *Repository) GetGitCreds(store git.CredsStore) git.Creds {
	if repo == nil {
		return git.NopCreds{}
	}
	if repo.Password != "" {
		return git.NewHTTPSCreds(repo.Username, repo.Password, repo.TLSClientCertData, repo.TLSClientCertKey, repo.IsInsecure(), repo.Proxy, store)
	}
	if repo.SSHPrivateKey != "" {
		return git.NewSSHCreds(repo.SSHPrivateKey, getCAPath(repo.Repo), repo.IsInsecure(), store)
	}
	if repo.GithubAppPrivateKey != "" && repo.GithubAppId != 0 && repo.GithubAppInstallationId != 0 {
		return git.NewGitHubAppCreds(repo.GithubAppId, repo.GithubAppInstallationId, repo.GithubAppPrivateKey, repo.GitHubAppEnterpriseBaseURL, repo.Repo, repo.TLSClientCertData, repo.TLSClientCertKey, repo.IsInsecure(), repo.Proxy, store)
	}
	if repo.GCPServiceAccountKey != "" {
		return git.NewGoogleCloudCreds(repo.GCPServiceAccountKey)
	}
	return git.NopCreds{}
}

// GetHelmCreds returns the credentials from a repository configuration used to authenticate at a Helm repository
func (repo *Repository) GetHelmCreds() helm.Creds {
	return helm.Creds{
		Username:           repo.Username,
		Password:           repo.Password,
		CAPath:             getCAPath(repo.Repo),
		CertData:           []byte(repo.TLSClientCertData),
		KeyData:            []byte(repo.TLSClientCertKey),
		InsecureSkipVerify: repo.Insecure,
	}
}

func getCAPath(repoURL string) string {
	// For git ssh protocol url without ssh://, url.Parse() will fail to parse.
	// However, no warn log is output since ssh scheme url is a possible format.
	if ok, _ := git.IsSSHURL(repoURL); ok {
		return ""
	}

	hostname := ""
	// url.Parse() will happily parse most things thrown at it. When the URL
	// is either https or oci, we use the parsed hostname to retrieve the cert,
	// otherwise we'll use the parsed path (OCI repos are often specified as
	// hostname, without protocol).
	parsedURL, err := url.Parse(repoURL)
	if err != nil {
		log.Warnf("Could not parse repo URL '%s': %v", repoURL, err)
		return ""
	}
	if parsedURL.Scheme == "https" || parsedURL.Scheme == "oci" {
		hostname = parsedURL.Host
	} else if parsedURL.Scheme == "" {
		hostname = parsedURL.Path
	}

	if hostname == "" {
		log.Warnf("Could not get hostname for repository '%s'", repoURL)
		return ""
	}

	caPath, err := cert.GetCertBundlePathForRepository(hostname)
	if err != nil {
		log.Warnf("Could not get cert bundle path for repository '%s': %v", repoURL, err)
		return ""
	}

	return caPath
}

// CopySettingsFrom copies all repository settings from source to receiver
func (m *Repository) CopySettingsFrom(source *Repository) {
	if source != nil {
		m.EnableLFS = source.EnableLFS
		m.InsecureIgnoreHostKey = source.InsecureIgnoreHostKey
		m.Insecure = source.Insecure
		m.InheritedCreds = source.InheritedCreds
	}
}

// Repositories defines a list of Repository configurations
type Repositories []*Repository

// Filter returns a list of repositories, which only contain items matched by the supplied predicate method
func (r Repositories) Filter(predicate func(r *Repository) bool) Repositories {
	var res Repositories
	for i := range r {
		repo := r[i]
		if predicate(repo) {
			res = append(res, repo)
		}
	}
	return res
}

// RepositoryList is a collection of Repositories.
type RepositoryList struct {
	metav1.ListMeta `json:"metadata,omitempty" protobuf:"bytes,1,opt,name=metadata"`
	Items           Repositories `json:"items" protobuf:"bytes,2,rep,name=items"`
}

// RepositoryList is a collection of Repositories.
type RepoCredsList struct {
	metav1.ListMeta `json:"metadata,omitempty" protobuf:"bytes,1,opt,name=metadata"`
	Items           []RepoCreds `json:"items" protobuf:"bytes,2,rep,name=items"`
}

// A RepositoryCertificate is either SSH known hosts entry or TLS certificate
type RepositoryCertificate struct {
	// ServerName specifies the DNS name of the server this certificate is intended for
	ServerName string `json:"serverName" protobuf:"bytes,1,opt,name=serverName"`
	// CertType specifies the type of the certificate - currently one of "https" or "ssh"
	CertType string `json:"certType" protobuf:"bytes,2,opt,name=certType"`
	// CertSubType specifies the sub type of the cert, i.e. "ssh-rsa"
	CertSubType string `json:"certSubType" protobuf:"bytes,3,opt,name=certSubType"`
	// CertData contains the actual certificate data, dependent on the certificate type
	CertData []byte `json:"certData" protobuf:"bytes,4,opt,name=certData"`
	// CertInfo will hold additional certificate info, depdendent on the certificate type (e.g. SSH fingerprint, X509 CommonName)
	CertInfo string `json:"certInfo" protobuf:"bytes,5,opt,name=certInfo"`
}

// RepositoryCertificateList is a collection of RepositoryCertificates
type RepositoryCertificateList struct {
	metav1.ListMeta `json:"metadata,omitempty" protobuf:"bytes,1,opt,name=metadata"`
	// List of certificates to be processed
	Items []RepositoryCertificate `json:"items" protobuf:"bytes,2,rep,name=items"`
}

// GnuPGPublicKey is a representation of a GnuPG public key
type GnuPGPublicKey struct {
	// KeyID specifies the key ID, in hexadecimal string format
	KeyID string `json:"keyID" protobuf:"bytes,1,opt,name=keyID"`
	// Fingerprint is the fingerprint of the key
	Fingerprint string `json:"fingerprint,omitempty" protobuf:"bytes,2,opt,name=fingerprint"`
	// Owner holds the owner identification, e.g. a name and e-mail address
	Owner string `json:"owner,omitempty" protobuf:"bytes,3,opt,name=owner"`
	// Trust holds the level of trust assigned to this key
	Trust string `json:"trust,omitempty" protobuf:"bytes,4,opt,name=trust"`
	// SubType holds the key's sub type (e.g. rsa4096)
	SubType string `json:"subType,omitempty" protobuf:"bytes,5,opt,name=subType"`
	// KeyData holds the raw key data, in base64 encoded format
	KeyData string `json:"keyData,omitempty" protobuf:"bytes,6,opt,name=keyData"`
}

// GnuPGPublicKeyList is a collection of GnuPGPublicKey objects
type GnuPGPublicKeyList struct {
	metav1.ListMeta `json:"metadata,omitempty" protobuf:"bytes,1,opt,name=metadata"`
	Items           []GnuPGPublicKey `json:"items" protobuf:"bytes,2,rep,name=items"`
}<|MERGE_RESOLUTION|>--- conflicted
+++ resolved
@@ -37,13 +37,10 @@
 	EnableOCI bool `json:"enableOCI,omitempty" protobuf:"bytes,11,opt,name=enableOCI"`
 	// Type specifies the type of the repoCreds. Can be either "git" or "helm. "git" is assumed if empty or absent.
 	Type string `json:"type,omitempty" protobuf:"bytes,12,opt,name=type"`
-<<<<<<< HEAD
 	// GCPServiceAccountKey specifies the service account key in JSON format to be used for getting credentials to Google Cloud Source repos
 	GCPServiceAccountKey string `json:"gcpServiceAccountKey,omitempty" protobuf:"bytes,13,opt,name=gcpServiceAccountKey"`
-=======
 	// Proxy specifies the HTTP/HTTPS proxy used to access repos at the repo server
 	Proxy string `json:"proxy,omitempty" protobuf:"bytes,19,opt,name=proxy"`
->>>>>>> 4462debe
 }
 
 // Repository is a repository holding application configurations
@@ -174,13 +171,11 @@
 		if repo.GitHubAppEnterpriseBaseURL == "" {
 			repo.GitHubAppEnterpriseBaseURL = source.GitHubAppEnterpriseBaseURL
 		}
-<<<<<<< HEAD
 		if repo.GCPServiceAccountKey == "" {
 			repo.GCPServiceAccountKey = source.GCPServiceAccountKey
-=======
+		}
 		if repo.Proxy == "" {
 			repo.Proxy = source.Proxy
->>>>>>> 4462debe
 		}
 	}
 }
