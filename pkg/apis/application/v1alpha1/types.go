package v1alpha1

import (
	"encoding/json"
	"fmt"
	"math"
	"net"
	"net/http"
	"os"
	"path/filepath"
	"reflect"
	"regexp"
	"sort"
	"strconv"
	"strings"
	"time"
	"unicode"

	"github.com/argoproj/gitops-engine/pkg/health"
	synccommon "github.com/argoproj/gitops-engine/pkg/sync/common"
	"github.com/ghodss/yaml"
	"github.com/robfig/cron/v3"
	log "github.com/sirupsen/logrus"
	"google.golang.org/grpc/codes"
	"google.golang.org/grpc/status"
	v1 "k8s.io/api/core/v1"
	metav1 "k8s.io/apimachinery/pkg/apis/meta/v1"
	"k8s.io/apimachinery/pkg/apis/meta/v1/unstructured"
	"k8s.io/apimachinery/pkg/runtime/schema"
	"k8s.io/apimachinery/pkg/util/intstr"
	utilnet "k8s.io/apimachinery/pkg/util/net"
	"k8s.io/apimachinery/pkg/watch"
	"k8s.io/client-go/rest"
	"k8s.io/client-go/tools/clientcmd"
	"k8s.io/client-go/tools/clientcmd/api"

	"github.com/argoproj/argo-cd/v2/common"
	"github.com/argoproj/argo-cd/v2/util/collections"
	"github.com/argoproj/argo-cd/v2/util/helm"
	"github.com/argoproj/argo-cd/v2/util/security"
)

// Application is a definition of Application resource.
// +genclient
// +genclient:noStatus
// +k8s:deepcopy-gen:interfaces=k8s.io/apimachinery/pkg/runtime.Object
// +kubebuilder:resource:path=applications,shortName=app;apps
// +kubebuilder:printcolumn:name="Sync Status",type=string,JSONPath=`.status.sync.status`
// +kubebuilder:printcolumn:name="Health Status",type=string,JSONPath=`.status.health.status`
// +kubebuilder:printcolumn:name="Revision",type=string,JSONPath=`.status.sync.revision`,priority=10
type Application struct {
	metav1.TypeMeta   `json:",inline"`
	metav1.ObjectMeta `json:"metadata" protobuf:"bytes,1,opt,name=metadata"`
	Spec              ApplicationSpec   `json:"spec" protobuf:"bytes,2,opt,name=spec"`
	Status            ApplicationStatus `json:"status,omitempty" protobuf:"bytes,3,opt,name=status"`
	Operation         *Operation        `json:"operation,omitempty" protobuf:"bytes,4,opt,name=operation"`
}

// ApplicationSpec represents desired application state. Contains link to repository with application definition and additional parameters link definition revision.
type ApplicationSpec struct {
	// Source is a reference to the location of the application's manifests or chart
	Source *ApplicationSource `json:"source,omitempty" protobuf:"bytes,1,opt,name=source"`
	// Destination is a reference to the target Kubernetes server and namespace
	Destination ApplicationDestination `json:"destination" protobuf:"bytes,2,name=destination"`
	// Project is a reference to the project this application belongs to.
	// The empty string means that application belongs to the 'default' project.
	Project string `json:"project" protobuf:"bytes,3,name=project"`
	// SyncPolicy controls when and how a sync will be performed
	SyncPolicy *SyncPolicy `json:"syncPolicy,omitempty" protobuf:"bytes,4,name=syncPolicy"`
	// IgnoreDifferences is a list of resources and their fields which should be ignored during comparison
	IgnoreDifferences []ResourceIgnoreDifferences `json:"ignoreDifferences,omitempty" protobuf:"bytes,5,name=ignoreDifferences"`
	// Info contains a list of information (URLs, email addresses, and plain text) that relates to the application
	Info []Info `json:"info,omitempty" protobuf:"bytes,6,name=info"`
	// RevisionHistoryLimit limits the number of items kept in the application's revision history, which is used for informational purposes as well as for rollbacks to previous versions.
	// This should only be changed in exceptional circumstances.
	// Setting to zero will store no history. This will reduce storage used.
	// Increasing will increase the space used to store the history, so we do not recommend increasing it.
	// Default is 10.
	RevisionHistoryLimit *int64 `json:"revisionHistoryLimit,omitempty" protobuf:"bytes,7,name=revisionHistoryLimit"`

	// Sources is a reference to the location of the application's manifests or chart
	Sources ApplicationSources `json:"sources,omitempty" protobuf:"bytes,8,opt,name=sources"`
}

type TrackingMethod string

// ResourceIgnoreDifferences contains resource filter and list of json paths which should be ignored during comparison with live state.
type ResourceIgnoreDifferences struct {
	Group             string   `json:"group,omitempty" protobuf:"bytes,1,opt,name=group"`
	Kind              string   `json:"kind" protobuf:"bytes,2,opt,name=kind"`
	Name              string   `json:"name,omitempty" protobuf:"bytes,3,opt,name=name"`
	Namespace         string   `json:"namespace,omitempty" protobuf:"bytes,4,opt,name=namespace"`
	JSONPointers      []string `json:"jsonPointers,omitempty" protobuf:"bytes,5,opt,name=jsonPointers"`
	JQPathExpressions []string `json:"jqPathExpressions,omitempty" protobuf:"bytes,6,opt,name=jqPathExpressions"`
	// ManagedFieldsManagers is a list of trusted managers. Fields mutated by those managers will take precedence over the
	// desired state defined in the SCM and won't be displayed in diffs
	ManagedFieldsManagers []string `json:"managedFieldsManagers,omitempty" protobuf:"bytes,7,opt,name=managedFieldsManagers"`
}

// EnvEntry represents an entry in the application's environment
type EnvEntry struct {
	// Name is the name of the variable, usually expressed in uppercase
	Name string `json:"name" protobuf:"bytes,1,opt,name=name"`
	// Value is the value of the variable
	Value string `json:"value" protobuf:"bytes,2,opt,name=value"`
}

// IsZero returns true if a variable is considered empty or unset
func (a *EnvEntry) IsZero() bool {
	return a == nil || a.Name == "" && a.Value == ""
}

// NewEnvEntry parses a string in format name=value and returns an EnvEntry object
func NewEnvEntry(text string) (*EnvEntry, error) {
	parts := strings.SplitN(text, "=", 2)
	if len(parts) != 2 {
		return nil, fmt.Errorf("Expected env entry of the form: param=value. Received: %s", text)
	}
	return &EnvEntry{
		Name:  parts[0],
		Value: parts[1],
	}, nil
}

// Env is a list of environment variable entries
type Env []*EnvEntry

// IsZero returns true if a list of variables is considered empty
func (e Env) IsZero() bool {
	return len(e) == 0
}

// Environ returns a list of environment variables in name=value format from a list of variables
func (e Env) Environ() []string {
	var environ []string
	for _, item := range e {
		if !item.IsZero() {
			environ = append(environ, fmt.Sprintf("%s=%s", item.Name, item.Value))
		}
	}
	return environ
}

// Envsubst interpolates variable references in a string from a list of variables
func (e Env) Envsubst(s string) string {
	valByEnv := map[string]string{}
	for _, item := range e {
		valByEnv[item.Name] = item.Value
	}
	return os.Expand(s, func(s string) string {
		// allow escaping $ with $$
		if s == "$" {
			return "$"
		} else {
			return valByEnv[s]
		}
	})
}

// ApplicationSource contains all required information about the source of an application
type ApplicationSource struct {
	// RepoURL is the URL to the repository (Git or Helm) that contains the application manifests
	RepoURL string `json:"repoURL" protobuf:"bytes,1,opt,name=repoURL"`
	// Path is a directory path within the Git repository, and is only valid for applications sourced from Git.
	Path string `json:"path,omitempty" protobuf:"bytes,2,opt,name=path"`
	// TargetRevision defines the revision of the source to sync the application to.
	// In case of Git, this can be commit, tag, or branch. If omitted, will equal to HEAD.
	// In case of Helm, this is a semver tag for the Chart's version.
	TargetRevision string `json:"targetRevision,omitempty" protobuf:"bytes,4,opt,name=targetRevision"`
	// Helm holds helm specific options
	Helm *ApplicationSourceHelm `json:"helm,omitempty" protobuf:"bytes,7,opt,name=helm"`
	// Kustomize holds kustomize specific options
	Kustomize *ApplicationSourceKustomize `json:"kustomize,omitempty" protobuf:"bytes,8,opt,name=kustomize"`
	// Directory holds path/directory specific options
	Directory *ApplicationSourceDirectory `json:"directory,omitempty" protobuf:"bytes,10,opt,name=directory"`
	// Plugin holds config management plugin specific options
	Plugin *ApplicationSourcePlugin `json:"plugin,omitempty" protobuf:"bytes,11,opt,name=plugin"`
	// Chart is a Helm chart name, and must be specified for applications sourced from a Helm repo.
	Chart string `json:"chart,omitempty" protobuf:"bytes,12,opt,name=chart"`
	// Ref is reference to another source within sources field. This field will not be used if used with a `source` tag.
	Ref string `json:"ref,omitempty" protobuf:"bytes,13,opt,name=ref"`
}

// ApplicationSources contains list of required information about the sources of an application
type ApplicationSources []ApplicationSource

func (s ApplicationSources) Equals(other ApplicationSources) bool {
	if len(s) != len(other) {
		return false
	}
	for i := range s {
		if !s[i].Equals(&other[i]) {
			return false
		}
	}
	return true
}

func (a *ApplicationSpec) GetSource() ApplicationSource {
	// if Application has multiple sources, return the first source in sources
	if a.HasMultipleSources() {
		return a.Sources[0]
	}
	if a.Source != nil {
		return *a.Source
	}
	return ApplicationSource{}
}

func (a *ApplicationSpec) GetSources() ApplicationSources {
	if a.HasMultipleSources() {
		return a.Sources
	}
	if a.Source != nil {
		return ApplicationSources{*a.Source}
	}
	return ApplicationSources{}
}

func (a *ApplicationSpec) HasMultipleSources() bool {
	return a.Sources != nil && len(a.Sources) > 0
}

func (a *ApplicationSpec) GetSourcePtr() *ApplicationSource {
	// if Application has multiple sources, return the first source in sources
	if a.HasMultipleSources() {
		return &a.Sources[0]
	}
	return a.Source
}

// AllowsConcurrentProcessing returns true if given application source can be processed concurrently
func (a *ApplicationSource) AllowsConcurrentProcessing() bool {
	switch {
	// Kustomize with parameters requires changing kustomization.yaml file
	case a.Kustomize != nil:
		return a.Kustomize.AllowsConcurrentProcessing()
	}
	return true
}

// IsHelm returns true when the application source is of type Helm
func (a *ApplicationSource) IsHelm() bool {
	return a.Chart != ""
}

// IsHelmOci returns true when the application source is of type Helm OCI
func (a *ApplicationSource) IsHelmOci() bool {
	if a.Chart == "" {
		return false
	}
	return helm.IsHelmOciRepo(a.RepoURL)
}

// IsZero returns true if the application source is considered empty
func (a *ApplicationSource) IsZero() bool {
	return a == nil ||
		a.RepoURL == "" &&
			a.Path == "" &&
			a.TargetRevision == "" &&
			a.Helm.IsZero() &&
			a.Kustomize.IsZero() &&
			a.Directory.IsZero() &&
			a.Plugin.IsZero()
}

// ApplicationSourceType specifies the type of the application's source
type ApplicationSourceType string

const (
	ApplicationSourceTypeHelm      ApplicationSourceType = "Helm"
	ApplicationSourceTypeKustomize ApplicationSourceType = "Kustomize"
	ApplicationSourceTypeDirectory ApplicationSourceType = "Directory"
	ApplicationSourceTypePlugin    ApplicationSourceType = "Plugin"
)

// RefreshType specifies how to refresh the sources of a given application
type RefreshType string

const (
	RefreshTypeNormal RefreshType = "normal"
	RefreshTypeHard   RefreshType = "hard"
)

type RefTarget struct {
	Repo           Repository `protobuf:"bytes,1,opt,name=repo"`
	TargetRevision string     `protobuf:"bytes,2,opt,name=targetRevision"`
	Chart          string     `protobuf:"bytes,3,opt,name=chart"`
}

type RefTargetRevisionMapping map[string]*RefTarget

// ApplicationSourceHelm holds helm specific options
type ApplicationSourceHelm struct {
	// ValuesFiles is a list of Helm value files to use when generating a template
	ValueFiles []string `json:"valueFiles,omitempty" protobuf:"bytes,1,opt,name=valueFiles"`
	// Parameters is a list of Helm parameters which are passed to the helm template command upon manifest generation
	Parameters []HelmParameter `json:"parameters,omitempty" protobuf:"bytes,2,opt,name=parameters"`
	// ReleaseName is the Helm release name to use. If omitted it will use the application name
	ReleaseName string `json:"releaseName,omitempty" protobuf:"bytes,3,opt,name=releaseName"`
	// Values specifies Helm values to be passed to helm template, typically defined as a block
	Values string `json:"values,omitempty" protobuf:"bytes,4,opt,name=values"`
	// FileParameters are file parameters to the helm template
	FileParameters []HelmFileParameter `json:"fileParameters,omitempty" protobuf:"bytes,5,opt,name=fileParameters"`
	// Version is the Helm version to use for templating ("3")
	Version string `json:"version,omitempty" protobuf:"bytes,6,opt,name=version"`
	// PassCredentials pass credentials to all domains (Helm's --pass-credentials)
	PassCredentials bool `json:"passCredentials,omitempty" protobuf:"bytes,7,opt,name=passCredentials"`
	// IgnoreMissingValueFiles prevents helm template from failing when valueFiles do not exist locally by not appending them to helm template --values
	IgnoreMissingValueFiles bool `json:"ignoreMissingValueFiles,omitempty" protobuf:"bytes,8,opt,name=ignoreMissingValueFiles"`
	// SkipCrds skips custom resource definition installation step (Helm's --skip-crds)
	SkipCrds bool `json:"skipCrds,omitempty" protobuf:"bytes,9,opt,name=skipCrds"`
}

// HelmParameter is a parameter that's passed to helm template during manifest generation
type HelmParameter struct {
	// Name is the name of the Helm parameter
	Name string `json:"name,omitempty" protobuf:"bytes,1,opt,name=name"`
	// Value is the value for the Helm parameter
	Value string `json:"value,omitempty" protobuf:"bytes,2,opt,name=value"`
	// ForceString determines whether to tell Helm to interpret booleans and numbers as strings
	ForceString bool `json:"forceString,omitempty" protobuf:"bytes,3,opt,name=forceString"`
}

// HelmFileParameter is a file parameter that's passed to helm template during manifest generation
type HelmFileParameter struct {
	// Name is the name of the Helm parameter
	Name string `json:"name,omitempty" protobuf:"bytes,1,opt,name=name"`
	// Path is the path to the file containing the values for the Helm parameter
	Path string `json:"path,omitempty" protobuf:"bytes,2,opt,name=path"`
}

var helmParameterRx = regexp.MustCompile(`([^\\]),`)

// NewHelmParameter parses a string in format name=value into a HelmParameter object and returns it
func NewHelmParameter(text string, forceString bool) (*HelmParameter, error) {
	parts := strings.SplitN(text, "=", 2)
	if len(parts) != 2 {
		return nil, fmt.Errorf("Expected helm parameter of the form: param=value. Received: %s", text)
	}
	return &HelmParameter{
		Name:        parts[0],
		Value:       helmParameterRx.ReplaceAllString(parts[1], `$1\,`),
		ForceString: forceString,
	}, nil
}

// NewHelmFileParameter parses a string in format name=value into a HelmFileParameter object and returns it
func NewHelmFileParameter(text string) (*HelmFileParameter, error) {
	parts := strings.SplitN(text, "=", 2)
	if len(parts) != 2 {
		return nil, fmt.Errorf("Expected helm file parameter of the form: param=path. Received: %s", text)
	}
	return &HelmFileParameter{
		Name: parts[0],
		Path: helmParameterRx.ReplaceAllString(parts[1], `$1\,`),
	}, nil
}

// AddParameter adds a HelmParameter to the application source. If a parameter with the same name already
// exists, its value will be overwritten. Otherwise, the HelmParameter will be appended as a new entry.
func (in *ApplicationSourceHelm) AddParameter(p HelmParameter) {
	found := false
	for i, cp := range in.Parameters {
		if cp.Name == p.Name {
			found = true
			in.Parameters[i] = p
			break
		}
	}
	if !found {
		in.Parameters = append(in.Parameters, p)
	}
}

// AddFileParameter adds a HelmFileParameter to the application source. If a file parameter with the same name already
// exists, its value will be overwritten. Otherwise, the HelmFileParameter will be appended as a new entry.
func (in *ApplicationSourceHelm) AddFileParameter(p HelmFileParameter) {
	found := false
	for i, cp := range in.FileParameters {
		if cp.Name == p.Name {
			found = true
			in.FileParameters[i] = p
			break
		}
	}
	if !found {
		in.FileParameters = append(in.FileParameters, p)
	}
}

// IsZero Returns true if the Helm options in an application source are considered zero
func (h *ApplicationSourceHelm) IsZero() bool {
	return h == nil || (h.Version == "") && (h.ReleaseName == "") && len(h.ValueFiles) == 0 && len(h.Parameters) == 0 && len(h.FileParameters) == 0 && h.Values == "" && !h.PassCredentials && !h.IgnoreMissingValueFiles && !h.SkipCrds
}

// KustomizeImage represents a Kustomize image definition in the format [old_image_name=]<image_name>:<image_tag>
type KustomizeImage string

func (i KustomizeImage) delim() string {
	for _, d := range []string{"=", ":", "@"} {
		if strings.Contains(string(i), d) {
			return d
		}
	}
	return ":"
}

// Match returns true if the image name matches (i.e. up to the first delimiter)
func (i KustomizeImage) Match(j KustomizeImage) bool {
	delim := j.delim()
	if !strings.Contains(string(j), delim) {
		return false
	}
	return strings.HasPrefix(string(i), strings.Split(string(j), delim)[0])
}

// KustomizeImages is a list of Kustomize images
type KustomizeImages []KustomizeImage

// Find returns a positive integer representing the index in the list of images
func (images KustomizeImages) Find(image KustomizeImage) int {
	for i, a := range images {
		if a.Match(image) {
			return i
		}
	}
	return -1
}

// ApplicationSourceKustomize holds options specific to an Application source specific to Kustomize
type ApplicationSourceKustomize struct {
	// NamePrefix is a prefix appended to resources for Kustomize apps
	NamePrefix string `json:"namePrefix,omitempty" protobuf:"bytes,1,opt,name=namePrefix"`
	// NameSuffix is a suffix appended to resources for Kustomize apps
	NameSuffix string `json:"nameSuffix,omitempty" protobuf:"bytes,2,opt,name=nameSuffix"`
	// Images is a list of Kustomize image override specifications
	Images KustomizeImages `json:"images,omitempty" protobuf:"bytes,3,opt,name=images"`
	// CommonLabels is a list of additional labels to add to rendered manifests
	CommonLabels map[string]string `json:"commonLabels,omitempty" protobuf:"bytes,4,opt,name=commonLabels"`
	// Version controls which version of Kustomize to use for rendering manifests
	Version string `json:"version,omitempty" protobuf:"bytes,5,opt,name=version"`
	// CommonAnnotations is a list of additional annotations to add to rendered manifests
	CommonAnnotations map[string]string `json:"commonAnnotations,omitempty" protobuf:"bytes,6,opt,name=commonAnnotations"`
	// ForceCommonLabels specifies whether to force applying common labels to resources for Kustomize apps
	ForceCommonLabels bool `json:"forceCommonLabels,omitempty" protobuf:"bytes,7,opt,name=forceCommonLabels"`
	// ForceCommonAnnotations specifies whether to force applying common annotations to resources for Kustomize apps
	ForceCommonAnnotations bool `json:"forceCommonAnnotations,omitempty" protobuf:"bytes,8,opt,name=forceCommonAnnotations"`
<<<<<<< HEAD
	// ForceNamespace if true, will use the application's destination namespace as a kustomization file namespace
	ForceNamespace bool `json:"forceNamespace,omitempty" protobuf:"bytes,9,opt,name=forceNamespace"`
	// Components specifies a list of kustomize components to add to the kustmization before building
	Components []string `json:"components,omitempty" protobuf:"bytes,10,rep,name=components"`
=======
	// Namespace sets the namespace that Kustomize adds to all resources
	Namespace string `json:"namespace,omitempty" protobuf:"bytes,9,opt,name=namespace"`
	// CommonAnnotationsEnvsubst specifies whether to apply env variables substitution for annotation values
	CommonAnnotationsEnvsubst bool `json:"commonAnnotationsEnvsubst,omitempty" protobuf:"bytes,10,opt,name=commonAnnotationsEnvsubst"`
	// Replicas is a list of Kustomize Replicas override specifications
	Replicas KustomizeReplicas `json:"replicas,omitempty" protobuf:"bytes,11,opt,name=replicas"`
}

type KustomizeReplica struct {
	// Name of Deployment or StatefulSet
	Name string `json:"name" protobuf:"bytes,1,name=name"`
	// Number of replicas
	Count intstr.IntOrString `json:"count" protobuf:"bytes,2,name=count"`
}

type KustomizeReplicas []KustomizeReplica

// GetIntCount returns Count converted to int.
// If parsing error occurs, returns 0 and error.
func (kr KustomizeReplica) GetIntCount() (int, error) {
	if kr.Count.Type == intstr.String {
		if count, err := strconv.Atoi(kr.Count.StrVal); err != nil {
			return 0, fmt.Errorf("expected integer value for count. Received: %s", kr.Count.StrVal)
		} else {
			return count, nil
		}
	} else {
		return kr.Count.IntValue(), nil
	}
}

// NewKustomizeReplica parses a string in format name=count into a KustomizeReplica object and returns it
func NewKustomizeReplica(text string) (*KustomizeReplica, error) {
	parts := strings.SplitN(text, "=", 2)
	if len(parts) != 2 {
		return nil, fmt.Errorf("expected parameter of the form: name=count. Received: %s", text)
	}

	kr := &KustomizeReplica{
		Name:  parts[0],
		Count: intstr.Parse(parts[1]),
	}

	if _, err := kr.GetIntCount(); err != nil {
		return nil, err
	}

	return kr, nil
>>>>>>> ecbb7aa0
}

// AllowsConcurrentProcessing returns true if multiple processes can run Kustomize builds on the same source at the same time
func (k *ApplicationSourceKustomize) AllowsConcurrentProcessing() bool {
	return len(k.Images) == 0 &&
		len(k.CommonLabels) == 0 &&
<<<<<<< HEAD
		len(k.Components) == 0 &&
=======
		len(k.CommonAnnotations) == 0 &&
>>>>>>> ecbb7aa0
		k.NamePrefix == "" &&
		k.Namespace == "" &&
		k.NameSuffix == ""
}

// IsZero returns true when the Kustomize options are considered empty
func (k *ApplicationSourceKustomize) IsZero() bool {
	return k == nil ||
		k.NamePrefix == "" &&
			k.NameSuffix == "" &&
			k.Version == "" &&
			k.Namespace == "" &&
			len(k.Images) == 0 &&
			len(k.Replicas) == 0 &&
			len(k.CommonLabels) == 0 &&
			len(k.CommonAnnotations) == 0 &&
			len(k.Components) == 0 &&
			!k.ForceNamespace
}

// MergeImage merges a new Kustomize image identifier in to a list of images
func (k *ApplicationSourceKustomize) MergeImage(image KustomizeImage) {
	i := k.Images.Find(image)
	if i >= 0 {
		k.Images[i] = image
	} else {
		k.Images = append(k.Images, image)
	}
}

// MergeReplicas merges a new Kustomize replica identifier in to a list of replicas
func (k *ApplicationSourceKustomize) MergeReplica(replica KustomizeReplica) {
	i := k.Replicas.FindByName(replica.Name)
	if i >= 0 {
		k.Replicas[i] = replica
	} else {
		k.Replicas = append(k.Replicas, replica)
	}
}

// Find returns a positive integer representing the index in the list of replicas
func (rs KustomizeReplicas) FindByName(name string) int {
	for i, r := range rs {
		if r.Name == name {
			return i
		}
	}
	return -1
}

// JsonnetVar represents a variable to be passed to jsonnet during manifest generation
type JsonnetVar struct {
	Name  string `json:"name" protobuf:"bytes,1,opt,name=name"`
	Value string `json:"value" protobuf:"bytes,2,opt,name=value"`
	Code  bool   `json:"code,omitempty" protobuf:"bytes,3,opt,name=code"`
}

// NewJsonnetVar parses a Jsonnet variable from a string in the format name=value
func NewJsonnetVar(s string, code bool) JsonnetVar {
	parts := strings.SplitN(s, "=", 2)
	if len(parts) == 2 {
		return JsonnetVar{Name: parts[0], Value: parts[1], Code: code}
	} else {
		return JsonnetVar{Name: s, Code: code}
	}
}

// ApplicationSourceJsonnet holds options specific to applications of type Jsonnet
type ApplicationSourceJsonnet struct {
	// ExtVars is a list of Jsonnet External Variables
	ExtVars []JsonnetVar `json:"extVars,omitempty" protobuf:"bytes,1,opt,name=extVars"`
	// TLAS is a list of Jsonnet Top-level Arguments
	TLAs []JsonnetVar `json:"tlas,omitempty" protobuf:"bytes,2,opt,name=tlas"`
	// Additional library search dirs
	Libs []string `json:"libs,omitempty" protobuf:"bytes,3,opt,name=libs"`
}

// IsZero returns true if the JSonnet options of an application are considered to be empty
func (j *ApplicationSourceJsonnet) IsZero() bool {
	return j == nil || len(j.ExtVars) == 0 && len(j.TLAs) == 0 && len(j.Libs) == 0
}

// ApplicationSourceDirectory holds options for applications of type plain YAML or Jsonnet
type ApplicationSourceDirectory struct {
	// Recurse specifies whether to scan a directory recursively for manifests
	Recurse bool `json:"recurse,omitempty" protobuf:"bytes,1,opt,name=recurse"`
	// Jsonnet holds options specific to Jsonnet
	Jsonnet ApplicationSourceJsonnet `json:"jsonnet,omitempty" protobuf:"bytes,2,opt,name=jsonnet"`
	// Exclude contains a glob pattern to match paths against that should be explicitly excluded from being used during manifest generation
	Exclude string `json:"exclude,omitempty" protobuf:"bytes,3,opt,name=exclude"`
	// Include contains a glob pattern to match paths against that should be explicitly included during manifest generation
	Include string `json:"include,omitempty" protobuf:"bytes,4,opt,name=include"`
}

// IsZero returns true if the ApplicationSourceDirectory is considered empty
func (d *ApplicationSourceDirectory) IsZero() bool {
	return d == nil || !d.Recurse && d.Jsonnet.IsZero()
}

type OptionalMap struct {
	// Map is the value of a map type parameter.
	// +optional
	Map map[string]string `json:"map" protobuf:"bytes,1,rep,name=map"`
	// We need the explicit +optional so that kube-builder generates the CRD without marking this as required.
}

// Equals returns true if the two OptionalMap objects are equal. We can't use reflect.DeepEqual because it will return
// false if one of the maps is nil and the other is an empty map. This is because the JSON unmarshaller will set the
// map to nil if it is empty, but the protobuf unmarshaller will set it to an empty map.
func (o *OptionalMap) Equals(other *OptionalMap) bool {
	if o == nil && other == nil {
		return true
	}
	if o == nil || other == nil {
		return false
	}
	if len(o.Map) != len(other.Map) {
		return false
	}
	if o.Map == nil && other.Map == nil {
		return true
	}
	// The next two blocks are critical. Depending on whether the struct was populated from JSON or protobufs, the map
	// field will be either nil or an empty map. They mean the same thing: the map is empty.
	if o.Map == nil && len(other.Map) == 0 {
		return true
	}
	if other.Map == nil && len(o.Map) == 0 {
		return true
	}
	return reflect.DeepEqual(o.Map, other.Map)
}

type OptionalArray struct {
	// Array is the value of an array type parameter.
	// +optional
	Array []string `json:"array" protobuf:"bytes,1,rep,name=array"`
	// We need the explicit +optional so that kube-builder generates the CRD without marking this as required.
}

// Equals returns true if the two OptionalArray objects are equal. We can't use reflect.DeepEqual because it will return
// false if one of the arrays is nil and the other is an empty array. This is because the JSON unmarshaller will set the
// array to nil if it is empty, but the protobuf unmarshaller will set it to an empty array.
func (o *OptionalArray) Equals(other *OptionalArray) bool {
	if o == nil && other == nil {
		return true
	}
	if o == nil || other == nil {
		return false
	}
	if len(o.Array) != len(other.Array) {
		return false
	}
	if o.Array == nil && other.Array == nil {
		return true
	}
	// The next two blocks are critical. Depending on whether the struct was populated from JSON or protobufs, the array
	// field will be either nil or an empty array. They mean the same thing: the array is empty.
	if o.Array == nil && len(other.Array) == 0 {
		return true
	}
	if other.Array == nil && len(o.Array) == 0 {
		return true
	}
	return reflect.DeepEqual(o.Array, other.Array)
}

type ApplicationSourcePluginParameter struct {
	// We use pointers to structs because go-to-protobuf represents pointers to arrays/maps as repeated fields.
	// These repeated fields have no way to represent "present but empty." So we would have no way to distinguish
	// {name: parameters, array: []} from {name: parameter}
	// By wrapping the array/map in a struct, we can use a pointer to the struct to represent "present but empty."

	// Name is the name identifying a parameter.
	Name string `json:"name,omitempty" protobuf:"bytes,1,opt,name=name"`
	// String_ is the value of a string type parameter.
	String_ *string `json:"string,omitempty" protobuf:"bytes,5,opt,name=string"`
	// Map is the value of a map type parameter.
	*OptionalMap `json:",omitempty" protobuf:"bytes,3,rep,name=map"`
	// Array is the value of an array type parameter.
	*OptionalArray `json:",omitempty" protobuf:"bytes,4,rep,name=array"`
}

func (p ApplicationSourcePluginParameter) Equals(other ApplicationSourcePluginParameter) bool {
	if p.Name != other.Name {
		return false
	}
	if !reflect.DeepEqual(p.String_, other.String_) {
		return false
	}
	return p.OptionalMap.Equals(other.OptionalMap) && p.OptionalArray.Equals(other.OptionalArray)
}

// MarshalJSON is a custom JSON marshaller for ApplicationSourcePluginParameter. We need this custom marshaler because,
// when ApplicationSourcePluginParameter is unmarshaled, either from JSON or protobufs, the fields inside OptionalMap and
// OptionalArray are not set. The default JSON marshaler marshals these as "null." But really what we want to represent
// is an empty map or array.
//
// There are efforts to change things upstream, but nothing has been merged yet. See https://github.com/golang/go/issues/37711
func (p ApplicationSourcePluginParameter) MarshalJSON() ([]byte, error) {
	out := map[string]interface{}{}
	out["name"] = p.Name
	if p.String_ != nil {
		out["string"] = p.String_
	}
	if p.OptionalMap != nil {
		if p.OptionalMap.Map == nil {
			// Nil is not the same as a nil map. Nil means the field was not set, while a nil map means the field was set to an empty map.
			// Either way, we want to marshal it as "{}".
			out["map"] = map[string]string{}
		} else {
			out["map"] = p.OptionalMap.Map
		}
	}
	if p.OptionalArray != nil {
		if p.OptionalArray.Array == nil {
			// Nil is not the same as a nil array. Nil means the field was not set, while a nil array means the field was set to an empty array.
			// Either way, we want to marshal it as "[]".
			out["array"] = []string{}
		} else {
			out["array"] = p.OptionalArray.Array
		}
	}
	bytes, err := json.Marshal(out)
	if err != nil {
		return nil, err
	}
	return bytes, nil
}

type ApplicationSourcePluginParameters []ApplicationSourcePluginParameter

func (p ApplicationSourcePluginParameters) Equals(other ApplicationSourcePluginParameters) bool {
	if len(p) != len(other) {
		return false
	}
	for i := range p {
		if !p[i].Equals(other[i]) {
			return false
		}
	}
	return true
}

func (p ApplicationSourcePluginParameters) IsZero() bool {
	return len(p) == 0
}

// Environ builds a list of environment variables to represent parameters sent to a plugin from the Application
// manifest. Parameters are represented as one large stringified JSON array (under `ARGOCD_APP_PARAMETERS`). They're
// also represented as individual environment variables, each variable's key being an escaped version of the parameter's
// name.
func (p ApplicationSourcePluginParameters) Environ() ([]string, error) {
	out, err := json.Marshal(p)
	if err != nil {
		return nil, fmt.Errorf("failed to marshal plugin parameters: %w", err)
	}
	jsonParam := fmt.Sprintf("ARGOCD_APP_PARAMETERS=%s", string(out))

	env := []string{jsonParam}

	for _, param := range p {
		envBaseName := fmt.Sprintf("PARAM_%s", escaped(param.Name))
		if param.String_ != nil {
			env = append(env, fmt.Sprintf("%s=%s", envBaseName, *param.String_))
		}
		if param.OptionalMap != nil {
			for key, value := range param.OptionalMap.Map {
				env = append(env, fmt.Sprintf("%s_%s=%s", envBaseName, escaped(key), value))
			}
		}
		if param.OptionalArray != nil {
			for i, value := range param.OptionalArray.Array {
				env = append(env, fmt.Sprintf("%s_%d=%s", envBaseName, i, value))
			}
		}
	}

	return env, nil
}

func escaped(paramName string) string {
	newParamName := strings.ToUpper(paramName)
	invalidParamCharRegex := regexp.MustCompile("[^A-Z0-9_]")
	return invalidParamCharRegex.ReplaceAllString(newParamName, "_")
}

// ApplicationSourcePlugin holds options specific to config management plugins
type ApplicationSourcePlugin struct {
	Name       string `json:"name,omitempty" protobuf:"bytes,1,opt,name=name"`
	Env        `json:"env,omitempty" protobuf:"bytes,2,opt,name=env"`
	Parameters ApplicationSourcePluginParameters `json:"parameters,omitempty" protobuf:"bytes,3,opt,name=parameters"`
}

func (c *ApplicationSourcePlugin) Equals(other *ApplicationSourcePlugin) bool {
	if c == nil && other == nil {
		return true
	}
	if c == nil || other == nil {
		return false
	}
	if !c.Parameters.Equals(other.Parameters) {
		return false
	}
	// DeepEqual works fine for fields besides Parameters. Since we already know that Parameters are equal, we can
	// set them to nil and then do a DeepEqual.
	leftCopy := c.DeepCopy()
	rightCopy := other.DeepCopy()
	leftCopy.Parameters = nil
	rightCopy.Parameters = nil
	return reflect.DeepEqual(leftCopy, rightCopy)
}

// IsZero returns true if the ApplicationSourcePlugin is considered empty
func (c *ApplicationSourcePlugin) IsZero() bool {
	return c == nil || c.Name == "" && c.Env.IsZero() && c.Parameters.IsZero()
}

// AddEnvEntry merges an EnvEntry into a list of entries. If an entry with the same name already exists,
// its value will be overwritten. Otherwise, the entry is appended to the list.
func (c *ApplicationSourcePlugin) AddEnvEntry(e *EnvEntry) {
	found := false
	for i, ce := range c.Env {
		if ce.Name == e.Name {
			found = true
			c.Env[i] = e
			break
		}
	}
	if !found {
		c.Env = append(c.Env, e)
	}
}

// RemoveEnvEntry removes an EnvEntry if present, from a list of entries.
func (c *ApplicationSourcePlugin) RemoveEnvEntry(key string) error {
	for i, ce := range c.Env {
		if ce.Name == key {
			c.Env[i] = c.Env[len(c.Env)-1]
			c.Env = c.Env[:len(c.Env)-1]
			return nil
		}
	}
	return fmt.Errorf("unable to find env variable with key %q for plugin %q", key, c.Name)
}

// ApplicationDestination holds information about the application's destination
type ApplicationDestination struct {
	// Server specifies the URL of the target cluster and must be set to the Kubernetes control plane API
	Server string `json:"server,omitempty" protobuf:"bytes,1,opt,name=server"`
	// Namespace specifies the target namespace for the application's resources.
	// The namespace will only be set for namespace-scoped resources that have not set a value for .metadata.namespace
	Namespace string `json:"namespace,omitempty" protobuf:"bytes,2,opt,name=namespace"`
	// Name is an alternate way of specifying the target cluster by its symbolic name
	Name string `json:"name,omitempty" protobuf:"bytes,3,opt,name=name"`

	// nolint:govet
	isServerInferred bool `json:"-"`
}

type ResourceHealthLocation string

var (
	ResourceHealthLocationInline  ResourceHealthLocation = ""
	ResourceHealthLocationAppTree ResourceHealthLocation = "appTree"
)

// ApplicationStatus contains status information for the application
type ApplicationStatus struct {
	// Resources is a list of Kubernetes resources managed by this application
	Resources []ResourceStatus `json:"resources,omitempty" protobuf:"bytes,1,opt,name=resources"`
	// Sync contains information about the application's current sync status
	Sync SyncStatus `json:"sync,omitempty" protobuf:"bytes,2,opt,name=sync"`
	// Health contains information about the application's current health status
	Health HealthStatus `json:"health,omitempty" protobuf:"bytes,3,opt,name=health"`
	// History contains information about the application's sync history
	History RevisionHistories `json:"history,omitempty" protobuf:"bytes,4,opt,name=history"`
	// Conditions is a list of currently observed application conditions
	Conditions []ApplicationCondition `json:"conditions,omitempty" protobuf:"bytes,5,opt,name=conditions"`
	// ReconciledAt indicates when the application state was reconciled using the latest git version
	ReconciledAt *metav1.Time `json:"reconciledAt,omitempty" protobuf:"bytes,6,opt,name=reconciledAt"`
	// OperationState contains information about any ongoing operations, such as a sync
	OperationState *OperationState `json:"operationState,omitempty" protobuf:"bytes,7,opt,name=operationState"`
	// ObservedAt indicates when the application state was updated without querying latest git state
	// Deprecated: controller no longer updates ObservedAt field
	ObservedAt *metav1.Time `json:"observedAt,omitempty" protobuf:"bytes,8,opt,name=observedAt"`
	// SourceType specifies the type of this application
	SourceType ApplicationSourceType `json:"sourceType,omitempty" protobuf:"bytes,9,opt,name=sourceType"`
	// Summary contains a list of URLs and container images used by this application
	Summary ApplicationSummary `json:"summary,omitempty" protobuf:"bytes,10,opt,name=summary"`
	// ResourceHealthSource indicates where the resource health status is stored: inline if not set or appTree
	ResourceHealthSource ResourceHealthLocation `json:"resourceHealthSource,omitempty" protobuf:"bytes,11,opt,name=resourceHealthSource"`
	// SourceTypes specifies the type of the sources included in the application
	SourceTypes []ApplicationSourceType `json:"sourceTypes,omitempty" protobuf:"bytes,12,opt,name=sourceTypes"`
}

// JWTTokens represents a list of JWT tokens
type JWTTokens struct {
	Items []JWTToken `json:"items,omitempty" protobuf:"bytes,1,opt,name=items"`
}

// OperationInitiator contains information about the initiator of an operation
type OperationInitiator struct {
	// Username contains the name of a user who started operation
	Username string `json:"username,omitempty" protobuf:"bytes,1,opt,name=username"`
	// Automated is set to true if operation was initiated automatically by the application controller.
	Automated bool `json:"automated,omitempty" protobuf:"bytes,2,opt,name=automated"`
}

// Operation contains information about a requested or running operation
type Operation struct {
	// Sync contains parameters for the operation
	Sync *SyncOperation `json:"sync,omitempty" protobuf:"bytes,1,opt,name=sync"`
	// InitiatedBy contains information about who initiated the operations
	InitiatedBy OperationInitiator `json:"initiatedBy,omitempty" protobuf:"bytes,2,opt,name=initiatedBy"`
	// Info is a list of informational items for this operation
	Info []*Info `json:"info,omitempty" protobuf:"bytes,3,name=info"`
	// Retry controls the strategy to apply if a sync fails
	Retry RetryStrategy `json:"retry,omitempty" protobuf:"bytes,4,opt,name=retry"`
}

// DryRun returns true if an operation was requested to be performed in dry run mode
func (o *Operation) DryRun() bool {
	if o.Sync != nil {
		return o.Sync.DryRun
	}
	return false
}

// SyncOperationResource contains resources to sync.
type SyncOperationResource struct {
	Group     string `json:"group,omitempty" protobuf:"bytes,1,opt,name=group"`
	Kind      string `json:"kind" protobuf:"bytes,2,opt,name=kind"`
	Name      string `json:"name" protobuf:"bytes,3,opt,name=name"`
	Namespace string `json:"namespace,omitempty" protobuf:"bytes,4,opt,name=namespace"`
	// nolint:govet
	Exclude bool `json:"-"`
}

// RevisionHistories is a array of history, oldest first and newest last
type RevisionHistories []RevisionHistory

// LastRevisionHistory returns the latest history item from the revision history
func (in RevisionHistories) LastRevisionHistory() RevisionHistory {
	return in[len(in)-1]
}

// Trunc truncates the list of history items to size n
func (in RevisionHistories) Trunc(n int) RevisionHistories {
	i := len(in) - n
	if i > 0 {
		in = in[i:]
	}
	return in
}

// HasIdentity determines whether a sync operation is identified by a manifest
func (r SyncOperationResource) HasIdentity(name string, namespace string, gvk schema.GroupVersionKind) bool {
	if name == r.Name && gvk.Kind == r.Kind && gvk.Group == r.Group && (r.Namespace == "" || namespace == r.Namespace) {
		return true
	}
	return false
}

// Compare determines whether an app resource matches the resource filter during sync or wait.
func (r SyncOperationResource) Compare(name string, namespace string, gvk schema.GroupVersionKind) bool {
	if (r.Group == "*" || gvk.Group == r.Group) &&
		(r.Kind == "*" || gvk.Kind == r.Kind) &&
		(r.Name == "*" || name == r.Name) &&
		(r.Namespace == "*" || r.Namespace == "" || namespace == r.Namespace) {
		return true
	}
	return false
}

// SyncOperation contains details about a sync operation.
type SyncOperation struct {
	// Revision is the revision (Git) or chart version (Helm) which to sync the application to
	// If omitted, will use the revision specified in app spec.
	Revision string `json:"revision,omitempty" protobuf:"bytes,1,opt,name=revision"`
	// Prune specifies to delete resources from the cluster that are no longer tracked in git
	Prune bool `json:"prune,omitempty" protobuf:"bytes,2,opt,name=prune"`
	// DryRun specifies to perform a `kubectl apply --dry-run` without actually performing the sync
	DryRun bool `json:"dryRun,omitempty" protobuf:"bytes,3,opt,name=dryRun"`
	// SyncStrategy describes how to perform the sync
	SyncStrategy *SyncStrategy `json:"syncStrategy,omitempty" protobuf:"bytes,4,opt,name=syncStrategy"`
	// Resources describes which resources shall be part of the sync
	Resources []SyncOperationResource `json:"resources,omitempty" protobuf:"bytes,6,opt,name=resources"`
	// Source overrides the source definition set in the application.
	// This is typically set in a Rollback operation and is nil during a Sync operation
	Source *ApplicationSource `json:"source,omitempty" protobuf:"bytes,7,opt,name=source"`
	// Manifests is an optional field that overrides sync source with a local directory for development
	Manifests []string `json:"manifests,omitempty" protobuf:"bytes,8,opt,name=manifests"`
	// SyncOptions provide per-sync sync-options, e.g. Validate=false
	SyncOptions SyncOptions `json:"syncOptions,omitempty" protobuf:"bytes,9,opt,name=syncOptions"`
	// Sources overrides the source definition set in the application.
	// This is typically set in a Rollback operation and is nil during a Sync operation
	Sources ApplicationSources `json:"sources,omitempty" protobuf:"bytes,10,opt,name=sources"`
	// Revisions is the list of revision (Git) or chart version (Helm) which to sync each source in sources field for the application to
	// If omitted, will use the revision specified in app spec.
	Revisions []string `json:"revisions,omitempty" protobuf:"bytes,11,opt,name=revisions"`
}

// IsApplyStrategy returns true if the sync strategy is "apply"
func (o *SyncOperation) IsApplyStrategy() bool {
	return o.SyncStrategy != nil && o.SyncStrategy.Apply != nil
}

// OperationState contains information about state of a running operation
type OperationState struct {
	// Operation is the original requested operation
	Operation Operation `json:"operation" protobuf:"bytes,1,opt,name=operation"`
	// Phase is the current phase of the operation
	Phase synccommon.OperationPhase `json:"phase" protobuf:"bytes,2,opt,name=phase"`
	// Message holds any pertinent messages when attempting to perform operation (typically errors).
	Message string `json:"message,omitempty" protobuf:"bytes,3,opt,name=message"`
	// SyncResult is the result of a Sync operation
	SyncResult *SyncOperationResult `json:"syncResult,omitempty" protobuf:"bytes,4,opt,name=syncResult"`
	// StartedAt contains time of operation start
	StartedAt metav1.Time `json:"startedAt" protobuf:"bytes,6,opt,name=startedAt"`
	// FinishedAt contains time of operation completion
	FinishedAt *metav1.Time `json:"finishedAt,omitempty" protobuf:"bytes,7,opt,name=finishedAt"`
	// RetryCount contains time of operation retries
	RetryCount int64 `json:"retryCount,omitempty" protobuf:"bytes,8,opt,name=retryCount"`
}

type Info struct {
	Name  string `json:"name" protobuf:"bytes,1,name=name"`
	Value string `json:"value" protobuf:"bytes,2,name=value"`
}

type SyncOptions []string

// AddOption adds a sync option to the list of sync options and returns the modified list.
// If option was already set, returns the unmodified list of sync options.
func (o SyncOptions) AddOption(option string) SyncOptions {
	for _, j := range o {
		if j == option {
			return o
		}
	}
	return append(o, option)
}

// RemoveOption removes a sync option from the list of sync options and returns the modified list.
// If option has not been already set, returns the unmodified list of sync options.
func (o SyncOptions) RemoveOption(option string) SyncOptions {
	for i, j := range o {
		if j == option {
			return append(o[:i], o[i+1:]...)
		}
	}
	return o
}

// HasOption returns true if the list of sync options contains given option
func (o SyncOptions) HasOption(option string) bool {
	for _, i := range o {
		if option == i {
			return true
		}
	}
	return false
}

type ManagedNamespaceMetadata struct {
	Labels      map[string]string `json:"labels,omitempty" protobuf:"bytes,1,opt,name=labels"`
	Annotations map[string]string `json:"annotations,omitempty" protobuf:"bytes,2,opt,name=annotations"`
}

// SyncPolicy controls when a sync will be performed in response to updates in git
type SyncPolicy struct {
	// Automated will keep an application synced to the target revision
	Automated *SyncPolicyAutomated `json:"automated,omitempty" protobuf:"bytes,1,opt,name=automated"`
	// Options allow you to specify whole app sync-options
	SyncOptions SyncOptions `json:"syncOptions,omitempty" protobuf:"bytes,2,opt,name=syncOptions"`
	// Retry controls failed sync retry behavior
	Retry *RetryStrategy `json:"retry,omitempty" protobuf:"bytes,3,opt,name=retry"`
	// ManagedNamespaceMetadata controls metadata in the given namespace (if CreateNamespace=true)
	ManagedNamespaceMetadata *ManagedNamespaceMetadata `json:"managedNamespaceMetadata,omitempty" protobuf:"bytes,4,opt,name=managedNamespaceMetadata"`
}

// IsZero returns true if the sync policy is empty
func (p *SyncPolicy) IsZero() bool {
	return p == nil || (p.Automated == nil && len(p.SyncOptions) == 0 && p.Retry == nil)
}

// RetryStrategy contains information about the strategy to apply when a sync failed
type RetryStrategy struct {
	// Limit is the maximum number of attempts for retrying a failed sync. If set to 0, no retries will be performed.
	Limit int64 `json:"limit,omitempty" protobuf:"bytes,1,opt,name=limit"`
	// Backoff controls how to backoff on subsequent retries of failed syncs
	Backoff *Backoff `json:"backoff,omitempty" protobuf:"bytes,2,opt,name=backoff,casttype=Backoff"`
}

func parseStringToDuration(durationString string) (time.Duration, error) {
	var suspendDuration time.Duration
	// If no units are attached, treat as seconds
	if val, err := strconv.Atoi(durationString); err == nil {
		suspendDuration = time.Duration(val) * time.Second
	} else if duration, err := time.ParseDuration(durationString); err == nil {
		suspendDuration = duration
	} else {
		return 0, fmt.Errorf("unable to parse %s as a duration", durationString)
	}
	return suspendDuration, nil
}

// NextRetryAt calculates the earliest time the next retry should be performed on a failing sync
func (r *RetryStrategy) NextRetryAt(lastAttempt time.Time, retryCounts int64) (time.Time, error) {
	maxDuration := DefaultSyncRetryMaxDuration
	duration := DefaultSyncRetryDuration
	factor := DefaultSyncRetryFactor
	var err error
	if r.Backoff != nil {
		if r.Backoff.Duration != "" {
			if duration, err = parseStringToDuration(r.Backoff.Duration); err != nil {
				return time.Time{}, err
			}
		}
		if r.Backoff.MaxDuration != "" {
			if maxDuration, err = parseStringToDuration(r.Backoff.MaxDuration); err != nil {
				return time.Time{}, err
			}
		}
		if r.Backoff.Factor != nil {
			factor = *r.Backoff.Factor
		}

	}
	// Formula: timeToWait = duration * factor^retry_number
	// Note that timeToWait should equal to duration for the first retry attempt.
	// When timeToWait is more than maxDuration retry should be performed at maxDuration.
	timeToWait := float64(duration) * (math.Pow(float64(factor), float64(retryCounts)))
	if maxDuration > 0 {
		timeToWait = math.Min(float64(maxDuration), timeToWait)
	}
	return lastAttempt.Add(time.Duration(timeToWait)), nil
}

// Backoff is the backoff strategy to use on subsequent retries for failing syncs
type Backoff struct {
	// Duration is the amount to back off. Default unit is seconds, but could also be a duration (e.g. "2m", "1h")
	Duration string `json:"duration,omitempty" protobuf:"bytes,1,opt,name=duration"`
	// Factor is a factor to multiply the base duration after each failed retry
	Factor *int64 `json:"factor,omitempty" protobuf:"bytes,2,name=factor"`
	// MaxDuration is the maximum amount of time allowed for the backoff strategy
	MaxDuration string `json:"maxDuration,omitempty" protobuf:"bytes,3,opt,name=maxDuration"`
}

// SyncPolicyAutomated controls the behavior of an automated sync
type SyncPolicyAutomated struct {
	// Prune specifies whether to delete resources from the cluster that are not found in the sources anymore as part of automated sync (default: false)
	Prune bool `json:"prune,omitempty" protobuf:"bytes,1,opt,name=prune"`
	// SelfHeal specifes whether to revert resources back to their desired state upon modification in the cluster (default: false)
	SelfHeal bool `json:"selfHeal,omitempty" protobuf:"bytes,2,opt,name=selfHeal"`
	// AllowEmpty allows apps have zero live resources (default: false)
	AllowEmpty bool `json:"allowEmpty,omitempty" protobuf:"bytes,3,opt,name=allowEmpty"`
}

// SyncStrategy controls the manner in which a sync is performed
type SyncStrategy struct {
	// Apply will perform a `kubectl apply` to perform the sync.
	Apply *SyncStrategyApply `json:"apply,omitempty" protobuf:"bytes,1,opt,name=apply"`
	// Hook will submit any referenced resources to perform the sync. This is the default strategy
	Hook *SyncStrategyHook `json:"hook,omitempty" protobuf:"bytes,2,opt,name=hook"`
}

// Force returns true if the sync strategy specifies to perform a forced sync
func (m *SyncStrategy) Force() bool {
	if m == nil {
		return false
	} else if m.Apply != nil {
		return m.Apply.Force
	} else if m.Hook != nil {
		return m.Hook.Force
	} else {
		return false
	}
}

// SyncStrategyApply uses `kubectl apply` to perform the apply
type SyncStrategyApply struct {
	// Force indicates whether or not to supply the --force flag to `kubectl apply`.
	// The --force flag deletes and re-create the resource, when PATCH encounters conflict and has
	// retried for 5 times.
	Force bool `json:"force,omitempty" protobuf:"bytes,1,opt,name=force"`
}

// SyncStrategyHook will perform a sync using hooks annotations.
// If no hook annotation is specified falls back to `kubectl apply`.
type SyncStrategyHook struct {
	// Embed SyncStrategyApply type to inherit any `apply` options
	// +optional
	SyncStrategyApply `json:",inline" protobuf:"bytes,1,opt,name=syncStrategyApply"`
}

// RevisionMetadata contains metadata for a specific revision in a Git repository
type RevisionMetadata struct {
	// who authored this revision,
	// typically their name and email, e.g. "John Doe <john_doe@my-company.com>",
	// but might not match this example
	Author string `json:"author,omitempty" protobuf:"bytes,1,opt,name=author"`
	// Date specifies when the revision was authored
	Date metav1.Time `json:"date" protobuf:"bytes,2,opt,name=date"`
	// Tags specifies any tags currently attached to the revision
	// Floating tags can move from one revision to another
	Tags []string `json:"tags,omitempty" protobuf:"bytes,3,opt,name=tags"`
	// Message contains the message associated with the revision, most likely the commit message.
	Message string `json:"message,omitempty" protobuf:"bytes,4,opt,name=message"`
	// SignatureInfo contains a hint on the signer if the revision was signed with GPG, and signature verification is enabled.
	SignatureInfo string `json:"signatureInfo,omitempty" protobuf:"bytes,5,opt,name=signatureInfo"`
}

// SyncOperationResult represent result of sync operation
type SyncOperationResult struct {
	// Resources contains a list of sync result items for each individual resource in a sync operation
	Resources ResourceResults `json:"resources,omitempty" protobuf:"bytes,1,opt,name=resources"`
	// Revision holds the revision this sync operation was performed to
	Revision string `json:"revision" protobuf:"bytes,2,opt,name=revision"`
	// Source records the application source information of the sync, used for comparing auto-sync
	Source ApplicationSource `json:"source,omitempty" protobuf:"bytes,3,opt,name=source"`
	// Source records the application source information of the sync, used for comparing auto-sync
	Sources ApplicationSources `json:"sources,omitempty" protobuf:"bytes,4,opt,name=sources"`
	// Revisions holds the revision this sync operation was performed for respective indexed source in sources field
	Revisions []string `json:"revisions,omitempty" protobuf:"bytes,5,opt,name=revisions"`
}

// ResourceResult holds the operation result details of a specific resource
type ResourceResult struct {
	// Group specifies the API group of the resource
	Group string `json:"group" protobuf:"bytes,1,opt,name=group"`
	// Version specifies the API version of the resource
	Version string `json:"version" protobuf:"bytes,2,opt,name=version"`
	// Kind specifies the API kind of the resource
	Kind string `json:"kind" protobuf:"bytes,3,opt,name=kind"`
	// Namespace specifies the target namespace of the resource
	Namespace string `json:"namespace" protobuf:"bytes,4,opt,name=namespace"`
	// Name specifies the name of the resource
	Name string `json:"name" protobuf:"bytes,5,opt,name=name"`
	// Status holds the final result of the sync. Will be empty if the resources is yet to be applied/pruned and is always zero-value for hooks
	Status synccommon.ResultCode `json:"status,omitempty" protobuf:"bytes,6,opt,name=status"`
	// Message contains an informational or error message for the last sync OR operation
	Message string `json:"message,omitempty" protobuf:"bytes,7,opt,name=message"`
	// HookType specifies the type of the hook. Empty for non-hook resources
	HookType synccommon.HookType `json:"hookType,omitempty" protobuf:"bytes,8,opt,name=hookType"`
	// HookPhase contains the state of any operation associated with this resource OR hook
	// This can also contain values for non-hook resources.
	HookPhase synccommon.OperationPhase `json:"hookPhase,omitempty" protobuf:"bytes,9,opt,name=hookPhase"`
	// SyncPhase indicates the particular phase of the sync that this result was acquired in
	SyncPhase synccommon.SyncPhase `json:"syncPhase,omitempty" protobuf:"bytes,10,opt,name=syncPhase"`
}

// GroupVersionKind returns the GVK schema information for a given resource within a sync result
func (r *ResourceResult) GroupVersionKind() schema.GroupVersionKind {
	return schema.GroupVersionKind{
		Group:   r.Group,
		Version: r.Version,
		Kind:    r.Kind,
	}
}

// ResourceResults defines a list of resource results for a given operation
type ResourceResults []*ResourceResult

// Find returns the operation result for a specified resource and the index in the list where it was found
func (r ResourceResults) Find(group string, kind string, namespace string, name string, phase synccommon.SyncPhase) (int, *ResourceResult) {
	for i, res := range r {
		if res.Group == group && res.Kind == kind && res.Namespace == namespace && res.Name == name && res.SyncPhase == phase {
			return i, res
		}
	}
	return 0, nil
}

// PruningRequired returns a positive integer containing the number of resources that require pruning after an operation has been completed
func (r ResourceResults) PruningRequired() (num int) {
	for _, res := range r {
		if res.Status == synccommon.ResultCodePruneSkipped {
			num++
		}
	}
	return num
}

// RevisionHistory contains history information about a previous sync
type RevisionHistory struct {
	// Revision holds the revision the sync was performed against
	Revision string `json:"revision,omitempty" protobuf:"bytes,2,opt,name=revision"`
	// DeployedAt holds the time the sync operation completed
	DeployedAt metav1.Time `json:"deployedAt" protobuf:"bytes,4,opt,name=deployedAt"`
	// ID is an auto incrementing identifier of the RevisionHistory
	ID int64 `json:"id" protobuf:"bytes,5,opt,name=id"`
	// Source is a reference to the application source used for the sync operation
	Source ApplicationSource `json:"source,omitempty" protobuf:"bytes,6,opt,name=source"`
	// DeployStartedAt holds the time the sync operation started
	DeployStartedAt *metav1.Time `json:"deployStartedAt,omitempty" protobuf:"bytes,7,opt,name=deployStartedAt"`
	// Sources is a reference to the application sources used for the sync operation
	Sources ApplicationSources `json:"sources,omitempty" protobuf:"bytes,8,opt,name=sources"`
	// Revisions holds the revision of each source in sources field the sync was performed against
	Revisions []string `json:"revisions,omitempty" protobuf:"bytes,9,opt,name=revisions"`
}

// ApplicationWatchEvent contains information about application change.
type ApplicationWatchEvent struct {
	Type watch.EventType `json:"type" protobuf:"bytes,1,opt,name=type,casttype=k8s.io/apimachinery/pkg/watch.EventType"`

	// Application is:
	//  * If Type is Added or Modified: the new state of the object.
	//  * If Type is Deleted: the state of the object immediately before deletion.
	//  * If Type is Error: *api.Status is recommended; other types may make sense
	//    depending on context.
	Application Application `json:"application" protobuf:"bytes,2,opt,name=application"`
}

// ApplicationList is list of Application resources
// +k8s:deepcopy-gen:interfaces=k8s.io/apimachinery/pkg/runtime.Object
type ApplicationList struct {
	metav1.TypeMeta `json:",inline"`
	metav1.ListMeta `json:"metadata" protobuf:"bytes,1,opt,name=metadata"`
	Items           []Application `json:"items" protobuf:"bytes,2,rep,name=items"`
}

// ComponentParameter contains information about component parameter value
type ComponentParameter struct {
	Component string `json:"component,omitempty" protobuf:"bytes,1,opt,name=component"`
	Name      string `json:"name" protobuf:"bytes,2,opt,name=name"`
	Value     string `json:"value" protobuf:"bytes,3,opt,name=value"`
}

// SyncStatusCode is a type which represents possible comparison results
type SyncStatusCode string

// Possible comparison results
const (
	// SyncStatusCodeUnknown indicates that the status of a sync could not be reliably determined
	SyncStatusCodeUnknown SyncStatusCode = "Unknown"
	// SyncStatusCodeOutOfSync indicates that desired and live states match
	SyncStatusCodeSynced SyncStatusCode = "Synced"
	// SyncStatusCodeOutOfSync indicates that there is a drift between desired and live states
	SyncStatusCodeOutOfSync SyncStatusCode = "OutOfSync"
)

// ApplicationConditionType represents type of application condition. Type name has following convention:
// prefix "Error" means error condition
// prefix "Warning" means warning condition
// prefix "Info" means informational condition
type ApplicationConditionType = string

const (
	// ApplicationConditionDeletionError indicates that controller failed to delete application
	ApplicationConditionDeletionError = "DeletionError"
	// ApplicationConditionInvalidSpecError indicates that application source is invalid
	ApplicationConditionInvalidSpecError = "InvalidSpecError"
	// ApplicationConditionComparisonError indicates controller failed to compare application state
	ApplicationConditionComparisonError = "ComparisonError"
	// ApplicationConditionSyncError indicates controller failed to automatically sync the application
	ApplicationConditionSyncError = "SyncError"
	// ApplicationConditionUnknownError indicates an unknown controller error
	ApplicationConditionUnknownError = "UnknownError"
	// ApplicationConditionSharedResourceWarning indicates that controller detected resources which belongs to more than one application
	ApplicationConditionSharedResourceWarning = "SharedResourceWarning"
	// ApplicationConditionRepeatedResourceWarning indicates that application source has resource with same Group, Kind, Name, Namespace multiple times
	ApplicationConditionRepeatedResourceWarning = "RepeatedResourceWarning"
	// ApplicationConditionExcludedResourceWarning indicates that application has resource which is configured to be excluded
	ApplicationConditionExcludedResourceWarning = "ExcludedResourceWarning"
	// ApplicationConditionOrphanedResourceWarning indicates that application has orphaned resources
	ApplicationConditionOrphanedResourceWarning = "OrphanedResourceWarning"
)

// ApplicationCondition contains details about an application condition, which is usally an error or warning
type ApplicationCondition struct {
	// Type is an application condition type
	Type ApplicationConditionType `json:"type" protobuf:"bytes,1,opt,name=type"`
	// Message contains human-readable message indicating details about condition
	Message string `json:"message" protobuf:"bytes,2,opt,name=message"`
	// LastTransitionTime is the time the condition was last observed
	LastTransitionTime *metav1.Time `json:"lastTransitionTime,omitempty" protobuf:"bytes,3,opt,name=lastTransitionTime"`
}

// ComparedTo contains application source and target which was used for resources comparison
type ComparedTo struct {
	// Source is a reference to the application's source used for comparison
	Source ApplicationSource `json:"source,omitempty" protobuf:"bytes,1,opt,name=source"`
	// Destination is a reference to the application's destination used for comparison
	Destination ApplicationDestination `json:"destination" protobuf:"bytes,2,opt,name=destination"`
	// Sources is a reference to the application's multiple sources used for comparison
	Sources ApplicationSources `json:"sources,omitempty" protobuf:"bytes,3,opt,name=sources"`
}

// SyncStatus contains information about the currently observed live and desired states of an application
type SyncStatus struct {
	// Status is the sync state of the comparison
	Status SyncStatusCode `json:"status" protobuf:"bytes,1,opt,name=status,casttype=SyncStatusCode"`
	// ComparedTo contains information about what has been compared
	ComparedTo ComparedTo `json:"comparedTo,omitempty" protobuf:"bytes,2,opt,name=comparedTo"`
	// Revision contains information about the revision the comparison has been performed to
	Revision string `json:"revision,omitempty" protobuf:"bytes,3,opt,name=revision"`
	// Revisions contains information about the revisions of multiple sources the comparison has been performed to
	Revisions []string `json:"revisions,omitempty" protobuf:"bytes,4,opt,name=revisions"`
}

// HealthStatus contains information about the currently observed health state of an application or resource
type HealthStatus struct {
	// Status holds the status code of the application or resource
	Status health.HealthStatusCode `json:"status,omitempty" protobuf:"bytes,1,opt,name=status"`
	// Message is a human-readable informational message describing the health status
	Message string `json:"message,omitempty" protobuf:"bytes,2,opt,name=message"`
}

// InfoItem contains arbitrary, human readable information about an application
type InfoItem struct {
	// Name is a human readable title for this piece of information.
	Name string `json:"name,omitempty" protobuf:"bytes,1,opt,name=name"`
	// Value is human readable content.
	Value string `json:"value,omitempty" protobuf:"bytes,2,opt,name=value"`
}

// ResourceNetworkingInfo holds networking resource related information
// TODO: describe members of this type
type ResourceNetworkingInfo struct {
	TargetLabels map[string]string        `json:"targetLabels,omitempty" protobuf:"bytes,1,opt,name=targetLabels"`
	TargetRefs   []ResourceRef            `json:"targetRefs,omitempty" protobuf:"bytes,2,opt,name=targetRefs"`
	Labels       map[string]string        `json:"labels,omitempty" protobuf:"bytes,3,opt,name=labels"`
	Ingress      []v1.LoadBalancerIngress `json:"ingress,omitempty" protobuf:"bytes,4,opt,name=ingress"`
	// ExternalURLs holds list of URLs which should be available externally. List is populated for ingress resources using rules hostnames.
	ExternalURLs []string `json:"externalURLs,omitempty" protobuf:"bytes,5,opt,name=externalURLs"`
}

// TODO: describe this type
type HostResourceInfo struct {
	ResourceName         v1.ResourceName `json:"resourceName,omitempty" protobuf:"bytes,1,name=resourceName"`
	RequestedByApp       int64           `json:"requestedByApp,omitempty" protobuf:"bytes,2,name=requestedByApp"`
	RequestedByNeighbors int64           `json:"requestedByNeighbors,omitempty" protobuf:"bytes,3,name=requestedByNeighbors"`
	Capacity             int64           `json:"capacity,omitempty" protobuf:"bytes,4,name=capacity"`
}

// HostInfo holds host name and resources metrics
// TODO: describe purpose of this type
// TODO: describe members of this type
type HostInfo struct {
	Name          string             `json:"name,omitempty" protobuf:"bytes,1,name=name"`
	ResourcesInfo []HostResourceInfo `json:"resourcesInfo,omitempty" protobuf:"bytes,2,name=resourcesInfo"`
	SystemInfo    v1.NodeSystemInfo  `json:"systemInfo,omitempty" protobuf:"bytes,3,opt,name=systemInfo"`
}

// ApplicationTree holds nodes which belongs to the application
// TODO: describe purpose of this type
type ApplicationTree struct {
	// Nodes contains list of nodes which either directly managed by the application and children of directly managed nodes.
	Nodes []ResourceNode `json:"nodes,omitempty" protobuf:"bytes,1,rep,name=nodes"`
	// OrphanedNodes contains if or orphaned nodes: nodes which are not managed by the app but in the same namespace. List is populated only if orphaned resources enabled in app project.
	OrphanedNodes []ResourceNode `json:"orphanedNodes,omitempty" protobuf:"bytes,2,rep,name=orphanedNodes"`
	// Hosts holds list of Kubernetes nodes that run application related pods
	Hosts []HostInfo `json:"hosts,omitempty" protobuf:"bytes,3,rep,name=hosts"`
}

// Normalize sorts application tree nodes and hosts. The persistent order allows to
// effectively compare previously cached app tree and allows to unnecessary Redis requests.
func (t *ApplicationTree) Normalize() {
	sort.Slice(t.Nodes, func(i, j int) bool {
		return t.Nodes[i].FullName() < t.Nodes[j].FullName()
	})
	sort.Slice(t.OrphanedNodes, func(i, j int) bool {
		return t.OrphanedNodes[i].FullName() < t.OrphanedNodes[j].FullName()
	})
	sort.Slice(t.Hosts, func(i, j int) bool {
		return t.Hosts[i].Name < t.Hosts[j].Name
	})
}

// ApplicationSummary contains information about URLs and container images used by an application
type ApplicationSummary struct {
	// ExternalURLs holds all external URLs of application child resources.
	ExternalURLs []string `json:"externalURLs,omitempty" protobuf:"bytes,1,opt,name=externalURLs"`
	// Images holds all images of application child resources.
	Images []string `json:"images,omitempty" protobuf:"bytes,2,opt,name=images"`
}

// TODO: Document purpose of this method
func (t *ApplicationTree) FindNode(group string, kind string, namespace string, name string) *ResourceNode {
	for _, n := range append(t.Nodes, t.OrphanedNodes...) {
		if n.Group == group && n.Kind == kind && n.Namespace == namespace && n.Name == name {
			return &n
		}
	}
	return nil
}

// TODO: Document purpose of this method
func (t *ApplicationTree) GetSummary(app *Application) ApplicationSummary {
	urlsSet := make(map[string]bool)
	imagesSet := make(map[string]bool)
	for _, node := range t.Nodes {
		if node.NetworkingInfo != nil {
			for _, url := range node.NetworkingInfo.ExternalURLs {
				urlsSet[url] = true
			}
		}
		for _, image := range node.Images {
			imagesSet[image] = true
		}
	}
	// also add Application's own links
	for k, v := range app.GetAnnotations() {
		if strings.HasPrefix(k, common.AnnotationKeyLinkPrefix) {
			urlsSet[v] = true
		}
	}
	urls := make([]string, 0)
	for url := range urlsSet {
		urls = append(urls, url)
	}
	sort.Slice(urls, func(i, j int) bool {
		return urls[i] < urls[j]
	})
	images := make([]string, 0)
	for image := range imagesSet {
		images = append(images, image)
	}
	sort.Slice(images, func(i, j int) bool {
		return images[i] < images[j]
	})
	return ApplicationSummary{ExternalURLs: urls, Images: images}
}

// ResourceRef includes fields which uniquely identify a resource
type ResourceRef struct {
	Group     string `json:"group,omitempty" protobuf:"bytes,1,opt,name=group"`
	Version   string `json:"version,omitempty" protobuf:"bytes,2,opt,name=version"`
	Kind      string `json:"kind,omitempty" protobuf:"bytes,3,opt,name=kind"`
	Namespace string `json:"namespace,omitempty" protobuf:"bytes,4,opt,name=namespace"`
	Name      string `json:"name,omitempty" protobuf:"bytes,5,opt,name=name"`
	UID       string `json:"uid,omitempty" protobuf:"bytes,6,opt,name=uid"`
}

func (r ResourceRef) IsEqual(other ResourceRef) bool {
	return (r.Group == other.Group &&
		r.Version == other.Version &&
		r.Kind == other.Kind &&
		r.Namespace == other.Namespace &&
		r.Name == other.Name) ||
		r.UID == other.UID
}

// ResourceNode contains information about live resource and its children
// TODO: describe members of this type
type ResourceNode struct {
	ResourceRef     `json:",inline" protobuf:"bytes,1,opt,name=resourceRef"`
	ParentRefs      []ResourceRef           `json:"parentRefs,omitempty" protobuf:"bytes,2,opt,name=parentRefs"`
	Info            []InfoItem              `json:"info,omitempty" protobuf:"bytes,3,opt,name=info"`
	NetworkingInfo  *ResourceNetworkingInfo `json:"networkingInfo,omitempty" protobuf:"bytes,4,opt,name=networkingInfo"`
	ResourceVersion string                  `json:"resourceVersion,omitempty" protobuf:"bytes,5,opt,name=resourceVersion"`
	Images          []string                `json:"images,omitempty" protobuf:"bytes,6,opt,name=images"`
	Health          *HealthStatus           `json:"health,omitempty" protobuf:"bytes,7,opt,name=health"`
	CreatedAt       *metav1.Time            `json:"createdAt,omitempty" protobuf:"bytes,8,opt,name=createdAt"`
	// available for managed resource
	Labels map[string]string `json:"labels,omitempty" protobuf:"bytes,9,opt,name=labels"`
	// available for managed resource without k8s-last-applied-configuration
	Annotations map[string]string `json:"annotations,omitempty" protobuf:"bytes,10,opt,name=annotations"`
}

// FullName returns a resource node's full name in the format "group/kind/namespace/name"
// For cluster-scoped resources, namespace will be the empty string.
func (n *ResourceNode) FullName() string {
	return fmt.Sprintf("%s/%s/%s/%s", n.Group, n.Kind, n.Namespace, n.Name)
}

// GroupKindVersion returns the GVK schema type for given resource node
func (n *ResourceNode) GroupKindVersion() schema.GroupVersionKind {
	return schema.GroupVersionKind{
		Group:   n.Group,
		Version: n.Version,
		Kind:    n.Kind,
	}
}

func (n *ResourceNode) GetAllChildNodes(tree *ApplicationTree, kind string) []ResourceNode {
	curChildren := []ResourceNode{}

	for _, c := range tree.Nodes {
		if (kind == "" || kind == c.Kind) && c.hasInParents(tree, n) {
			curChildren = append(curChildren, c)
		}
	}

	return curChildren
}

func (n *ResourceNode) hasInParents(tree *ApplicationTree, p *ResourceNode) bool {
	if len(n.ParentRefs) == 0 {
		return false
	}

	for _, curParentRef := range n.ParentRefs {
		if curParentRef.IsEqual(p.ResourceRef) {
			return true
		}

		parentNode := tree.FindNode(curParentRef.Group, curParentRef.Kind, curParentRef.Namespace, curParentRef.Name)
		if parentNode == nil {
			continue
		}

		parentResult := parentNode.hasInParents(tree, p)
		if parentResult {
			return true
		}
	}

	return false
}

// ResourceStatus holds the current sync and health status of a resource
// TODO: describe members of this type
type ResourceStatus struct {
	Group           string         `json:"group,omitempty" protobuf:"bytes,1,opt,name=group"`
	Version         string         `json:"version,omitempty" protobuf:"bytes,2,opt,name=version"`
	Kind            string         `json:"kind,omitempty" protobuf:"bytes,3,opt,name=kind"`
	Namespace       string         `json:"namespace,omitempty" protobuf:"bytes,4,opt,name=namespace"`
	Name            string         `json:"name,omitempty" protobuf:"bytes,5,opt,name=name"`
	Status          SyncStatusCode `json:"status,omitempty" protobuf:"bytes,6,opt,name=status"`
	Health          *HealthStatus  `json:"health,omitempty" protobuf:"bytes,7,opt,name=health"`
	Hook            bool           `json:"hook,omitempty" protobuf:"bytes,8,opt,name=hook"`
	RequiresPruning bool           `json:"requiresPruning,omitempty" protobuf:"bytes,9,opt,name=requiresPruning"`
	SyncWave        int64          `json:"syncWave,omitempty" protobuf:"bytes,10,opt,name=syncWave"`
}

// GroupKindVersion returns the GVK schema type for given resource status
func (r *ResourceStatus) GroupVersionKind() schema.GroupVersionKind {
	return schema.GroupVersionKind{Group: r.Group, Version: r.Version, Kind: r.Kind}
}

// ResourceDiff holds the diff of a live and target resource object
// TODO: describe members of this type
type ResourceDiff struct {
	Group     string `json:"group,omitempty" protobuf:"bytes,1,opt,name=group"`
	Kind      string `json:"kind,omitempty" protobuf:"bytes,2,opt,name=kind"`
	Namespace string `json:"namespace,omitempty" protobuf:"bytes,3,opt,name=namespace"`
	Name      string `json:"name,omitempty" protobuf:"bytes,4,opt,name=name"`
	// TargetState contains the JSON serialized resource manifest defined in the Git/Helm
	TargetState string `json:"targetState,omitempty" protobuf:"bytes,5,opt,name=targetState"`
	// TargetState contains the JSON live resource manifest
	LiveState string `json:"liveState,omitempty" protobuf:"bytes,6,opt,name=liveState"`
	// Diff contains the JSON patch between target and live resource
	// Deprecated: use NormalizedLiveState and PredictedLiveState to render the difference
	Diff string `json:"diff,omitempty" protobuf:"bytes,7,opt,name=diff"`
	Hook bool   `json:"hook,omitempty" protobuf:"bytes,8,opt,name=hook"`
	// NormalizedLiveState contains JSON serialized live resource state with applied normalizations
	NormalizedLiveState string `json:"normalizedLiveState,omitempty" protobuf:"bytes,9,opt,name=normalizedLiveState"`
	// PredictedLiveState contains JSON serialized resource state that is calculated based on normalized and target resource state
	PredictedLiveState string `json:"predictedLiveState,omitempty" protobuf:"bytes,10,opt,name=predictedLiveState"`
	ResourceVersion    string `json:"resourceVersion,omitempty" protobuf:"bytes,11,opt,name=resourceVersion"`
	Modified           bool   `json:"modified,omitempty" protobuf:"bytes,12,opt,name=modified"`
}

// FullName returns full name of a node that was used for diffing in the format "group/kind/namespace/name"
// For cluster-scoped resources, namespace will be the empty string.
func (r *ResourceDiff) FullName() string {
	return fmt.Sprintf("%s/%s/%s/%s", r.Group, r.Kind, r.Namespace, r.Name)
}

// ConnectionStatus represents the status indicator for a connection to a remote resource
type ConnectionStatus = string

const (
	// ConnectionStatusSuccessful indicates that a connection has been successfully established
	ConnectionStatusSuccessful = "Successful"
	// ConnectionStatusFailed indicates that a connection attempt has failed
	ConnectionStatusFailed = "Failed"
	// ConnectionStatusUnknown indicates that the connection status could not be reliably determined
	ConnectionStatusUnknown = "Unknown"
)

// ConnectionState contains information about remote resource connection state, currently used for clusters and repositories
type ConnectionState struct {
	// Status contains the current status indicator for the connection
	Status ConnectionStatus `json:"status" protobuf:"bytes,1,opt,name=status"`
	// Message contains human readable information about the connection status
	Message string `json:"message" protobuf:"bytes,2,opt,name=message"`
	// ModifiedAt contains the timestamp when this connection status has been determined
	ModifiedAt *metav1.Time `json:"attemptedAt" protobuf:"bytes,3,opt,name=attemptedAt"`
}

// Cluster is the definition of a cluster resource
type Cluster struct {
	// ID is an internal field cluster identifier. Not exposed via API.
	ID string `json:"-"`
	// Server is the API server URL of the Kubernetes cluster
	Server string `json:"server" protobuf:"bytes,1,opt,name=server"`
	// Name of the cluster. If omitted, will use the server address
	Name string `json:"name" protobuf:"bytes,2,opt,name=name"`
	// Config holds cluster information for connecting to a cluster
	Config ClusterConfig `json:"config" protobuf:"bytes,3,opt,name=config"`
	// DEPRECATED: use Info.ConnectionState field instead.
	// ConnectionState contains information about cluster connection state
	ConnectionState ConnectionState `json:"connectionState,omitempty" protobuf:"bytes,4,opt,name=connectionState"`
	// DEPRECATED: use Info.ServerVersion field instead.
	// The server version
	ServerVersion string `json:"serverVersion,omitempty" protobuf:"bytes,5,opt,name=serverVersion"`
	// Holds list of namespaces which are accessible in that cluster. Cluster level resources will be ignored if namespace list is not empty.
	Namespaces []string `json:"namespaces,omitempty" protobuf:"bytes,6,opt,name=namespaces"`
	// RefreshRequestedAt holds time when cluster cache refresh has been requested
	RefreshRequestedAt *metav1.Time `json:"refreshRequestedAt,omitempty" protobuf:"bytes,7,opt,name=refreshRequestedAt"`
	// Info holds information about cluster cache and state
	Info ClusterInfo `json:"info,omitempty" protobuf:"bytes,8,opt,name=info"`
	// Shard contains optional shard number. Calculated on the fly by the application controller if not specified.
	Shard *int64 `json:"shard,omitempty" protobuf:"bytes,9,opt,name=shard"`
	// Indicates if cluster level resources should be managed. This setting is used only if cluster is connected in a namespaced mode.
	ClusterResources bool `json:"clusterResources,omitempty" protobuf:"bytes,10,opt,name=clusterResources"`
	// Reference between project and cluster that allow you automatically to be added as item inside Destinations project entity
	Project string `json:"project,omitempty" protobuf:"bytes,11,opt,name=project"`
	// Labels for cluster secret metadata
	Labels map[string]string `json:"labels,omitempty" protobuf:"bytes,12,opt,name=labels"`
	// Annotations for cluster secret metadata
	Annotations map[string]string `json:"annotations,omitempty" protobuf:"bytes,13,opt,name=annotations"`
}

// Equals returns true if two cluster objects are considered to be equal
func (c *Cluster) Equals(other *Cluster) bool {
	if c.Server != other.Server {
		return false
	}
	if c.Name != other.Name {
		return false
	}
	if strings.Join(c.Namespaces, ",") != strings.Join(other.Namespaces, ",") {
		return false
	}
	var shard int64 = -1
	if c.Shard != nil {
		shard = *c.Shard
	}
	var otherShard int64 = -1
	if other.Shard != nil {
		otherShard = *other.Shard
	}
	if shard != otherShard {
		return false
	}

	if c.ClusterResources != other.ClusterResources {
		return false
	}

	if !collections.StringMapsEqual(c.Annotations, other.Annotations) {
		return false
	}

	if !collections.StringMapsEqual(c.Labels, other.Labels) {
		return false
	}

	return reflect.DeepEqual(c.Config, other.Config)
}

// ClusterInfo contains information about the cluster
type ClusterInfo struct {
	// ConnectionState contains information about the connection to the cluster
	ConnectionState ConnectionState `json:"connectionState,omitempty" protobuf:"bytes,1,opt,name=connectionState"`
	// ServerVersion contains information about the Kubernetes version of the cluster
	ServerVersion string `json:"serverVersion,omitempty" protobuf:"bytes,2,opt,name=serverVersion"`
	// CacheInfo contains information about the cluster cache
	CacheInfo ClusterCacheInfo `json:"cacheInfo,omitempty" protobuf:"bytes,3,opt,name=cacheInfo"`
	// ApplicationsCount is the number of applications managed by Argo CD on the cluster
	ApplicationsCount int64 `json:"applicationsCount" protobuf:"bytes,4,opt,name=applicationsCount"`
	// APIVersions contains list of API versions supported by the cluster
	APIVersions []string `json:"apiVersions,omitempty" protobuf:"bytes,5,opt,name=apiVersions"`
}

func (c *ClusterInfo) GetKubeVersion() string {
	return c.ServerVersion
}

func (c *ClusterInfo) GetApiVersions() []string {
	return c.APIVersions
}

// ClusterCacheInfo contains information about the cluster cache
type ClusterCacheInfo struct {
	// ResourcesCount holds number of observed Kubernetes resources
	ResourcesCount int64 `json:"resourcesCount,omitempty" protobuf:"bytes,1,opt,name=resourcesCount"`
	// APIsCount holds number of observed Kubernetes API count
	APIsCount int64 `json:"apisCount,omitempty" protobuf:"bytes,2,opt,name=apisCount"`
	// LastCacheSyncTime holds time of most recent cache synchronization
	LastCacheSyncTime *metav1.Time `json:"lastCacheSyncTime,omitempty" protobuf:"bytes,3,opt,name=lastCacheSyncTime"`
}

// ClusterList is a collection of Clusters.
type ClusterList struct {
	metav1.ListMeta `json:"metadata,omitempty" protobuf:"bytes,1,opt,name=metadata"`
	Items           []Cluster `json:"items" protobuf:"bytes,2,rep,name=items"`
}

// AWSAuthConfig is an AWS IAM authentication configuration
type AWSAuthConfig struct {
	// ClusterName contains AWS cluster name
	ClusterName string `json:"clusterName,omitempty" protobuf:"bytes,1,opt,name=clusterName"`

	// RoleARN contains optional role ARN. If set then AWS IAM Authenticator assume a role to perform cluster operations instead of the default AWS credential provider chain.
	RoleARN string `json:"roleARN,omitempty" protobuf:"bytes,2,opt,name=roleARN"`
}

// ExecProviderConfig is config used to call an external command to perform cluster authentication
// See: https://godoc.org/k8s.io/client-go/tools/clientcmd/api#ExecConfig
type ExecProviderConfig struct {
	// Command to execute
	Command string `json:"command,omitempty" protobuf:"bytes,1,opt,name=command"`

	// Arguments to pass to the command when executing it
	Args []string `json:"args,omitempty" protobuf:"bytes,2,rep,name=args"`

	// Env defines additional environment variables to expose to the process
	Env map[string]string `json:"env,omitempty" protobuf:"bytes,3,opt,name=env"`

	// Preferred input version of the ExecInfo
	APIVersion string `json:"apiVersion,omitempty" protobuf:"bytes,4,opt,name=apiVersion"`

	// This text is shown to the user when the executable doesn't seem to be present
	InstallHint string `json:"installHint,omitempty" protobuf:"bytes,5,opt,name=installHint"`
}

// ClusterConfig is the configuration attributes. This structure is subset of the go-client
// rest.Config with annotations added for marshalling.
type ClusterConfig struct {
	// Server requires Basic authentication
	Username string `json:"username,omitempty" protobuf:"bytes,1,opt,name=username"`
	Password string `json:"password,omitempty" protobuf:"bytes,2,opt,name=password"`

	// Server requires Bearer authentication. This client will not attempt to use
	// refresh tokens for an OAuth2 flow.
	// TODO: demonstrate an OAuth2 compatible client.
	BearerToken string `json:"bearerToken,omitempty" protobuf:"bytes,3,opt,name=bearerToken"`

	// TLSClientConfig contains settings to enable transport layer security
	TLSClientConfig `json:"tlsClientConfig" protobuf:"bytes,4,opt,name=tlsClientConfig"`

	// AWSAuthConfig contains IAM authentication configuration
	AWSAuthConfig *AWSAuthConfig `json:"awsAuthConfig,omitempty" protobuf:"bytes,5,opt,name=awsAuthConfig"`

	// ExecProviderConfig contains configuration for an exec provider
	ExecProviderConfig *ExecProviderConfig `json:"execProviderConfig,omitempty" protobuf:"bytes,6,opt,name=execProviderConfig"`
}

// TLSClientConfig contains settings to enable transport layer security
type TLSClientConfig struct {
	// Insecure specifies that the server should be accessed without verifying the TLS certificate. For testing only.
	Insecure bool `json:"insecure" protobuf:"bytes,1,opt,name=insecure"`
	// ServerName is passed to the server for SNI and is used in the client to check server
	// certificates against. If ServerName is empty, the hostname used to contact the
	// server is used.
	ServerName string `json:"serverName,omitempty" protobuf:"bytes,2,opt,name=serverName"`
	// CertData holds PEM-encoded bytes (typically read from a client certificate file).
	// CertData takes precedence over CertFile
	CertData []byte `json:"certData,omitempty" protobuf:"bytes,3,opt,name=certData"`
	// KeyData holds PEM-encoded bytes (typically read from a client certificate key file).
	// KeyData takes precedence over KeyFile
	KeyData []byte `json:"keyData,omitempty" protobuf:"bytes,4,opt,name=keyData"`
	// CAData holds PEM-encoded bytes (typically read from a root certificates bundle).
	// CAData takes precedence over CAFile
	CAData []byte `json:"caData,omitempty" protobuf:"bytes,5,opt,name=caData"`
}

// KnownTypeField contains mapping between CRD field and known Kubernetes type.
// This is mainly used for unit conversion in unknown resources (e.g. 0.1 == 100mi)
// TODO: Describe the members of this type
type KnownTypeField struct {
	Field string `json:"field,omitempty" protobuf:"bytes,1,opt,name=field"`
	Type  string `json:"type,omitempty" protobuf:"bytes,2,opt,name=type"`
}

// OverrideIgnoreDiff contains configurations about how fields should be ignored during diffs between
// the desired state and live state
type OverrideIgnoreDiff struct {
	//JSONPointers is a JSON path list following the format defined in RFC4627 (https://datatracker.ietf.org/doc/html/rfc6902#section-3)
	JSONPointers []string `json:"jsonPointers" protobuf:"bytes,1,rep,name=jSONPointers"`
	//JQPathExpressions is a JQ path list that will be evaludated during the diff process
	JQPathExpressions []string `json:"jqPathExpressions" protobuf:"bytes,2,opt,name=jqPathExpressions"`
	// ManagedFieldsManagers is a list of trusted managers. Fields mutated by those managers will take precedence over the
	// desired state defined in the SCM and won't be displayed in diffs
	ManagedFieldsManagers []string `json:"managedFieldsManagers" protobuf:"bytes,3,opt,name=managedFieldsManagers"`
}

type rawResourceOverride struct {
	HealthLua         string           `json:"health.lua,omitempty"`
	UseOpenLibs       bool             `json:"health.lua.useOpenLibs,omitempty"`
	Actions           string           `json:"actions,omitempty"`
	IgnoreDifferences string           `json:"ignoreDifferences,omitempty"`
	KnownTypeFields   []KnownTypeField `json:"knownTypeFields,omitempty"`
}

// ResourceOverride holds configuration to customize resource diffing and health assessment
// TODO: describe the members of this type
type ResourceOverride struct {
	HealthLua         string             `protobuf:"bytes,1,opt,name=healthLua"`
	UseOpenLibs       bool               `protobuf:"bytes,5,opt,name=useOpenLibs"`
	Actions           string             `protobuf:"bytes,3,opt,name=actions"`
	IgnoreDifferences OverrideIgnoreDiff `protobuf:"bytes,2,opt,name=ignoreDifferences"`
	KnownTypeFields   []KnownTypeField   `protobuf:"bytes,4,opt,name=knownTypeFields"`
}

// TODO: describe this method
func (s *ResourceOverride) UnmarshalJSON(data []byte) error {
	raw := &rawResourceOverride{}
	if err := json.Unmarshal(data, &raw); err != nil {
		return err
	}
	s.KnownTypeFields = raw.KnownTypeFields
	s.HealthLua = raw.HealthLua
	s.UseOpenLibs = raw.UseOpenLibs
	s.Actions = raw.Actions
	return yaml.Unmarshal([]byte(raw.IgnoreDifferences), &s.IgnoreDifferences)
}

// TODO: describe this method
func (s ResourceOverride) MarshalJSON() ([]byte, error) {
	ignoreDifferencesData, err := yaml.Marshal(s.IgnoreDifferences)
	if err != nil {
		return nil, err
	}
	raw := &rawResourceOverride{s.HealthLua, s.UseOpenLibs, s.Actions, string(ignoreDifferencesData), s.KnownTypeFields}
	return json.Marshal(raw)
}

// TODO: describe this method
func (o *ResourceOverride) GetActions() (ResourceActions, error) {
	var actions ResourceActions
	err := yaml.Unmarshal([]byte(o.Actions), &actions)
	if err != nil {
		return actions, err
	}
	return actions, nil
}

// TODO: describe this type
// TODO: describe members of this type
type ResourceActions struct {
	ActionDiscoveryLua string                     `json:"discovery.lua,omitempty" yaml:"discovery.lua,omitempty" protobuf:"bytes,1,opt,name=actionDiscoveryLua"`
	Definitions        []ResourceActionDefinition `json:"definitions,omitempty" protobuf:"bytes,2,rep,name=definitions"`
}

// TODO: describe this type
// TODO: describe members of this type
type ResourceActionDefinition struct {
	Name      string `json:"name" protobuf:"bytes,1,opt,name=name"`
	ActionLua string `json:"action.lua" yaml:"action.lua" protobuf:"bytes,2,opt,name=actionLua"`
}

// TODO: describe this type
// TODO: describe members of this type
type ResourceAction struct {
	Name     string                `json:"name,omitempty" protobuf:"bytes,1,opt,name=name"`
	Params   []ResourceActionParam `json:"params,omitempty" protobuf:"bytes,2,rep,name=params"`
	Disabled bool                  `json:"disabled,omitempty" protobuf:"varint,3,opt,name=disabled"`
}

// TODO: describe this type
// TODO: describe members of this type
type ResourceActionParam struct {
	Name    string `json:"name,omitempty" protobuf:"bytes,1,opt,name=name"`
	Value   string `json:"value,omitempty" protobuf:"bytes,2,opt,name=value"`
	Type    string `json:"type,omitempty" protobuf:"bytes,3,opt,name=type"`
	Default string `json:"default,omitempty" protobuf:"bytes,4,opt,name=default"`
}

// TODO: refactor to use rbacpolicy.ActionGet, rbacpolicy.ActionCreate, without import cycle
var validActions = map[string]bool{
	"get":      true,
	"create":   true,
	"update":   true,
	"delete":   true,
	"sync":     true,
	"override": true,
	"*":        true,
}

var validActionPatterns = []*regexp.Regexp{
	regexp.MustCompile("action/.*"),
}

func isValidAction(action string) bool {
	if validActions[action] {
		return true
	}
	for i := range validActionPatterns {
		if validActionPatterns[i].MatchString(action) {
			return true
		}
	}
	return false
}

// TODO: same as validActions, refacotor to use rbacpolicy.ResourceApplications etc.
var validResources = map[string]bool{
	"applications": true,
	"repositories": true,
	"clusters":     true,
	"exec":         true,
	"logs":         true,
}

func isValidResource(resource string) bool {
	return validResources[resource]
}

func validatePolicy(proj string, role string, policy string) error {
	policyComponents := strings.Split(policy, ",")
	if len(policyComponents) != 6 || strings.Trim(policyComponents[0], " ") != "p" {
		return status.Errorf(codes.InvalidArgument, "invalid policy rule '%s': must be of the form: 'p, sub, res, act, obj, eft'", policy)
	}
	// subject
	subject := strings.Trim(policyComponents[1], " ")
	expectedSubject := fmt.Sprintf("proj:%s:%s", proj, role)
	if subject != expectedSubject {
		return status.Errorf(codes.InvalidArgument, "invalid policy rule '%s': policy subject must be: '%s', not '%s'", policy, expectedSubject, subject)
	}
	// resource
	resource := strings.Trim(policyComponents[2], " ")
	if !isValidResource(resource) {
		return status.Errorf(codes.InvalidArgument, "invalid policy rule '%s': project resource must be: 'applications', 'repositories' or 'clusters', not '%s'", policy, resource)
	}
	// action
	action := strings.Trim(policyComponents[3], " ")
	if !isValidAction(action) {
		return status.Errorf(codes.InvalidArgument, "invalid policy rule '%s': invalid action '%s'", policy, action)
	}
	// object
	object := strings.Trim(policyComponents[4], " ")
	objectRegexp, err := regexp.Compile(fmt.Sprintf(`^%s/[*\w-.]+$`, regexp.QuoteMeta(proj)))
	if err != nil || !objectRegexp.MatchString(object) {
		return status.Errorf(codes.InvalidArgument, "invalid policy rule '%s': object must be of form '%s/*' or '%s/<APPNAME>', not '%s'", policy, proj, proj, object)
	}
	// effect
	effect := strings.Trim(policyComponents[5], " ")
	if effect != "allow" && effect != "deny" {
		return status.Errorf(codes.InvalidArgument, "invalid policy rule '%s': effect must be: 'allow' or 'deny'", policy)
	}
	return nil
}

var roleNameRegexp = regexp.MustCompile(`^[a-zA-Z0-9]([-_a-zA-Z0-9]*[a-zA-Z0-9])?$`)

func validateRoleName(name string) error {
	if !roleNameRegexp.MatchString(name) {
		return status.Errorf(codes.InvalidArgument, "invalid role name '%s'. Must consist of alphanumeric characters, '-' or '_', and must start and end with an alphanumeric character", name)
	}
	return nil
}

var invalidChars = regexp.MustCompile("[\"\n\r\t]")

func validateGroupName(name string) error {
	n := []rune(name)
	name = strings.TrimSpace(name)
	if len(name) > 1 && strings.HasPrefix(name, "\"") && strings.HasSuffix(name, "\"") {
		// Remove surrounding quotes for further inspection of the group name
		name = name[1 : len(name)-1]
	} else if strings.Contains(name, ",") {
		return status.Errorf(codes.InvalidArgument, "group '%s' must be quoted", name)
	}
	if name == "" {
		return status.Errorf(codes.InvalidArgument, "group '%s' is empty", name)
	}
	if invalidChars.MatchString(name) {
		return status.Errorf(codes.InvalidArgument, "group '%s' contains invalid characters", name)
	}
	if len(n) > 1 && unicode.IsSpace(n[0]) {
		return status.Errorf(codes.InvalidArgument, "group '%s' contains a leading space", name)
	}
	if len(n) > 1 && unicode.IsSpace(n[len(n)-1]) {
		return status.Errorf(codes.InvalidArgument, "group '%s' contains a trailing space", name)
	}
	return nil
}

// OrphanedResourcesMonitorSettings holds settings of orphaned resources monitoring
type OrphanedResourcesMonitorSettings struct {
	// Warn indicates if warning condition should be created for apps which have orphaned resources
	Warn *bool `json:"warn,omitempty" protobuf:"bytes,1,name=warn"`
	// Ignore contains a list of resources that are to be excluded from orphaned resources monitoring
	Ignore []OrphanedResourceKey `json:"ignore,omitempty" protobuf:"bytes,2,opt,name=ignore"`
}

// OrphanedResourceKey is a reference to a resource to be ignored from
type OrphanedResourceKey struct {
	Group string `json:"group,omitempty" protobuf:"bytes,1,opt,name=group"`
	Kind  string `json:"kind,omitempty" protobuf:"bytes,2,opt,name=kind"`
	Name  string `json:"name,omitempty" protobuf:"bytes,3,opt,name=name"`
}

// IsWarn returns true if warnings are enabled for orphan resources monitoring
func (s *OrphanedResourcesMonitorSettings) IsWarn() bool {
	return s.Warn != nil && *s.Warn
}

// SignatureKey is the specification of a key required to verify commit signatures with
type SignatureKey struct {
	// The ID of the key in hexadecimal notation
	KeyID string `json:"keyID" protobuf:"bytes,1,name=keyID"`
}

// AppProjectSpec is the specification of an AppProject
type AppProjectSpec struct {
	// SourceRepos contains list of repository URLs which can be used for deployment
	SourceRepos []string `json:"sourceRepos,omitempty" protobuf:"bytes,1,name=sourceRepos"`
	// Destinations contains list of destinations available for deployment
	Destinations []ApplicationDestination `json:"destinations,omitempty" protobuf:"bytes,2,name=destination"`
	// Description contains optional project description
	Description string `json:"description,omitempty" protobuf:"bytes,3,opt,name=description"`
	// Roles are user defined RBAC roles associated with this project
	Roles []ProjectRole `json:"roles,omitempty" protobuf:"bytes,4,rep,name=roles"`
	// ClusterResourceWhitelist contains list of whitelisted cluster level resources
	ClusterResourceWhitelist []metav1.GroupKind `json:"clusterResourceWhitelist,omitempty" protobuf:"bytes,5,opt,name=clusterResourceWhitelist"`
	// NamespaceResourceBlacklist contains list of blacklisted namespace level resources
	NamespaceResourceBlacklist []metav1.GroupKind `json:"namespaceResourceBlacklist,omitempty" protobuf:"bytes,6,opt,name=namespaceResourceBlacklist"`
	// OrphanedResources specifies if controller should monitor orphaned resources of apps in this project
	OrphanedResources *OrphanedResourcesMonitorSettings `json:"orphanedResources,omitempty" protobuf:"bytes,7,opt,name=orphanedResources"`
	// SyncWindows controls when syncs can be run for apps in this project
	SyncWindows SyncWindows `json:"syncWindows,omitempty" protobuf:"bytes,8,opt,name=syncWindows"`
	// NamespaceResourceWhitelist contains list of whitelisted namespace level resources
	NamespaceResourceWhitelist []metav1.GroupKind `json:"namespaceResourceWhitelist,omitempty" protobuf:"bytes,9,opt,name=namespaceResourceWhitelist"`
	// SignatureKeys contains a list of PGP key IDs that commits in Git must be signed with in order to be allowed for sync
	SignatureKeys []SignatureKey `json:"signatureKeys,omitempty" protobuf:"bytes,10,opt,name=signatureKeys"`
	// ClusterResourceBlacklist contains list of blacklisted cluster level resources
	ClusterResourceBlacklist []metav1.GroupKind `json:"clusterResourceBlacklist,omitempty" protobuf:"bytes,11,opt,name=clusterResourceBlacklist"`
	// SourceNamespaces defines the namespaces application resources are allowed to be created in
	SourceNamespaces []string `json:"sourceNamespaces,omitempty" protobuf:"bytes,12,opt,name=sourceNamespaces"`
	// PermitOnlyProjectScopedClusters determines whether destinations can only reference clusters which are project-scoped
	PermitOnlyProjectScopedClusters bool `json:"permitOnlyProjectScopedClusters,omitempty" protobuf:"bytes,13,opt,name=permitOnlyProjectScopedClusters"`
}

// SyncWindows is a collection of sync windows in this project
type SyncWindows []*SyncWindow

// SyncWindow contains the kind, time, duration and attributes that are used to assign the syncWindows to apps
type SyncWindow struct {
	// Kind defines if the window allows or blocks syncs
	Kind string `json:"kind,omitempty" protobuf:"bytes,1,opt,name=kind"`
	// Schedule is the time the window will begin, specified in cron format
	Schedule string `json:"schedule,omitempty" protobuf:"bytes,2,opt,name=schedule"`
	// Duration is the amount of time the sync window will be open
	Duration string `json:"duration,omitempty" protobuf:"bytes,3,opt,name=duration"`
	// Applications contains a list of applications that the window will apply to
	Applications []string `json:"applications,omitempty" protobuf:"bytes,4,opt,name=applications"`
	// Namespaces contains a list of namespaces that the window will apply to
	Namespaces []string `json:"namespaces,omitempty" protobuf:"bytes,5,opt,name=namespaces"`
	// Clusters contains a list of clusters that the window will apply to
	Clusters []string `json:"clusters,omitempty" protobuf:"bytes,6,opt,name=clusters"`
	// ManualSync enables manual syncs when they would otherwise be blocked
	ManualSync bool `json:"manualSync,omitempty" protobuf:"bytes,7,opt,name=manualSync"`
	//TimeZone of the sync that will be applied to the schedule
	TimeZone string `json:"timeZone,omitempty" protobuf:"bytes,8,opt,name=timeZone"`
}

// HasWindows returns true if SyncWindows has one or more SyncWindow
func (s *SyncWindows) HasWindows() bool {
	return s != nil && len(*s) > 0
}

// Active returns a list of sync windows that are currently active
func (s *SyncWindows) Active() *SyncWindows {
	return s.active(time.Now())
}

func (s *SyncWindows) active(currentTime time.Time) *SyncWindows {

	// If SyncWindows.Active() is called outside of a UTC locale, it should be
	// first converted to UTC before we scan through the SyncWindows.
	currentTime = currentTime.In(time.UTC)

	if s.HasWindows() {
		var active SyncWindows
		specParser := cron.NewParser(cron.Minute | cron.Hour | cron.Dom | cron.Month | cron.Dow)
		for _, w := range *s {
			schedule, _ := specParser.Parse(w.Schedule)
			duration, _ := time.ParseDuration(w.Duration)

			// Offset the nextWindow time to consider the timeZone of the sync window
			timeZoneOffsetDuration := w.scheduleOffsetByTimeZone()
			nextWindow := schedule.Next(currentTime.Add(timeZoneOffsetDuration - duration))
			if nextWindow.Before(currentTime.Add(timeZoneOffsetDuration)) {
				active = append(active, w)
			}
		}
		if len(active) > 0 {
			return &active
		}
	}
	return nil
}

// InactiveAllows will iterate over the SyncWindows and return all inactive allow windows
// for the current time. If the current time is in an inactive allow window, syncs will
// be denied.
func (s *SyncWindows) InactiveAllows() *SyncWindows {
	return s.inactiveAllows(time.Now())
}

func (s *SyncWindows) inactiveAllows(currentTime time.Time) *SyncWindows {

	// If SyncWindows.InactiveAllows() is called outside of a UTC locale, it should be
	// first converted to UTC before we scan through the SyncWindows.
	currentTime = currentTime.In(time.UTC)

	if s.HasWindows() {
		var inactive SyncWindows
		specParser := cron.NewParser(cron.Minute | cron.Hour | cron.Dom | cron.Month | cron.Dow)
		for _, w := range *s {
			if w.Kind == "allow" {
				schedule, sErr := specParser.Parse(w.Schedule)
				duration, dErr := time.ParseDuration(w.Duration)
				// Offset the nextWindow time to consider the timeZone of the sync window
				timeZoneOffsetDuration := w.scheduleOffsetByTimeZone()
				nextWindow := schedule.Next(currentTime.Add(timeZoneOffsetDuration - duration))

				if !nextWindow.Before(currentTime.Add(timeZoneOffsetDuration)) && sErr == nil && dErr == nil {
					inactive = append(inactive, w)
				}
			}
		}
		if len(inactive) > 0 {
			return &inactive
		}
	}
	return nil
}

func (w *SyncWindow) scheduleOffsetByTimeZone() time.Duration {
	loc, err := time.LoadLocation(w.TimeZone)
	if err != nil {
		log.Warnf("Invalid time zone %s specified. Using UTC as default time zone", w.TimeZone)
		loc = time.Now().UTC().Location()
	}
	_, tzOffset := time.Now().In(loc).Zone()
	return time.Duration(tzOffset) * time.Second
}

// AddWindow adds a sync window with the given parameters to the AppProject
func (s *AppProjectSpec) AddWindow(knd string, sch string, dur string, app []string, ns []string, cl []string, ms bool, timeZone string) error {
	if len(knd) == 0 || len(sch) == 0 || len(dur) == 0 {
		return fmt.Errorf("cannot create window: require kind, schedule, duration and one or more of applications, namespaces and clusters")

	}

	window := &SyncWindow{
		Kind:       knd,
		Schedule:   sch,
		Duration:   dur,
		ManualSync: ms,
		TimeZone:   timeZone,
	}

	if len(app) > 0 {
		window.Applications = app
	}
	if len(ns) > 0 {
		window.Namespaces = ns
	}
	if len(cl) > 0 {
		window.Clusters = cl
	}

	err := window.Validate()
	if err != nil {
		return err
	}

	s.SyncWindows = append(s.SyncWindows, window)

	return nil

}

// DeleteWindow deletes a sync window with the given id from the AppProject
func (s *AppProjectSpec) DeleteWindow(id int) error {
	var exists bool
	for i := range s.SyncWindows {
		if i == id {
			exists = true
			s.SyncWindows = append(s.SyncWindows[:i], s.SyncWindows[i+1:]...)
			break
		}
	}
	if !exists {
		return fmt.Errorf("window with id '%s' not found", strconv.Itoa(id))
	}
	return nil
}

// Matches returns a list of sync windows that are defined for a given application
func (w *SyncWindows) Matches(app *Application) *SyncWindows {
	if w.HasWindows() {
		var matchingWindows SyncWindows
		for _, w := range *w {
			if len(w.Applications) > 0 {
				for _, a := range w.Applications {
					if globMatch(a, app.Name, false) {
						matchingWindows = append(matchingWindows, w)
						break
					}
				}
			}
			if len(w.Clusters) > 0 {
				for _, c := range w.Clusters {
					dst := app.Spec.Destination
					dstNameMatched := dst.Name != "" && globMatch(c, dst.Name, false)
					dstServerMatched := dst.Server != "" && globMatch(c, dst.Server, false)
					if dstNameMatched || dstServerMatched {
						matchingWindows = append(matchingWindows, w)
						break
					}
				}
			}
			if len(w.Namespaces) > 0 {
				for _, n := range w.Namespaces {
					if globMatch(n, app.Spec.Destination.Namespace, false) {
						matchingWindows = append(matchingWindows, w)
						break
					}
				}
			}
		}
		if len(matchingWindows) > 0 {
			return &matchingWindows
		}
	}
	return nil
}

// CanSync returns true if a sync window currently allows a sync. isManual indicates whether the sync has been triggered manually.
func (w *SyncWindows) CanSync(isManual bool) bool {
	if !w.HasWindows() {
		return true
	}

	active := w.Active()
	hasActiveDeny, manualEnabled := active.hasDeny()

	if hasActiveDeny {
		if isManual && manualEnabled {
			return true
		} else {
			return false
		}
	}

	inactiveAllows := w.InactiveAllows()
	if inactiveAllows.HasWindows() {
		if isManual && inactiveAllows.manualEnabled() {
			return true
		} else {
			return false
		}
	}

	return true
}

// hasDeny will iterate over the SyncWindows and return if a deny window is found and if
// manual sync is enabled. It returns true in the first return boolean value if it finds
// any deny window. Will return true in the second return boolean value if all deny windows
// have manual sync enabled. If one deny window has manual sync disabled it returns false in
// the second return value.
func (w *SyncWindows) hasDeny() (bool, bool) {
	if !w.HasWindows() {
		return false, false
	}
	var denyFound, manualEnabled bool
	for _, a := range *w {
		if a.Kind == "deny" {
			if !denyFound {
				manualEnabled = a.ManualSync
			} else {
				if manualEnabled {
					manualEnabled = a.ManualSync
				}
			}
			denyFound = true
		}
	}
	return denyFound, manualEnabled
}

// hasAllow will iterate over the SyncWindows and returns true if it find any allow window.
func (w *SyncWindows) hasAllow() bool {
	if !w.HasWindows() {
		return false
	}
	for _, a := range *w {
		if a.Kind == "allow" {
			return true
		}
	}
	return false
}

// manualEnabled will iterate over the SyncWindows and return true if all windows have
// ManualSync set to true. Returns false if it finds at least one entry with ManualSync
// set to false
func (w *SyncWindows) manualEnabled() bool {
	if !w.HasWindows() {
		return false
	}
	for _, s := range *w {
		if !s.ManualSync {
			return false
		}
	}
	return true
}

// Active returns true if the sync window is currently active
func (w SyncWindow) Active() bool {
	return w.active(time.Now())
}

func (w SyncWindow) active(currentTime time.Time) bool {

	// If SyncWindow.Active() is called outside of a UTC locale, it should be
	// first converted to UTC before search
	currentTime = currentTime.UTC()

	specParser := cron.NewParser(cron.Minute | cron.Hour | cron.Dom | cron.Month | cron.Dow)
	schedule, _ := specParser.Parse(w.Schedule)
	duration, _ := time.ParseDuration(w.Duration)

	// Offset the nextWindow time to consider the timeZone of the sync window
	timeZoneOffsetDuration := w.scheduleOffsetByTimeZone()
	nextWindow := schedule.Next(currentTime.Add(timeZoneOffsetDuration - duration))

	return nextWindow.Before(currentTime.Add(timeZoneOffsetDuration))
}

// Update updates a sync window's settings with the given parameter
func (w *SyncWindow) Update(s string, d string, a []string, n []string, c []string, tz string) error {

	if len(s) == 0 && len(d) == 0 && len(a) == 0 && len(n) == 0 && len(c) == 0 {
		return fmt.Errorf("cannot update: require one or more of schedule, duration, application, namespace, or cluster")
	}

	if len(s) > 0 {
		w.Schedule = s
	}

	if len(d) > 0 {
		w.Duration = d
	}

	if len(a) > 0 {
		w.Applications = a
	}
	if len(n) > 0 {
		w.Namespaces = n
	}
	if len(c) > 0 {
		w.Clusters = c
	}
	if tz == "" {
		tz = "UTC"
	}
	w.TimeZone = tz
	return nil
}

// Validate checks whether a sync window has valid configuration. The error returned indicates any problems that has been found.
func (w *SyncWindow) Validate() error {

	// Default timeZone to UTC if timeZone is not specified
	if w.TimeZone == "" {
		w.TimeZone = "UTC"
	}
	if _, err := time.LoadLocation(w.TimeZone); err != nil {
		log.Warnf("Invalid time zone %s specified. Using UTC as default time zone", w.TimeZone)
		w.TimeZone = "UTC"
	}

	if w.Kind != "allow" && w.Kind != "deny" {
		return fmt.Errorf("kind '%s' mismatch: can only be allow or deny", w.Kind)
	}
	specParser := cron.NewParser(cron.Minute | cron.Hour | cron.Dom | cron.Month | cron.Dow)
	_, err := specParser.Parse(w.Schedule)
	if err != nil {
		return fmt.Errorf("cannot parse schedule '%s': %s", w.Schedule, err)
	}
	_, err = time.ParseDuration(w.Duration)
	if err != nil {
		return fmt.Errorf("cannot parse duration '%s': %s", w.Duration, err)
	}
	return nil
}

// DestinationClusters returns a list of cluster URLs allowed as destination in an AppProject
func (d AppProjectSpec) DestinationClusters() []string {
	servers := make([]string, 0)

	for _, d := range d.Destinations {
		servers = append(servers, d.Server)
	}

	return servers
}

// ProjectRole represents a role that has access to a project
type ProjectRole struct {
	// Name is a name for this role
	Name string `json:"name" protobuf:"bytes,1,opt,name=name"`
	// Description is a description of the role
	Description string `json:"description,omitempty" protobuf:"bytes,2,opt,name=description"`
	// Policies Stores a list of casbin formatted strings that define access policies for the role in the project
	Policies []string `json:"policies,omitempty" protobuf:"bytes,3,rep,name=policies"`
	// JWTTokens are a list of generated JWT tokens bound to this role
	JWTTokens []JWTToken `json:"jwtTokens,omitempty" protobuf:"bytes,4,rep,name=jwtTokens"`
	// Groups are a list of OIDC group claims bound to this role
	Groups []string `json:"groups,omitempty" protobuf:"bytes,5,rep,name=groups"`
}

// JWTToken holds the issuedAt and expiresAt values of a token
type JWTToken struct {
	IssuedAt  int64  `json:"iat" protobuf:"int64,1,opt,name=iat"`
	ExpiresAt int64  `json:"exp,omitempty" protobuf:"int64,2,opt,name=exp"`
	ID        string `json:"id,omitempty" protobuf:"bytes,3,opt,name=id"`
}

// Command holds binary path and arguments list
type Command struct {
	Command []string `json:"command,omitempty" protobuf:"bytes,1,name=command"`
	Args    []string `json:"args,omitempty" protobuf:"bytes,2,rep,name=args"`
}

// ConfigManagementPlugin contains config management plugin configuration
type ConfigManagementPlugin struct {
	Name     string   `json:"name" protobuf:"bytes,1,name=name"`
	Init     *Command `json:"init,omitempty" protobuf:"bytes,2,name=init"`
	Generate Command  `json:"generate" protobuf:"bytes,3,name=generate"`
	LockRepo bool     `json:"lockRepo,omitempty" protobuf:"bytes,4,name=lockRepo"`
}

// HelmOptions holds helm options
type HelmOptions struct {
	ValuesFileSchemes []string `protobuf:"bytes,1,opt,name=valuesFileSchemes"`
}

// KustomizeOptions are options for kustomize to use when building manifests
type KustomizeOptions struct {
	// BuildOptions is a string of build parameters to use when calling `kustomize build`
	BuildOptions string `protobuf:"bytes,1,opt,name=buildOptions"`
	// BinaryPath holds optional path to kustomize binary
	BinaryPath string `protobuf:"bytes,2,opt,name=binaryPath"`
}

// CascadedDeletion indicates if the deletion finalizer is set and controller should delete the application and it's cascaded resources
func (app *Application) CascadedDeletion() bool {
	for _, finalizer := range app.ObjectMeta.Finalizers {
		if isPropagationPolicyFinalizer(finalizer) {
			return true
		}
	}
	return false
}

// IsRefreshRequested returns whether a refresh has been requested for an application, and if yes, the type of refresh that should be executed.
func (app *Application) IsRefreshRequested() (RefreshType, bool) {
	refreshType := RefreshTypeNormal
	annotations := app.GetAnnotations()
	if annotations == nil {
		return refreshType, false
	}
	typeStr, ok := annotations[AnnotationKeyRefresh]
	if !ok {
		return refreshType, false
	}

	if typeStr == string(RefreshTypeHard) {
		refreshType = RefreshTypeHard
	}
	return refreshType, true
}

// SetCascadedDeletion will enable cascaded deletion by setting the propagation policy finalizer
func (app *Application) SetCascadedDeletion(finalizer string) {
	setFinalizer(&app.ObjectMeta, finalizer, true)
}

// Expired returns true if the application needs to be reconciled
func (status *ApplicationStatus) Expired(statusRefreshTimeout time.Duration) bool {
	return status.ReconciledAt == nil || status.ReconciledAt.Add(statusRefreshTimeout).Before(time.Now().UTC())
}

// UnSetCascadedDeletion will remove the propagation policy finalizers
func (app *Application) UnSetCascadedDeletion() {
	for _, f := range app.Finalizers {
		if isPropagationPolicyFinalizer(f) {
			setFinalizer(&app.ObjectMeta, f, false)
		}
	}
}

func isPropagationPolicyFinalizer(finalizer string) bool {
	switch finalizer {
	case ResourcesFinalizerName:
		return true
	case ForegroundPropagationPolicyFinalizer:
		return true
	case BackgroundPropagationPolicyFinalizer:
		return true
	default:
		return false
	}
}

// GetPropagationPolicy returns the value of propagation policy finalizer
func (app *Application) GetPropagationPolicy() string {
	for _, finalizer := range app.ObjectMeta.Finalizers {
		if isPropagationPolicyFinalizer(finalizer) {
			return finalizer
		}
	}
	return ""
}

// IsFinalizerPresent checks if the app has a given finalizer
func (app *Application) IsFinalizerPresent(finalizer string) bool {
	return getFinalizerIndex(app.ObjectMeta, finalizer) > -1
}

// SetConditions updates the application status conditions for a subset of evaluated types.
// If the application has a pre-existing condition of a type that is not in the evaluated list,
// it will be preserved. If the application has a pre-existing condition of a type that
// is in the evaluated list, but not in the incoming conditions list, it will be removed.
func (status *ApplicationStatus) SetConditions(conditions []ApplicationCondition, evaluatedTypes map[ApplicationConditionType]bool) {
	appConditions := make([]ApplicationCondition, 0)
	now := metav1.Now()
	for i := 0; i < len(status.Conditions); i++ {
		condition := status.Conditions[i]
		if _, ok := evaluatedTypes[condition.Type]; !ok {
			if condition.LastTransitionTime == nil {
				condition.LastTransitionTime = &now
			}
			appConditions = append(appConditions, condition)
		}
	}
	for i := range conditions {
		condition := conditions[i]
		if condition.LastTransitionTime == nil {
			condition.LastTransitionTime = &now
		}
		eci := findConditionIndexByType(status.Conditions, condition.Type)
		if eci >= 0 && status.Conditions[eci].Message == condition.Message {
			// If we already have a condition of this type, only update the timestamp if something
			// has changed.
			appConditions = append(appConditions, status.Conditions[eci])
		} else {
			// Otherwise we use the new incoming condition with an updated timestamp:
			appConditions = append(appConditions, condition)
		}
	}
	sort.Slice(appConditions, func(i, j int) bool {
		left := appConditions[i]
		right := appConditions[j]
		return fmt.Sprintf("%s/%s/%v", left.Type, left.Message, left.LastTransitionTime) < fmt.Sprintf("%s/%s/%v", right.Type, right.Message, right.LastTransitionTime)
	})
	status.Conditions = appConditions
}

func findConditionIndexByType(conditions []ApplicationCondition, t ApplicationConditionType) int {
	for i := range conditions {
		if conditions[i].Type == t {
			return i
		}
	}
	return -1
}

// GetErrorConditions returns list of application error conditions
func (status *ApplicationStatus) GetConditions(conditionTypes map[ApplicationConditionType]bool) []ApplicationCondition {
	result := make([]ApplicationCondition, 0)
	for i := range status.Conditions {
		condition := status.Conditions[i]
		if ok := conditionTypes[condition.Type]; ok {
			result = append(result, condition)
		}
	}
	return result
}

// IsError returns true if a condition indicates an error condition
func (condition *ApplicationCondition) IsError() bool {
	return strings.HasSuffix(condition.Type, "Error")
}

// Equals compares two instances of ApplicationSource and return true if instances are equal.
func (source *ApplicationSource) Equals(other *ApplicationSource) bool {
	if source == nil && other == nil {
		return true
	}
	if source == nil || other == nil {
		return false
	}
	if !source.Plugin.Equals(other.Plugin) {
		return false
	}
	// reflect.DeepEqual works fine for the other fields. Since the plugin fields are equal, set them to null so they're
	// not considered in the DeepEqual comparison.
	sourceCopy := source.DeepCopy()
	otherCopy := other.DeepCopy()
	sourceCopy.Plugin = nil
	otherCopy.Plugin = nil
	return reflect.DeepEqual(sourceCopy, otherCopy)
}

// ExplicitType returns the type (e.g. Helm, Kustomize, etc) of the application. If either none or multiple types are defined, returns an error.
func (source *ApplicationSource) ExplicitType() (*ApplicationSourceType, error) {
	var appTypes []ApplicationSourceType
	if source.Kustomize != nil {
		appTypes = append(appTypes, ApplicationSourceTypeKustomize)
	}
	if source.Helm != nil {
		appTypes = append(appTypes, ApplicationSourceTypeHelm)
	}
	if source.Directory != nil {
		appTypes = append(appTypes, ApplicationSourceTypeDirectory)
	}
	if source.Plugin != nil {
		appTypes = append(appTypes, ApplicationSourceTypePlugin)
	}
	if len(appTypes) == 0 {
		return nil, nil
	}
	if len(appTypes) > 1 {
		typeNames := make([]string, len(appTypes))
		for i := range appTypes {
			typeNames[i] = string(appTypes[i])
		}
		return nil, fmt.Errorf("multiple application sources defined: %s", strings.Join(typeNames, ","))
	}
	appType := appTypes[0]
	return &appType, nil
}

// Equals compares two instances of ApplicationDestination and returns true if instances are equal.
func (dest ApplicationDestination) Equals(other ApplicationDestination) bool {
	// ignore destination cluster name and isServerInferred fields during comparison
	// since server URL is inferred from cluster name
	if dest.isServerInferred {
		dest.Server = ""
		dest.isServerInferred = false
	}

	if other.isServerInferred {
		other.Server = ""
		other.isServerInferred = false
	}
	return reflect.DeepEqual(dest, other)
}

// GetProject returns the application's project. This is preferred over spec.Project which may be empty
func (spec ApplicationSpec) GetProject() string {
	if spec.Project == "" {
		return DefaultAppProjectName
	}
	return spec.Project
}

// GetRevisionHistoryLimit returns the currently set revision history limit for an application
func (spec ApplicationSpec) GetRevisionHistoryLimit() int {
	if spec.RevisionHistoryLimit != nil {
		return int(*spec.RevisionHistoryLimit)
	}
	return RevisionHistoryLimit
}

func isResourceInList(res metav1.GroupKind, list []metav1.GroupKind) bool {
	for _, item := range list {
		ok, err := filepath.Match(item.Kind, res.Kind)
		if ok && err == nil {
			ok, err = filepath.Match(item.Group, res.Group)
			if ok && err == nil {
				return true
			}
		}
	}
	return false
}

// getFinalizerIndex returns finalizer index in the list of object finalizers or -1 if finalizer does not exist
func getFinalizerIndex(meta metav1.ObjectMeta, name string) int {
	for i, finalizer := range meta.Finalizers {
		if finalizer == name {
			return i
		}
	}
	return -1
}

// setFinalizer adds or removes finalizer with the specified name
func setFinalizer(meta *metav1.ObjectMeta, name string, exist bool) {
	index := getFinalizerIndex(*meta, name)
	if exist != (index > -1) {
		if index > -1 {
			meta.Finalizers[index] = meta.Finalizers[len(meta.Finalizers)-1]
			meta.Finalizers = meta.Finalizers[:len(meta.Finalizers)-1]
		} else {
			meta.Finalizers = append(meta.Finalizers, name)
		}
	}
}

// SetK8SConfigDefaults sets Kubernetes REST config default settings
func SetK8SConfigDefaults(config *rest.Config) error {
	config.QPS = K8sClientConfigQPS
	config.Burst = K8sClientConfigBurst
	tlsConfig, err := rest.TLSConfigFor(config)
	if err != nil {
		return err
	}

	dial := (&net.Dialer{
		Timeout:   K8sTCPTimeout,
		KeepAlive: K8sTCPKeepAlive,
	}).DialContext
	transport := utilnet.SetTransportDefaults(&http.Transport{
		Proxy:               http.ProxyFromEnvironment,
		TLSHandshakeTimeout: K8sTLSHandshakeTimeout,
		TLSClientConfig:     tlsConfig,
		MaxIdleConns:        K8sMaxIdleConnections,
		MaxIdleConnsPerHost: K8sMaxIdleConnections,
		MaxConnsPerHost:     K8sMaxIdleConnections,
		DialContext:         dial,
		DisableCompression:  config.DisableCompression,
		IdleConnTimeout:     K8sTCPIdleConnTimeout,
	})
	tr, err := rest.HTTPWrappersForConfig(config, transport)
	if err != nil {
		return err
	}

	// set default tls config and remove auth/exec provides since we use it in a custom transport
	config.TLSClientConfig = rest.TLSClientConfig{}
	config.AuthProvider = nil
	config.ExecProvider = nil

	// Set server-side timeout
	config.Timeout = K8sServerSideTimeout

	config.Transport = tr
	return nil
}

// RawRestConfig returns a go-client REST config from cluster that might be serialized into the file using kube.WriteKubeConfig method.
func (c *Cluster) RawRestConfig() *rest.Config {
	var config *rest.Config
	var err error
	if c.Server == KubernetesInternalAPIServerAddr && os.Getenv(EnvVarFakeInClusterConfig) == "true" {
		conf, exists := os.LookupEnv("KUBECONFIG")
		if exists {
			config, err = clientcmd.BuildConfigFromFlags("", conf)
		} else {
			config, err = clientcmd.BuildConfigFromFlags("", filepath.Join(os.Getenv("HOME"), ".kube", "config"))
		}
	} else if c.Server == KubernetesInternalAPIServerAddr && c.Config.Username == "" && c.Config.Password == "" && c.Config.BearerToken == "" {
		config, err = rest.InClusterConfig()
	} else if c.Server == KubernetesInternalAPIServerAddr {
		config, err = rest.InClusterConfig()
		if err == nil {
			config.Username = c.Config.Username
			config.Password = c.Config.Password
			config.BearerToken = c.Config.BearerToken
			config.BearerTokenFile = ""
		}
	} else {
		tlsClientConfig := rest.TLSClientConfig{
			Insecure:   c.Config.TLSClientConfig.Insecure,
			ServerName: c.Config.TLSClientConfig.ServerName,
			CertData:   c.Config.TLSClientConfig.CertData,
			KeyData:    c.Config.TLSClientConfig.KeyData,
			CAData:     c.Config.TLSClientConfig.CAData,
		}
		if c.Config.AWSAuthConfig != nil {
			args := []string{"aws", "--cluster-name", c.Config.AWSAuthConfig.ClusterName}
			if c.Config.AWSAuthConfig.RoleARN != "" {
				args = append(args, "--role-arn", c.Config.AWSAuthConfig.RoleARN)
			}
			config = &rest.Config{
				Host:            c.Server,
				TLSClientConfig: tlsClientConfig,
				ExecProvider: &api.ExecConfig{
					APIVersion:      "client.authentication.k8s.io/v1beta1",
					Command:         "argocd-k8s-auth",
					Args:            args,
					InteractiveMode: api.NeverExecInteractiveMode,
				},
			}
		} else if c.Config.ExecProviderConfig != nil {
			var env []api.ExecEnvVar
			if c.Config.ExecProviderConfig.Env != nil {
				for key, value := range c.Config.ExecProviderConfig.Env {
					env = append(env, api.ExecEnvVar{
						Name:  key,
						Value: value,
					})
				}
			}
			config = &rest.Config{
				Host:            c.Server,
				TLSClientConfig: tlsClientConfig,
				ExecProvider: &api.ExecConfig{
					APIVersion:      c.Config.ExecProviderConfig.APIVersion,
					Command:         c.Config.ExecProviderConfig.Command,
					Args:            c.Config.ExecProviderConfig.Args,
					Env:             env,
					InstallHint:     c.Config.ExecProviderConfig.InstallHint,
					InteractiveMode: api.NeverExecInteractiveMode,
				},
			}
		} else {
			config = &rest.Config{
				Host:            c.Server,
				Username:        c.Config.Username,
				Password:        c.Config.Password,
				BearerToken:     c.Config.BearerToken,
				TLSClientConfig: tlsClientConfig,
			}
		}
	}
	if err != nil {
		panic(fmt.Sprintf("Unable to create K8s REST config: %v", err))
	}
	config.Timeout = K8sServerSideTimeout
	config.QPS = K8sClientConfigQPS
	config.Burst = K8sClientConfigBurst
	return config
}

// RESTConfig returns a go-client REST config from cluster with tuned throttling and HTTP client settings.
func (c *Cluster) RESTConfig() *rest.Config {
	config := c.RawRestConfig()
	err := SetK8SConfigDefaults(config)
	if err != nil {
		panic(fmt.Sprintf("Unable to apply K8s REST config defaults: %v", err))
	}
	return config
}

// UnmarshalToUnstructured unmarshals a resource representation in JSON to unstructured data
func UnmarshalToUnstructured(resource string) (*unstructured.Unstructured, error) {
	if resource == "" || resource == "null" {
		return nil, nil
	}
	var obj unstructured.Unstructured
	err := json.Unmarshal([]byte(resource), &obj)
	if err != nil {
		return nil, err
	}
	return &obj, nil
}

// TODO: document this method
func (r ResourceDiff) LiveObject() (*unstructured.Unstructured, error) {
	return UnmarshalToUnstructured(r.LiveState)
}

// TODO: document this method
func (r ResourceDiff) TargetObject() (*unstructured.Unstructured, error) {
	return UnmarshalToUnstructured(r.TargetState)
}

// SetInferredServer sets the Server field of the destination. See IsServerInferred() for details.
func (d *ApplicationDestination) SetInferredServer(server string) {

	d.isServerInferred = true
	d.Server = server
}

// An ApplicationDestination has an 'inferred server' if the ApplicationDestination
// contains a Name, but not a Server URL. In this case it is necessary to retrieve
// the Server URL by looking up the cluster name.
//
// As of this writing, looking up the cluster name, and setting the URL, is
// performed by 'utils.ValidateDestination(...)', which then calls SetInferredServer.
func (d *ApplicationDestination) IsServerInferred() bool {
	return d.isServerInferred
}

// MarshalJSON marshals an application destination to JSON format
func (d *ApplicationDestination) MarshalJSON() ([]byte, error) {
	type Alias ApplicationDestination
	dest := d
	if d.isServerInferred {
		dest = dest.DeepCopy()
		dest.Server = ""
	}
	return json.Marshal(&struct{ *Alias }{Alias: (*Alias)(dest)})
}

// InstanceName returns the name of the application as used in the instance
// tracking values, i.e. in the format <namespace>_<name>. When the namespace
// of the application is similar to the value of defaultNs, only the name of
// the application is returned to keep backwards compatibility.
func (a *Application) InstanceName(defaultNs string) string {
	// When app has no namespace set, or the namespace is the default ns, we
	// return just the application name
	if a.Namespace == "" || a.Namespace == defaultNs {
		return a.Name
	}
	return a.Namespace + "_" + a.Name
}

// QualifiedName returns the full qualified name of the application, including
// the name of the namespace it is created in delimited by a forward slash,
// i.e. <namespace>/<appname>
func (a *Application) QualifiedName() string {
	if a.Namespace == "" {
		return a.Name
	} else {
		return a.Namespace + "/" + a.Name
	}
}

// RBACName returns the full qualified RBAC resource name for the application
// in a backwards-compatible way.
func (a *Application) RBACName(defaultNS string) string {
	return security.AppRBACName(defaultNS, a.Spec.GetProject(), a.Namespace, a.Name)
}<|MERGE_RESOLUTION|>--- conflicted
+++ resolved
@@ -446,18 +446,16 @@
 	ForceCommonLabels bool `json:"forceCommonLabels,omitempty" protobuf:"bytes,7,opt,name=forceCommonLabels"`
 	// ForceCommonAnnotations specifies whether to force applying common annotations to resources for Kustomize apps
 	ForceCommonAnnotations bool `json:"forceCommonAnnotations,omitempty" protobuf:"bytes,8,opt,name=forceCommonAnnotations"`
-<<<<<<< HEAD
-	// ForceNamespace if true, will use the application's destination namespace as a kustomization file namespace
-	ForceNamespace bool `json:"forceNamespace,omitempty" protobuf:"bytes,9,opt,name=forceNamespace"`
-	// Components specifies a list of kustomize components to add to the kustmization before building
-	Components []string `json:"components,omitempty" protobuf:"bytes,10,rep,name=components"`
-=======
 	// Namespace sets the namespace that Kustomize adds to all resources
 	Namespace string `json:"namespace,omitempty" protobuf:"bytes,9,opt,name=namespace"`
 	// CommonAnnotationsEnvsubst specifies whether to apply env variables substitution for annotation values
 	CommonAnnotationsEnvsubst bool `json:"commonAnnotationsEnvsubst,omitempty" protobuf:"bytes,10,opt,name=commonAnnotationsEnvsubst"`
 	// Replicas is a list of Kustomize Replicas override specifications
 	Replicas KustomizeReplicas `json:"replicas,omitempty" protobuf:"bytes,11,opt,name=replicas"`
+	// ForceNamespace if true, will use the application's destination namespace as a kustomization file namespace
+	ForceNamespace bool `json:"forceNamespace,omitempty" protobuf:"bytes,9,opt,name=forceNamespace"`
+	// Components specifies a list of kustomize components to add to the kustmization before building
+	Components []string `json:"components,omitempty" protobuf:"bytes,10,rep,name=components"`
 }
 
 type KustomizeReplica struct {
@@ -500,18 +498,14 @@
 	}
 
 	return kr, nil
->>>>>>> ecbb7aa0
 }
 
 // AllowsConcurrentProcessing returns true if multiple processes can run Kustomize builds on the same source at the same time
 func (k *ApplicationSourceKustomize) AllowsConcurrentProcessing() bool {
 	return len(k.Images) == 0 &&
 		len(k.CommonLabels) == 0 &&
-<<<<<<< HEAD
 		len(k.Components) == 0 &&
-=======
 		len(k.CommonAnnotations) == 0 &&
->>>>>>> ecbb7aa0
 		k.NamePrefix == "" &&
 		k.Namespace == "" &&
 		k.NameSuffix == ""
@@ -1548,15 +1542,6 @@
 	UID       string `json:"uid,omitempty" protobuf:"bytes,6,opt,name=uid"`
 }
 
-func (r ResourceRef) IsEqual(other ResourceRef) bool {
-	return (r.Group == other.Group &&
-		r.Version == other.Version &&
-		r.Kind == other.Kind &&
-		r.Namespace == other.Namespace &&
-		r.Name == other.Name) ||
-		r.UID == other.UID
-}
-
 // ResourceNode contains information about live resource and its children
 // TODO: describe members of this type
 type ResourceNode struct {
@@ -1568,10 +1553,6 @@
 	Images          []string                `json:"images,omitempty" protobuf:"bytes,6,opt,name=images"`
 	Health          *HealthStatus           `json:"health,omitempty" protobuf:"bytes,7,opt,name=health"`
 	CreatedAt       *metav1.Time            `json:"createdAt,omitempty" protobuf:"bytes,8,opt,name=createdAt"`
-	// available for managed resource
-	Labels map[string]string `json:"labels,omitempty" protobuf:"bytes,9,opt,name=labels"`
-	// available for managed resource without k8s-last-applied-configuration
-	Annotations map[string]string `json:"annotations,omitempty" protobuf:"bytes,10,opt,name=annotations"`
 }
 
 // FullName returns a resource node's full name in the format "group/kind/namespace/name"
@@ -1587,42 +1568,6 @@
 		Version: n.Version,
 		Kind:    n.Kind,
 	}
-}
-
-func (n *ResourceNode) GetAllChildNodes(tree *ApplicationTree, kind string) []ResourceNode {
-	curChildren := []ResourceNode{}
-
-	for _, c := range tree.Nodes {
-		if (kind == "" || kind == c.Kind) && c.hasInParents(tree, n) {
-			curChildren = append(curChildren, c)
-		}
-	}
-
-	return curChildren
-}
-
-func (n *ResourceNode) hasInParents(tree *ApplicationTree, p *ResourceNode) bool {
-	if len(n.ParentRefs) == 0 {
-		return false
-	}
-
-	for _, curParentRef := range n.ParentRefs {
-		if curParentRef.IsEqual(p.ResourceRef) {
-			return true
-		}
-
-		parentNode := tree.FindNode(curParentRef.Group, curParentRef.Kind, curParentRef.Namespace, curParentRef.Name)
-		if parentNode == nil {
-			continue
-		}
-
-		parentResult := parentNode.hasInParents(tree, p)
-		if parentResult {
-			return true
-		}
-	}
-
-	return false
 }
 
 // ResourceStatus holds the current sync and health status of a resource
