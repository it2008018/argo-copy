--- conflicted
+++ resolved
@@ -49,11 +49,7 @@
           "ApplicationService"
         ],
         "summary": "List returns list of applications",
-<<<<<<< HEAD
-        "operationId": "List",
-=======
         "operationId": "ListMixin7",
->>>>>>> 21bc70be
         "parameters": [
           {
             "type": "string",
@@ -93,11 +89,7 @@
           "ApplicationService"
         ],
         "summary": "Create creates an application",
-<<<<<<< HEAD
-        "operationId": "Create",
-=======
         "operationId": "CreateMixin7",
->>>>>>> 21bc70be
         "parameters": [
           {
             "name": "body",
@@ -124,11 +116,7 @@
           "ApplicationService"
         ],
         "summary": "Update updates an application",
-<<<<<<< HEAD
-        "operationId": "Update",
-=======
         "operationId": "UpdateMixin7",
->>>>>>> 21bc70be
         "parameters": [
           {
             "type": "string",
@@ -209,11 +197,7 @@
           "ApplicationService"
         ],
         "summary": "Get returns an application by name",
-<<<<<<< HEAD
-        "operationId": "Get",
-=======
         "operationId": "GetMixin7",
->>>>>>> 21bc70be
         "parameters": [
           {
             "type": "string",
@@ -254,11 +238,7 @@
           "ApplicationService"
         ],
         "summary": "Delete deletes an application",
-<<<<<<< HEAD
-        "operationId": "Delete",
-=======
         "operationId": "DeleteMixin7",
->>>>>>> 21bc70be
         "parameters": [
           {
             "type": "string",
@@ -954,11 +934,7 @@
           "ClusterService"
         ],
         "summary": "Get returns a cluster by server address",
-<<<<<<< HEAD
-        "operationId": "GetMixin3",
-=======
         "operationId": "GetMixin2",
->>>>>>> 21bc70be
         "parameters": [
           {
             "type": "string",
@@ -1262,13 +1238,8 @@
         "tags": [
           "RepositoryService"
         ],
-<<<<<<< HEAD
-        "summary": "ListRepositories gets a list of all configured repositories",
-        "operationId": "ListRepositories",
-=======
         "summary": "List returns list of repos",
         "operationId": "ListMixin3",
->>>>>>> 21bc70be
         "parameters": [
           {
             "type": "string",
@@ -1297,9 +1268,8 @@
         "tags": [
           "RepositoryService"
         ],
-<<<<<<< HEAD
-        "summary": "CreateRepository creates a new repository configuration",
-        "operationId": "CreateRepository",
+        "summary": "Create creates a repo",
+        "operationId": "CreateMixin3",
         "parameters": [
           {
             "name": "body",
@@ -1320,48 +1290,20 @@
         }
       }
     },
-    "/api/v1/repositories/creds": {
-      "get": {
+    "/api/v1/repositories/{repo.repo}": {
+      "put": {
         "tags": [
           "RepositoryService"
         ],
-        "summary": "ListRepositoryCredentials gets a list of all configured repository credential sets",
-        "operationId": "ListRepositoryCredentials",
-        "parameters": [
-          {
-            "type": "string",
-            "description": "Repo URL for query.",
-            "name": "repo",
-            "in": "query"
-          },
-          {
-            "type": "boolean",
-            "format": "boolean",
-            "description": "Whether to force a cache refresh on repo's connection state.",
-            "name": "forceRefresh",
-            "in": "query"
-          }
-        ],
-        "responses": {
-          "200": {
-            "description": "(empty)",
-            "schema": {
-              "$ref": "#/definitions/v1alpha1RepositoryList"
-            }
-          }
-        }
-      },
-      "post": {
-        "tags": [
-          "RepositoryService"
-        ],
-        "summary": "CreateRepositoryCredentials creates a new repository credential set",
-        "operationId": "CreateRepositoryCredentials",
-=======
-        "summary": "Create creates a repo",
-        "operationId": "CreateMixin3",
->>>>>>> 21bc70be
-        "parameters": [
+        "summary": "Update updates a repo",
+        "operationId": "UpdateMixin3",
+        "parameters": [
+          {
+            "type": "string",
+            "name": "repo.repo",
+            "in": "path",
+            "required": true
+          },
           {
             "name": "body",
             "in": "body",
@@ -1381,89 +1323,13 @@
         }
       }
     },
-    "/api/v1/repositories/{repo.repo}": {
-      "put": {
-        "tags": [
-          "RepositoryService"
-        ],
-<<<<<<< HEAD
-        "summary": "UpdateRepository updates a repository configuration",
-        "operationId": "UpdateRepository",
-        "parameters": [
-          {
-            "type": "string",
-            "name": "repo.repo",
-            "in": "path",
-            "required": true
-          },
-          {
-            "name": "body",
-            "in": "body",
-            "required": true,
-            "schema": {
-              "$ref": "#/definitions/v1alpha1Repository"
-            }
-          }
-        ],
-        "responses": {
-          "200": {
-            "description": "(empty)",
-            "schema": {
-              "$ref": "#/definitions/v1alpha1Repository"
-            }
-          }
-        }
-      }
-    },
-    "/api/v1/repositories/{repo.repo}/creds": {
-      "put": {
-        "tags": [
-          "RepositoryService"
-        ],
-        "summary": "UpdateRepositoryCredentials updates a repository credential set",
-        "operationId": "UpdateRepositoryCredentials",
-=======
-        "summary": "Update updates a repo",
-        "operationId": "UpdateMixin3",
->>>>>>> 21bc70be
-        "parameters": [
-          {
-            "type": "string",
-            "name": "repo.repo",
-            "in": "path",
-            "required": true
-          },
-          {
-            "name": "body",
-            "in": "body",
-            "required": true,
-            "schema": {
-              "$ref": "#/definitions/v1alpha1Repository"
-            }
-          }
-        ],
-        "responses": {
-          "200": {
-            "description": "(empty)",
-            "schema": {
-              "$ref": "#/definitions/v1alpha1Repository"
-            }
-          }
-        }
-      }
-    },
     "/api/v1/repositories/{repo}": {
       "delete": {
         "tags": [
           "RepositoryService"
         ],
-<<<<<<< HEAD
-        "summary": "DeleteRepository deletes a repository from the configuration",
-        "operationId": "DeleteRepository",
-=======
         "summary": "Delete deletes a repo",
         "operationId": "DeleteMixin3",
->>>>>>> 21bc70be
         "parameters": [
           {
             "type": "string",
