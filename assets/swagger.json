--- conflicted
+++ resolved
@@ -1525,36 +1525,7 @@
         }
       }
     },
-<<<<<<< HEAD
-    "/api/v1/repositories/{repo}/creds": {
-      "delete": {
-        "tags": [
-          "RepositoryService"
-        ],
-        "summary": "DeleteRepositoryCredentials deletes a repository credential set from the configuration",
-        "operationId": "DeleteRepositoryCredentials",
-        "parameters": [
-          {
-            "type": "string",
-            "name": "repo",
-            "in": "path",
-            "required": true
-          }
-        ],
-        "responses": {
-          "200": {
-            "description": "(empty)",
-            "schema": {
-              "$ref": "#/definitions/repositoryRepoResponse"
-            }
-          }
-        }
-      }
-    },
-    "/api/v1/repositories/{repo}/validate": {
-=======
     "/api/v1/repositories/{source.repoURL}/appdetails": {
->>>>>>> bd2c4f11
       "post": {
         "tags": [
           "RepositoryService"
