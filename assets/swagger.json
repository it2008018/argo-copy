{
  "consumes": [
    "application/json"
  ],
  "produces": [
    "application/json"
  ],
  "schemes": [
    "http",
    "https"
  ],
  "swagger": "2.0",
  "info": {
    "description": "Description of all APIs",
    "title": "Consolidate Services",
    "version": "version not set"
  },
  "paths": {
    "/api/v1/account/password": {
      "put": {
        "tags": [
          "AccountService"
        ],
        "summary": "UpdatePassword updates an account's password to a new value",
        "operationId": "UpdatePassword",
        "parameters": [
          {
            "name": "body",
            "in": "body",
            "required": true,
            "schema": {
              "$ref": "#/definitions/accountUpdatePasswordRequest"
            }
          }
        ],
        "responses": {
          "200": {
            "description": "(empty)",
            "schema": {
              "$ref": "#/definitions/accountUpdatePasswordResponse"
            }
          }
        }
      }
    },
    "/api/v1/applications": {
      "get": {
        "tags": [
          "ApplicationService"
        ],
        "summary": "List returns list of applications",
        "operationId": "ListMixin5",
        "parameters": [
          {
            "type": "string",
            "name": "name",
            "in": "query"
          },
          {
            "type": "string",
            "name": "refresh",
            "in": "query"
          },
          {
            "type": "array",
            "items": {
              "type": "string"
            },
            "name": "project",
            "in": "query"
          }
        ],
        "responses": {
          "200": {
            "description": "(empty)",
            "schema": {
              "$ref": "#/definitions/v1alpha1ApplicationList"
            }
          }
        }
      },
      "post": {
        "tags": [
          "ApplicationService"
        ],
        "summary": "Create creates an application",
        "operationId": "CreateMixin5",
        "parameters": [
          {
            "name": "body",
            "in": "body",
            "required": true,
            "schema": {
              "$ref": "#/definitions/v1alpha1Application"
            }
          }
        ],
        "responses": {
          "200": {
            "description": "(empty)",
            "schema": {
              "$ref": "#/definitions/v1alpha1Application"
            }
          }
        }
      }
    },
    "/api/v1/applications/{application.metadata.name}": {
      "put": {
        "tags": [
          "ApplicationService"
        ],
        "summary": "Update updates an application",
        "operationId": "UpdateMixin5",
        "parameters": [
          {
            "type": "string",
            "name": "application.metadata.name",
            "in": "path",
            "required": true
          },
          {
            "name": "body",
            "in": "body",
            "required": true,
            "schema": {
              "$ref": "#/definitions/v1alpha1Application"
            }
          }
        ],
        "responses": {
          "200": {
            "description": "(empty)",
            "schema": {
              "$ref": "#/definitions/v1alpha1Application"
            }
          }
        }
      }
    },
    "/api/v1/applications/{applicationName}/managed-resources": {
      "get": {
        "tags": [
          "ApplicationService"
        ],
        "operationId": "ManagedResources",
        "parameters": [
          {
            "type": "string",
            "name": "applicationName",
            "in": "path",
            "required": true
          }
        ],
        "responses": {
          "200": {
            "description": "(empty)",
            "schema": {
              "$ref": "#/definitions/applicationManagedResourcesResponse"
            }
          }
        }
      }
    },
    "/api/v1/applications/{applicationName}/resource-tree": {
      "get": {
        "tags": [
          "ApplicationService"
        ],
        "operationId": "ResourceTree",
        "parameters": [
          {
            "type": "string",
            "name": "applicationName",
            "in": "path",
            "required": true
          }
        ],
        "responses": {
          "200": {
            "description": "(empty)",
            "schema": {
              "$ref": "#/definitions/applicationResourceTreeResponse"
            }
          }
        }
      }
    },
    "/api/v1/applications/{name}": {
      "get": {
        "tags": [
          "ApplicationService"
        ],
        "summary": "Get returns an application by name",
        "operationId": "GetMixin5",
        "parameters": [
          {
            "type": "string",
            "name": "name",
            "in": "path",
            "required": true
          },
          {
            "type": "string",
            "name": "refresh",
            "in": "query"
          },
          {
            "type": "array",
            "items": {
              "type": "string"
            },
            "name": "project",
            "in": "query"
          }
        ],
        "responses": {
          "200": {
            "description": "(empty)",
            "schema": {
              "$ref": "#/definitions/v1alpha1Application"
            }
          }
        }
      },
      "delete": {
        "tags": [
          "ApplicationService"
        ],
        "summary": "Delete deletes an application",
        "operationId": "DeleteMixin5",
        "parameters": [
          {
            "type": "string",
            "name": "name",
            "in": "path",
            "required": true
          }
        ],
        "responses": {
          "200": {
            "description": "(empty)",
            "schema": {
              "$ref": "#/definitions/applicationApplicationResponse"
            }
          }
        }
      },
      "patch": {
        "tags": [
          "ApplicationService"
        ],
        "summary": "Patch patch an application",
        "operationId": "Patch",
        "parameters": [
          {
            "type": "string",
            "name": "name",
            "in": "path",
            "required": true
          },
          {
            "name": "body",
            "in": "body",
            "required": true,
            "schema": {
              "$ref": "#/definitions/applicationApplicationPatchRequest"
            }
          }
        ],
        "responses": {
          "200": {
            "description": "(empty)",
            "schema": {
              "$ref": "#/definitions/v1alpha1Application"
            }
          }
        }
      }
    },
    "/api/v1/applications/{name}/events": {
      "get": {
        "tags": [
          "ApplicationService"
        ],
        "summary": "ListResourceEvents returns a list of event resources",
        "operationId": "ListResourceEvents",
        "parameters": [
          {
            "type": "string",
            "name": "name",
            "in": "path",
            "required": true
          },
          {
            "type": "string",
            "name": "resourceNamespace",
            "in": "query"
          },
          {
            "type": "string",
            "name": "resourceName",
            "in": "query"
          },
          {
            "type": "string",
            "name": "resourceUID",
            "in": "query"
          }
        ],
        "responses": {
          "200": {
            "description": "(empty)",
            "schema": {
              "$ref": "#/definitions/v1EventList"
            }
          }
        }
      }
    },
    "/api/v1/applications/{name}/manifests": {
      "get": {
        "tags": [
          "ApplicationService"
        ],
        "summary": "GetManifests returns application manifests",
        "operationId": "GetManifests",
        "parameters": [
          {
            "type": "string",
            "name": "name",
            "in": "path",
            "required": true
          },
          {
            "type": "string",
            "name": "revision",
            "in": "query"
          }
        ],
        "responses": {
          "200": {
            "description": "(empty)",
            "schema": {
              "$ref": "#/definitions/repositoryManifestResponse"
            }
          }
        }
      }
    },
    "/api/v1/applications/{name}/operation": {
      "delete": {
        "tags": [
          "ApplicationService"
        ],
        "summary": "TerminateOperation terminates the currently running operation",
        "operationId": "TerminateOperation",
        "parameters": [
          {
            "type": "string",
            "name": "name",
            "in": "path",
            "required": true
          }
        ],
        "responses": {
          "200": {
            "description": "(empty)",
            "schema": {
              "$ref": "#/definitions/applicationOperationTerminateResponse"
            }
          }
        }
      }
    },
    "/api/v1/applications/{name}/pods/{podName}/logs": {
      "get": {
        "tags": [
          "ApplicationService"
        ],
        "summary": "PodLogs returns stream of log entries for the specified pod. Pod",
        "operationId": "PodLogs",
        "parameters": [
          {
            "type": "string",
            "name": "name",
            "in": "path",
            "required": true
          },
          {
            "type": "string",
            "name": "podName",
            "in": "path",
            "required": true
          },
          {
            "type": "string",
            "name": "namespace",
            "in": "query"
          },
          {
            "type": "string",
            "name": "container",
            "in": "query"
          },
          {
            "type": "string",
            "format": "int64",
            "name": "sinceSeconds",
            "in": "query"
          },
          {
            "type": "string",
            "format": "int64",
            "description": "Represents seconds of UTC time since Unix epoch\n1970-01-01T00:00:00Z. Must be from 0001-01-01T00:00:00Z to\n9999-12-31T23:59:59Z inclusive.",
            "name": "sinceTime.seconds",
            "in": "query"
          },
          {
            "type": "integer",
            "format": "int32",
            "description": "Non-negative fractions of a second at nanosecond resolution. Negative\nsecond values with fractions must still have non-negative nanos values\nthat count forward in time. Must be from 0 to 999,999,999\ninclusive. This field may be limited in precision depending on context.",
            "name": "sinceTime.nanos",
            "in": "query"
          },
          {
            "type": "string",
            "format": "int64",
            "name": "tailLines",
            "in": "query"
          },
          {
            "type": "boolean",
            "format": "boolean",
            "name": "follow",
            "in": "query"
          }
        ],
        "responses": {
          "200": {
            "description": "(streaming responses)",
            "schema": {
              "$ref": "#/definitions/applicationLogEntry"
            }
          }
        }
      }
    },
    "/api/v1/applications/{name}/resource": {
      "get": {
        "tags": [
          "ApplicationService"
        ],
        "summary": "GetResource returns single application resource",
        "operationId": "GetResource",
        "parameters": [
          {
            "type": "string",
            "name": "name",
            "in": "path",
            "required": true
          },
          {
            "type": "string",
            "name": "namespace",
            "in": "query"
          },
          {
            "type": "string",
            "name": "resourceName",
            "in": "query"
          },
          {
            "type": "string",
            "name": "version",
            "in": "query"
          },
          {
            "type": "string",
            "name": "group",
            "in": "query"
          },
          {
            "type": "string",
            "name": "kind",
            "in": "query"
          }
        ],
        "responses": {
          "200": {
            "description": "(empty)",
            "schema": {
              "$ref": "#/definitions/applicationApplicationResourceResponse"
            }
          }
        }
      },
      "post": {
        "tags": [
          "ApplicationService"
        ],
        "summary": "PatchResource patch single application resource",
        "operationId": "PatchResource",
        "parameters": [
          {
            "type": "string",
            "name": "name",
            "in": "path",
            "required": true
          },
          {
            "name": "body",
            "in": "body",
            "required": true,
            "schema": {
              "type": "string"
            }
          }
        ],
        "responses": {
          "200": {
            "description": "(empty)",
            "schema": {
              "$ref": "#/definitions/applicationApplicationResourceResponse"
            }
          }
        }
      },
      "delete": {
        "tags": [
          "ApplicationService"
        ],
        "summary": "DeleteResource deletes a single application resource",
        "operationId": "DeleteResource",
        "parameters": [
          {
            "type": "string",
            "name": "name",
            "in": "path",
            "required": true
          }
        ],
        "responses": {
          "200": {
            "description": "(empty)",
            "schema": {
              "$ref": "#/definitions/applicationApplicationResponse"
            }
          }
        }
      }
    },
    "/api/v1/applications/{name}/rollback": {
      "post": {
        "tags": [
          "ApplicationService"
        ],
        "summary": "Rollback syncs an application to its target state",
        "operationId": "Rollback",
        "parameters": [
          {
            "type": "string",
            "name": "name",
            "in": "path",
            "required": true
          },
          {
            "name": "body",
            "in": "body",
            "required": true,
            "schema": {
              "$ref": "#/definitions/applicationApplicationRollbackRequest"
            }
          }
        ],
        "responses": {
          "200": {
            "description": "(empty)",
            "schema": {
              "$ref": "#/definitions/v1alpha1Application"
            }
          }
        }
      }
    },
    "/api/v1/applications/{name}/spec": {
      "put": {
        "tags": [
          "ApplicationService"
        ],
        "summary": "UpdateSpec updates an application spec",
        "operationId": "UpdateSpec",
        "parameters": [
          {
            "type": "string",
            "name": "name",
            "in": "path",
            "required": true
          },
          {
            "name": "body",
            "in": "body",
            "required": true,
            "schema": {
              "$ref": "#/definitions/v1alpha1ApplicationSpec"
            }
          }
        ],
        "responses": {
          "200": {
            "description": "(empty)",
            "schema": {
              "$ref": "#/definitions/v1alpha1ApplicationSpec"
            }
          }
        }
      }
    },
    "/api/v1/applications/{name}/sync": {
      "post": {
        "tags": [
          "ApplicationService"
        ],
        "summary": "Sync syncs an application to its target state",
        "operationId": "Sync",
        "parameters": [
          {
            "type": "string",
            "name": "name",
            "in": "path",
            "required": true
          },
          {
            "name": "body",
            "in": "body",
            "required": true,
            "schema": {
              "$ref": "#/definitions/applicationApplicationSyncRequest"
            }
          }
        ],
        "responses": {
          "200": {
            "description": "(empty)",
            "schema": {
              "$ref": "#/definitions/v1alpha1Application"
            }
          }
        }
      }
    },
    "/api/v1/clusters": {
      "get": {
        "tags": [
          "ClusterService"
        ],
        "summary": "List returns list of clusters",
        "operationId": "List",
        "parameters": [
          {
            "type": "string",
            "name": "server",
            "in": "query"
          }
        ],
        "responses": {
          "200": {
            "description": "(empty)",
            "schema": {
              "$ref": "#/definitions/v1alpha1ClusterList"
            }
          }
        }
      },
      "post": {
        "tags": [
          "ClusterService"
        ],
        "summary": "Create creates a cluster",
        "operationId": "Create",
        "parameters": [
          {
            "name": "body",
            "in": "body",
            "required": true,
            "schema": {
              "$ref": "#/definitions/v1alpha1Cluster"
            }
          }
        ],
        "responses": {
          "200": {
            "description": "(empty)",
            "schema": {
              "$ref": "#/definitions/v1alpha1Cluster"
            }
          }
        }
      }
    },
    "/api/v1/clusters-kubeconfig": {
      "post": {
        "tags": [
          "ClusterService"
        ],
        "summary": "CreateFromKubeConfig installs the argocd-manager service account into the cluster specified in the given kubeconfig and context",
        "operationId": "CreateFromKubeConfig",
        "parameters": [
          {
            "name": "body",
            "in": "body",
            "required": true,
            "schema": {
              "$ref": "#/definitions/clusterClusterCreateFromKubeConfigRequest"
            }
          }
        ],
        "responses": {
          "200": {
            "description": "(empty)",
            "schema": {
              "$ref": "#/definitions/v1alpha1Cluster"
            }
          }
        }
      }
    },
    "/api/v1/clusters/{cluster.server}": {
      "put": {
        "tags": [
          "ClusterService"
        ],
        "summary": "Update updates a cluster",
        "operationId": "Update",
        "parameters": [
          {
            "type": "string",
            "name": "cluster.server",
            "in": "path",
            "required": true
          },
          {
            "name": "body",
            "in": "body",
            "required": true,
            "schema": {
              "$ref": "#/definitions/v1alpha1Cluster"
            }
          }
        ],
        "responses": {
          "200": {
            "description": "(empty)",
            "schema": {
              "$ref": "#/definitions/v1alpha1Cluster"
            }
          }
        }
      }
    },
    "/api/v1/clusters/{server}": {
      "get": {
        "tags": [
          "ClusterService"
        ],
        "summary": "Get returns a cluster by server address",
        "operationId": "GetMixin1",
        "parameters": [
          {
            "type": "string",
            "name": "server",
            "in": "path",
            "required": true
          }
        ],
        "responses": {
          "200": {
            "description": "(empty)",
            "schema": {
              "$ref": "#/definitions/v1alpha1Cluster"
            }
          }
        }
      },
      "delete": {
        "tags": [
          "ClusterService"
        ],
        "summary": "Delete deletes a cluster",
        "operationId": "Delete",
        "parameters": [
          {
            "type": "string",
            "name": "server",
            "in": "path",
            "required": true
          }
        ],
        "responses": {
          "200": {
            "description": "(empty)",
            "schema": {
              "$ref": "#/definitions/clusterClusterResponse"
            }
          }
        }
      }
    },
    "/api/v1/projects": {
      "get": {
        "tags": [
          "ProjectService"
        ],
        "summary": "List returns list of projects",
        "operationId": "ListMixin3",
        "parameters": [
          {
            "type": "string",
            "name": "name",
            "in": "query"
          }
        ],
        "responses": {
          "200": {
            "description": "(empty)",
            "schema": {
              "$ref": "#/definitions/v1alpha1AppProjectList"
            }
          }
        }
      },
      "post": {
        "tags": [
          "ProjectService"
        ],
        "summary": "Create a new project.",
        "operationId": "CreateMixin3",
        "parameters": [
          {
            "name": "body",
            "in": "body",
            "required": true,
            "schema": {
              "$ref": "#/definitions/projectProjectCreateRequest"
            }
          }
        ],
        "responses": {
          "200": {
            "description": "(empty)",
            "schema": {
              "$ref": "#/definitions/v1alpha1AppProject"
            }
          }
        }
      }
    },
    "/api/v1/projects/{name}": {
      "get": {
        "tags": [
          "ProjectService"
        ],
        "summary": "Get returns a project by name",
        "operationId": "GetMixin3",
        "parameters": [
          {
            "type": "string",
            "name": "name",
            "in": "path",
            "required": true
          }
        ],
        "responses": {
          "200": {
            "description": "(empty)",
            "schema": {
              "$ref": "#/definitions/v1alpha1AppProject"
            }
          }
        }
      },
      "delete": {
        "tags": [
          "ProjectService"
        ],
        "summary": "Delete deletes a project",
        "operationId": "DeleteMixin3",
        "parameters": [
          {
            "type": "string",
            "name": "name",
            "in": "path",
            "required": true
          }
        ],
        "responses": {
          "200": {
            "description": "(empty)",
            "schema": {
              "$ref": "#/definitions/projectEmptyResponse"
            }
          }
        }
      }
    },
    "/api/v1/projects/{name}/events": {
      "get": {
        "tags": [
          "ProjectService"
        ],
        "summary": "ListEvents returns a list of project events",
        "operationId": "ListEvents",
        "parameters": [
          {
            "type": "string",
            "name": "name",
            "in": "path",
            "required": true
          }
        ],
        "responses": {
          "200": {
            "description": "(empty)",
            "schema": {
              "$ref": "#/definitions/v1EventList"
            }
          }
        }
      }
    },
    "/api/v1/projects/{project.metadata.name}": {
      "put": {
        "tags": [
          "ProjectService"
        ],
        "summary": "Update updates a project",
        "operationId": "UpdateMixin3",
        "parameters": [
          {
            "type": "string",
            "name": "project.metadata.name",
            "in": "path",
            "required": true
          },
          {
            "name": "body",
            "in": "body",
            "required": true,
            "schema": {
              "$ref": "#/definitions/projectProjectUpdateRequest"
            }
          }
        ],
        "responses": {
          "200": {
            "description": "(empty)",
            "schema": {
              "$ref": "#/definitions/v1alpha1AppProject"
            }
          }
        }
      }
    },
    "/api/v1/projects/{project}/roles/{role}/token": {
      "post": {
        "tags": [
          "ProjectService"
        ],
        "summary": "Create a new project token.",
        "operationId": "CreateToken",
        "parameters": [
          {
            "type": "string",
            "name": "project",
            "in": "path",
            "required": true
          },
          {
            "type": "string",
            "name": "role",
            "in": "path",
            "required": true
          },
          {
            "name": "body",
            "in": "body",
            "required": true,
            "schema": {
              "$ref": "#/definitions/projectProjectTokenCreateRequest"
            }
          }
        ],
        "responses": {
          "200": {
            "description": "(empty)",
            "schema": {
              "$ref": "#/definitions/projectProjectTokenResponse"
            }
          }
        }
      }
    },
    "/api/v1/projects/{project}/roles/{role}/token/{iat}": {
      "delete": {
        "tags": [
          "ProjectService"
        ],
        "summary": "Delete a new project token.",
        "operationId": "DeleteToken",
        "parameters": [
          {
            "type": "string",
            "name": "project",
            "in": "path",
            "required": true
          },
          {
            "type": "string",
            "name": "role",
            "in": "path",
            "required": true
          },
          {
            "type": "string",
            "format": "int64",
            "name": "iat",
            "in": "path",
            "required": true
          }
        ],
        "responses": {
          "200": {
            "description": "(empty)",
            "schema": {
              "$ref": "#/definitions/projectEmptyResponse"
            }
          }
        }
      }
    },
    "/api/v1/repositories": {
      "get": {
        "tags": [
          "RepositoryService"
        ],
        "summary": "List returns list of repos",
        "operationId": "ListMixin2",
        "parameters": [
          {
            "type": "string",
            "name": "repo",
            "in": "query"
          }
        ],
        "responses": {
          "200": {
            "description": "(empty)",
            "schema": {
              "$ref": "#/definitions/v1alpha1RepositoryList"
            }
          }
        }
      },
      "post": {
        "tags": [
          "RepositoryService"
        ],
        "summary": "Create creates a repo",
        "operationId": "CreateMixin2",
        "parameters": [
          {
            "name": "body",
            "in": "body",
            "required": true,
            "schema": {
              "$ref": "#/definitions/v1alpha1Repository"
            }
          }
        ],
        "responses": {
          "200": {
            "description": "(empty)",
            "schema": {
              "$ref": "#/definitions/v1alpha1Repository"
            }
          }
        }
      }
    },
    "/api/v1/repositories/{repo.repo}": {
      "put": {
        "tags": [
          "RepositoryService"
        ],
        "summary": "Update updates a repo",
        "operationId": "UpdateMixin2",
        "parameters": [
          {
            "type": "string",
            "name": "repo.repo",
            "in": "path",
            "required": true
          },
          {
            "name": "body",
            "in": "body",
            "required": true,
            "schema": {
              "$ref": "#/definitions/v1alpha1Repository"
            }
          }
        ],
        "responses": {
          "200": {
            "description": "(empty)",
            "schema": {
              "$ref": "#/definitions/v1alpha1Repository"
            }
          }
        }
      }
    },
    "/api/v1/repositories/{repo}": {
      "delete": {
        "tags": [
          "RepositoryService"
        ],
        "summary": "Delete deletes a repo",
        "operationId": "DeleteMixin2",
        "parameters": [
          {
            "type": "string",
            "name": "repo",
            "in": "path",
            "required": true
          }
        ],
        "responses": {
          "200": {
            "description": "(empty)",
            "schema": {
              "$ref": "#/definitions/repositoryRepoResponse"
            }
          }
        }
      }
    },
    "/api/v1/repositories/{repo}/apps": {
      "get": {
        "tags": [
          "RepositoryService"
        ],
        "summary": "ListApps returns list of apps in the repo",
        "operationId": "ListApps",
        "parameters": [
          {
            "type": "string",
            "name": "repo",
            "in": "path",
            "required": true
          },
          {
            "type": "string",
            "name": "revision",
            "in": "query"
          }
        ],
        "responses": {
          "200": {
            "description": "(empty)",
            "schema": {
              "$ref": "#/definitions/repositoryRepoAppsResponse"
            }
          }
        }
      }
    },
    "/api/v1/repositories/{repo}/apps/{path}": {
      "get": {
        "tags": [
          "RepositoryService"
        ],
        "summary": "GetAppDetails returns application details by given path",
        "operationId": "GetAppDetails",
        "parameters": [
          {
            "type": "string",
            "name": "repo",
            "in": "path",
            "required": true
          },
          {
            "type": "string",
            "name": "path",
            "in": "path",
            "required": true
          },
          {
            "type": "string",
            "name": "revision",
            "in": "query"
          },
          {
            "type": "array",
            "items": {
              "type": "string"
            },
            "name": "helm.valueFiles",
            "in": "query"
          }
        ],
        "responses": {
          "200": {
            "description": "(empty)",
            "schema": {
              "$ref": "#/definitions/repositoryRepoAppDetailsResponse"
            }
          }
        }
      }
    },
    "/api/v1/session": {
      "post": {
        "tags": [
          "SessionService"
        ],
        "summary": "Create a new JWT for authentication and set a cookie if using HTTP.",
        "operationId": "CreateMixin7",
        "parameters": [
          {
            "name": "body",
            "in": "body",
            "required": true,
            "schema": {
              "$ref": "#/definitions/sessionSessionCreateRequest"
            }
          }
        ],
        "responses": {
          "200": {
            "description": "(empty)",
            "schema": {
              "$ref": "#/definitions/sessionSessionResponse"
            }
          }
        }
      },
      "delete": {
        "tags": [
          "SessionService"
        ],
        "summary": "Delete an existing JWT cookie if using HTTP.",
        "operationId": "DeleteMixin7",
        "responses": {
          "200": {
            "description": "(empty)",
            "schema": {
              "$ref": "#/definitions/sessionSessionResponse"
            }
          }
        }
      }
    },
    "/api/v1/settings": {
      "get": {
        "tags": [
          "SettingsService"
        ],
        "summary": "Get returns Argo CD settings",
        "operationId": "Get",
        "responses": {
          "200": {
            "description": "(empty)",
            "schema": {
              "$ref": "#/definitions/clusterSettings"
            }
          }
        }
      }
    },
    "/api/v1/stream/applications": {
      "get": {
        "tags": [
          "ApplicationService"
        ],
        "summary": "Watch returns stream of application change events.",
        "operationId": "Watch",
        "parameters": [
          {
            "type": "string",
            "name": "name",
            "in": "query"
          },
          {
            "type": "string",
            "name": "refresh",
            "in": "query"
          },
          {
            "type": "array",
            "items": {
              "type": "string"
            },
            "name": "project",
            "in": "query"
          }
        ],
        "responses": {
          "200": {
            "description": "(streaming responses)",
            "schema": {
              "$ref": "#/definitions/v1alpha1ApplicationWatchEvent"
            }
          }
        }
      }
    },
    "/api/version": {
      "get": {
        "tags": [
          "VersionService"
        ],
        "summary": "Version returns version information of the API server",
        "operationId": "Version",
        "responses": {
          "200": {
            "description": "(empty)",
            "schema": {
              "$ref": "#/definitions/versionVersionMessage"
            }
          }
        }
      }
    }
  },
  "definitions": {
    "accountUpdatePasswordRequest": {
      "type": "object",
      "properties": {
        "currentPassword": {
          "type": "string"
        },
        "newPassword": {
          "type": "string"
        }
      }
    },
    "accountUpdatePasswordResponse": {
      "type": "object"
    },
    "applicationApplicationPatchRequest": {
      "type": "object",
      "title": "ApplicationPatchRequest is a request to patch an application",
      "properties": {
        "name": {
          "type": "string"
        },
        "patch": {
          "type": "string"
        }
      }
    },
    "applicationApplicationResourceResponse": {
      "type": "object",
      "properties": {
        "manifest": {
          "type": "string"
        }
      }
    },
    "applicationApplicationResponse": {
      "type": "object"
    },
    "applicationApplicationRollbackRequest": {
      "type": "object",
      "properties": {
        "dryRun": {
          "type": "boolean",
          "format": "boolean"
        },
        "id": {
          "type": "string",
          "format": "int64"
        },
        "name": {
          "type": "string"
        },
        "prune": {
          "type": "boolean",
          "format": "boolean"
        }
      }
    },
    "applicationApplicationSyncRequest": {
      "type": "object",
      "title": "ApplicationSyncRequest is a request to apply the config state to live state",
      "properties": {
        "dryRun": {
          "type": "boolean",
          "format": "boolean"
        },
        "name": {
          "type": "string"
        },
        "prune": {
          "type": "boolean",
          "format": "boolean"
        },
        "resources": {
          "type": "array",
          "items": {
            "$ref": "#/definitions/v1alpha1SyncOperationResource"
          }
        },
        "revision": {
          "type": "string"
        },
        "strategy": {
          "$ref": "#/definitions/v1alpha1SyncStrategy"
        }
      }
    },
    "applicationLogEntry": {
      "type": "object",
      "properties": {
        "content": {
          "type": "string"
        },
        "timeStamp": {
          "$ref": "#/definitions/v1Time"
        }
      }
    },
    "applicationManagedResourcesResponse": {
      "type": "object",
      "properties": {
        "items": {
          "type": "array",
          "items": {
            "$ref": "#/definitions/v1alpha1ResourceDiff"
          }
        }
      }
    },
    "applicationOperationTerminateResponse": {
      "type": "object"
    },
    "applicationResourceTreeResponse": {
      "type": "object",
      "properties": {
        "items": {
          "type": "array",
          "items": {
            "$ref": "#/definitions/v1alpha1ResourceNode"
          }
        }
      }
    },
    "clusterClusterCreateFromKubeConfigRequest": {
      "type": "object",
      "properties": {
        "context": {
          "type": "string"
        },
        "inCluster": {
          "type": "boolean",
          "format": "boolean"
        },
        "kubeconfig": {
          "type": "string"
        },
        "upsert": {
          "type": "boolean",
          "format": "boolean"
        }
      }
    },
    "clusterClusterResponse": {
      "type": "object"
    },
    "clusterConnector": {
      "type": "object",
      "properties": {
        "name": {
          "type": "string"
        },
        "type": {
          "type": "string"
        }
      }
    },
    "clusterDexConfig": {
      "type": "object",
      "properties": {
        "connectors": {
          "type": "array",
          "items": {
            "$ref": "#/definitions/clusterConnector"
          }
        }
      }
    },
    "clusterOIDCConfig": {
      "type": "object",
      "properties": {
        "clientID": {
          "type": "string"
        },
        "issuer": {
          "type": "string"
        },
        "name": {
          "type": "string"
        }
      }
    },
    "clusterSettings": {
      "type": "object",
      "properties": {
        "appLabelKey": {
          "type": "string"
        },
        "dexConfig": {
          "$ref": "#/definitions/clusterDexConfig"
        },
        "oidcConfig": {
          "$ref": "#/definitions/clusterOIDCConfig"
        },
        "url": {
          "type": "string"
        }
      }
    },
    "projectEmptyResponse": {
      "type": "object"
    },
    "projectProjectCreateRequest": {
      "description": "ProjectCreateRequest defines project creation parameters.",
      "type": "object",
      "properties": {
        "project": {
          "$ref": "#/definitions/v1alpha1AppProject"
        }
      }
    },
    "projectProjectTokenCreateRequest": {
      "description": "ProjectTokenCreateRequest defines project token creation parameters.",
      "type": "object",
      "properties": {
        "description": {
          "type": "string"
        },
        "expiresIn": {
          "type": "string",
          "format": "int64",
          "title": "expiresIn represents a duration in seconds"
        },
        "project": {
          "type": "string"
        },
        "role": {
          "type": "string"
        }
      }
    },
    "projectProjectTokenResponse": {
      "description": "ProjectTokenResponse wraps the created token or returns an empty string if deleted.",
      "type": "object",
      "properties": {
        "token": {
          "type": "string"
        }
      }
    },
    "projectProjectUpdateRequest": {
      "type": "object",
      "properties": {
        "project": {
          "$ref": "#/definitions/v1alpha1AppProject"
        }
      }
    },
    "repositoryAppInfo": {
      "type": "object",
      "title": "AppInfo contains application type and app file path",
      "properties": {
        "path": {
          "type": "string"
        },
        "type": {
          "type": "string"
        }
      }
    },
    "repositoryDirectoryAppSpec": {
      "type": "object",
      "title": "DirectoryAppSpec contains directory"
    },
    "repositoryHelmAppDetailsQuery": {
      "type": "object",
      "properties": {
        "valueFiles": {
          "type": "array",
          "items": {
            "type": "string"
          }
        }
      }
    },
    "repositoryHelmAppSpec": {
      "type": "object",
      "title": "HelmAppSpec contains helm app name and path in source repo",
      "properties": {
        "name": {
          "type": "string"
        },
        "parameters": {
          "type": "array",
          "items": {
            "$ref": "#/definitions/v1alpha1HelmParameter"
          }
        },
        "path": {
          "type": "string"
        },
        "valueFiles": {
          "type": "array",
          "items": {
            "type": "string"
          }
        }
      }
    },
    "repositoryKsonnetAppSpec": {
      "type": "object",
      "title": "KsonnetAppSpec contains Ksonnet app response\nThis roughly reflects: ksonnet/ksonnet/metadata/app/schema.go",
      "properties": {
        "environments": {
          "type": "object",
          "additionalProperties": {
            "$ref": "#/definitions/repositoryKsonnetEnvironment"
          }
        },
        "name": {
          "type": "string"
        },
        "parameters": {
          "type": "array",
          "items": {
            "$ref": "#/definitions/v1alpha1KsonnetParameter"
          }
        },
        "path": {
          "type": "string"
        }
      }
    },
    "repositoryKsonnetEnvironment": {
      "type": "object",
      "properties": {
        "destination": {
          "$ref": "#/definitions/repositoryKsonnetEnvironmentDestination"
        },
        "k8sVersion": {
          "description": "KubernetesVersion is the kubernetes version the targetted cluster is running on.",
          "type": "string"
        },
        "name": {
          "type": "string",
          "title": "Name is the user defined name of an environment"
        },
        "path": {
          "description": "Path is the relative project path containing metadata for this environment.",
          "type": "string"
        }
      }
    },
    "repositoryKsonnetEnvironmentDestination": {
      "type": "object",
      "properties": {
        "namespace": {
          "type": "string",
          "title": "Namespace is the namespace of the Kubernetes server that targets should be deployed to"
        },
        "server": {
          "description": "Server is the Kubernetes server that the cluster is running on.",
          "type": "string"
        }
      }
    },
    "repositoryKustomizeAppSpec": {
      "type": "object",
      "title": "KustomizeAppSpec contains kustomize app name and path in source repo",
      "properties": {
        "imageTags": {
          "type": "array",
          "items": {
            "$ref": "#/definitions/v1alpha1KustomizeImageTag"
          }
        },
        "path": {
          "type": "string"
        }
      }
    },
    "repositoryManifestResponse": {
      "type": "object",
      "properties": {
        "manifests": {
          "type": "array",
          "items": {
            "type": "string"
          }
        },
        "namespace": {
          "type": "string"
        },
        "revision": {
          "type": "string"
        },
        "server": {
          "type": "string"
        },
        "sourceType": {
          "type": "string"
        }
      }
    },
    "repositoryRepoAppDetailsResponse": {
      "type": "object",
      "title": "RepoAppDetailsResponse application details",
      "properties": {
        "directory": {
          "$ref": "#/definitions/repositoryDirectoryAppSpec"
        },
        "helm": {
          "$ref": "#/definitions/repositoryHelmAppSpec"
        },
        "ksonnet": {
          "$ref": "#/definitions/repositoryKsonnetAppSpec"
        },
        "kustomize": {
          "$ref": "#/definitions/repositoryKustomizeAppSpec"
        },
        "type": {
          "type": "string"
        }
      }
    },
    "repositoryRepoAppsResponse": {
      "type": "object",
      "title": "RepoAppsResponse contains applications of specified repository",
      "properties": {
        "items": {
          "type": "array",
          "items": {
            "$ref": "#/definitions/repositoryAppInfo"
          }
        }
      }
    },
    "repositoryRepoResponse": {
      "type": "object"
    },
    "sessionSessionCreateRequest": {
      "description": "SessionCreateRequest is for logging in.",
      "type": "object",
      "properties": {
        "password": {
          "type": "string"
        },
        "token": {
          "type": "string"
        },
        "username": {
          "type": "string"
        }
      }
    },
    "sessionSessionResponse": {
      "description": "SessionResponse wraps the created token or returns an empty string if deleted.",
      "type": "object",
      "properties": {
        "token": {
          "type": "string"
        }
      }
    },
    "v1Event": {
      "description": "Event is a report of an event somewhere in the cluster.",
      "type": "object",
      "properties": {
        "action": {
          "type": "string",
          "title": "What action was taken/failed regarding to the Regarding object.\n+optional"
        },
        "count": {
          "type": "integer",
          "format": "int32",
          "title": "The number of times this event has occurred.\n+optional"
        },
        "eventTime": {
          "$ref": "#/definitions/v1MicroTime"
        },
        "firstTimestamp": {
          "$ref": "#/definitions/v1Time"
        },
        "involvedObject": {
          "$ref": "#/definitions/v1ObjectReference"
        },
        "lastTimestamp": {
          "$ref": "#/definitions/v1Time"
        },
        "message": {
          "type": "string",
          "title": "A human-readable description of the status of this operation.\nTODO: decide on maximum length.\n+optional"
        },
        "metadata": {
          "$ref": "#/definitions/v1ObjectMeta"
        },
        "reason": {
          "type": "string",
          "title": "This should be a short, machine understandable string that gives the reason\nfor the transition into the object's current status.\nTODO: provide exact specification for format.\n+optional"
        },
        "related": {
          "$ref": "#/definitions/v1ObjectReference"
        },
        "reportingComponent": {
          "type": "string",
          "title": "Name of the controller that emitted this Event, e.g. `kubernetes.io/kubelet`.\n+optional"
        },
        "reportingInstance": {
          "type": "string",
          "title": "ID of the controller instance, e.g. `kubelet-xyzf`.\n+optional"
        },
        "series": {
          "$ref": "#/definitions/v1EventSeries"
        },
        "source": {
          "$ref": "#/definitions/v1EventSource"
        },
        "type": {
          "type": "string",
          "title": "Type of this event (Normal, Warning), new types could be added in the future\n+optional"
        }
      }
    },
    "v1EventList": {
      "description": "EventList is a list of events.",
      "type": "object",
      "properties": {
        "items": {
          "type": "array",
          "title": "List of events",
          "items": {
            "$ref": "#/definitions/v1Event"
          }
        },
        "metadata": {
          "$ref": "#/definitions/v1ListMeta"
        }
      }
    },
    "v1EventSeries": {
      "description": "EventSeries contain information on series of events, i.e. thing that was/is happening\ncontinuously for some time.",
      "type": "object",
      "properties": {
        "count": {
          "type": "integer",
          "format": "int32",
          "title": "Number of occurrences in this series up to the last heartbeat time"
        },
        "lastObservedTime": {
          "$ref": "#/definitions/v1MicroTime"
        },
        "state": {
          "type": "string",
          "title": "State of this Series: Ongoing or Finished"
        }
      }
    },
    "v1EventSource": {
      "description": "EventSource contains information for an event.",
      "type": "object",
      "properties": {
        "component": {
          "type": "string",
          "title": "Component from which the event is generated.\n+optional"
        },
        "host": {
          "type": "string",
          "title": "Node name on which the event is generated.\n+optional"
        }
      }
    },
    "v1GroupKind": {
      "description": "+protobuf.options.(gogoproto.goproto_stringer)=false",
      "type": "object",
      "title": "GroupKind specifies a Group and a Kind, but does not force a version.  This is useful for identifying\nconcepts during lookup stages without having partially valid types",
      "properties": {
        "group": {
          "type": "string"
        },
        "kind": {
          "type": "string"
        }
      }
    },
    "v1Initializer": {
      "description": "Initializer is information about an initializer that has not yet completed.",
      "type": "object",
      "properties": {
        "name": {
          "description": "name of the process that is responsible for initializing this object.",
          "type": "string"
        }
      }
    },
    "v1Initializers": {
      "description": "Initializers tracks the progress of initialization.",
      "type": "object",
      "properties": {
        "pending": {
          "type": "array",
          "title": "Pending is a list of initializers that must execute in order before this object is visible.\nWhen the last pending initializer is removed, and no failing result is set, the initializers\nstruct will be set to nil and the object is considered as initialized and visible to all\nclients.\n+patchMergeKey=name\n+patchStrategy=merge",
          "items": {
            "$ref": "#/definitions/v1Initializer"
          }
        },
        "result": {
          "$ref": "#/definitions/v1Status"
        }
      }
    },
    "v1ListMeta": {
      "description": "ListMeta describes metadata that synthetic resources must have, including lists and\nvarious status objects. A resource may have only one of {ObjectMeta, ListMeta}.",
      "type": "object",
      "properties": {
        "continue": {
          "description": "continue may be set if the user set a limit on the number of items returned, and indicates that\nthe server has more data available. The value is opaque and may be used to issue another request\nto the endpoint that served this list to retrieve the next set of available objects. Continuing a\nconsistent list may not be possible if the server configuration has changed or more than a few\nminutes have passed. The resourceVersion field returned when using this continue value will be\nidentical to the value in the first response, unless you have received this token from an error\nmessage.",
          "type": "string"
        },
        "resourceVersion": {
          "type": "string",
          "title": "String that identifies the server's internal version of this object that\ncan be used by clients to determine when objects have changed.\nValue must be treated as opaque by clients and passed unmodified back to the server.\nPopulated by the system.\nRead-only.\nMore info: https://git.k8s.io/community/contributors/devel/api-conventions.md#concurrency-control-and-consistency\n+optional"
        },
        "selfLink": {
          "type": "string",
          "title": "selfLink is a URL representing this object.\nPopulated by the system.\nRead-only.\n+optional"
        }
      }
    },
    "v1MicroTime": {
      "description": "MicroTime is version of Time with microsecond level precision.\n\n+protobuf.options.marshal=false\n+protobuf.as=Timestamp\n+protobuf.options.(gogoproto.goproto_stringer)=false",
      "type": "object",
      "properties": {
        "nanos": {
          "description": "Non-negative fractions of a second at nanosecond resolution. Negative\nsecond values with fractions must still have non-negative nanos values\nthat count forward in time. Must be from 0 to 999,999,999\ninclusive. This field may be limited in precision depending on context.",
          "type": "integer",
          "format": "int32"
        },
        "seconds": {
          "description": "Represents seconds of UTC time since Unix epoch\n1970-01-01T00:00:00Z. Must be from 0001-01-01T00:00:00Z to\n9999-12-31T23:59:59Z inclusive.",
          "type": "string",
          "format": "int64"
        }
      }
    },
    "v1ObjectMeta": {
      "description": "ObjectMeta is metadata that all persisted resources must have, which includes all objects\nusers must create.",
      "type": "object",
      "properties": {
        "annotations": {
          "type": "object",
          "title": "Annotations is an unstructured key value map stored with a resource that may be\nset by external tools to store and retrieve arbitrary metadata. They are not\nqueryable and should be preserved when modifying objects.\nMore info: http://kubernetes.io/docs/user-guide/annotations\n+optional",
          "additionalProperties": {
            "type": "string"
          }
        },
        "clusterName": {
          "type": "string",
          "title": "The name of the cluster which the object belongs to.\nThis is used to distinguish resources with same name and namespace in different clusters.\nThis field is not set anywhere right now and apiserver is going to ignore it if set in create or update request.\n+optional"
        },
        "creationTimestamp": {
          "$ref": "#/definitions/v1Time"
        },
        "deletionGracePeriodSeconds": {
          "type": "string",
          "format": "int64",
          "title": "Number of seconds allowed for this object to gracefully terminate before\nit will be removed from the system. Only set when deletionTimestamp is also set.\nMay only be shortened.\nRead-only.\n+optional"
        },
        "deletionTimestamp": {
          "$ref": "#/definitions/v1Time"
        },
        "finalizers": {
          "type": "array",
          "title": "Must be empty before the object is deleted from the registry. Each entry\nis an identifier for the responsible component that will remove the entry\nfrom the list. If the deletionTimestamp of the object is non-nil, entries\nin this list can only be removed.\n+optional\n+patchStrategy=merge",
          "items": {
            "type": "string"
          }
        },
        "generateName": {
          "description": "GenerateName is an optional prefix, used by the server, to generate a unique\nname ONLY IF the Name field has not been provided.\nIf this field is used, the name returned to the client will be different\nthan the name passed. This value will also be combined with a unique suffix.\nThe provided value has the same validation rules as the Name field,\nand may be truncated by the length of the suffix required to make the value\nunique on the server.\n\nIf this field is specified and the generated name exists, the server will\nNOT return a 409 - instead, it will either return 201 Created or 500 with Reason\nServerTimeout indicating a unique name could not be found in the time allotted, and the client\nshould retry (optionally after the time indicated in the Retry-After header).\n\nApplied only if Name is not specified.\nMore info: https://git.k8s.io/community/contributors/devel/api-conventions.md#idempotency\n+optional",
          "type": "string"
        },
        "generation": {
          "type": "string",
          "format": "int64",
          "title": "A sequence number representing a specific generation of the desired state.\nPopulated by the system. Read-only.\n+optional"
        },
        "initializers": {
          "$ref": "#/definitions/v1Initializers"
        },
        "labels": {
          "type": "object",
          "title": "Map of string keys and values that can be used to organize and categorize\n(scope and select) objects. May match selectors of replication controllers\nand services.\nMore info: http://kubernetes.io/docs/user-guide/labels\n+optional",
          "additionalProperties": {
            "type": "string"
          }
        },
        "name": {
          "type": "string",
          "title": "Name must be unique within a namespace. Is required when creating resources, although\nsome resources may allow a client to request the generation of an appropriate name\nautomatically. Name is primarily intended for creation idempotence and configuration\ndefinition.\nCannot be updated.\nMore info: http://kubernetes.io/docs/user-guide/identifiers#names\n+optional"
        },
        "namespace": {
          "description": "Namespace defines the space within each name must be unique. An empty namespace is\nequivalent to the \"default\" namespace, but \"default\" is the canonical representation.\nNot all objects are required to be scoped to a namespace - the value of this field for\nthose objects will be empty.\n\nMust be a DNS_LABEL.\nCannot be updated.\nMore info: http://kubernetes.io/docs/user-guide/namespaces\n+optional",
          "type": "string"
        },
        "ownerReferences": {
          "type": "array",
          "title": "List of objects depended by this object. If ALL objects in the list have\nbeen deleted, this object will be garbage collected. If this object is managed by a controller,\nthen an entry in this list will point to this controller, with the controller field set to true.\nThere cannot be more than one managing controller.\n+optional\n+patchMergeKey=uid\n+patchStrategy=merge",
          "items": {
            "$ref": "#/definitions/v1OwnerReference"
          }
        },
        "resourceVersion": {
          "description": "An opaque value that represents the internal version of this object that can\nbe used by clients to determine when objects have changed. May be used for optimistic\nconcurrency, change detection, and the watch operation on a resource or set of resources.\nClients must treat these values as opaque and passed unmodified back to the server.\nThey may only be valid for a particular resource or set of resources.\n\nPopulated by the system.\nRead-only.\nValue must be treated as opaque by clients and .\nMore info: https://git.k8s.io/community/contributors/devel/api-conventions.md#concurrency-control-and-consistency\n+optional",
          "type": "string"
        },
        "selfLink": {
          "type": "string",
          "title": "SelfLink is a URL representing this object.\nPopulated by the system.\nRead-only.\n+optional"
        },
        "uid": {
          "description": "UID is the unique in time and space value for this object. It is typically generated by\nthe server on successful creation of a resource and is not allowed to change on PUT\noperations.\n\nPopulated by the system.\nRead-only.\nMore info: http://kubernetes.io/docs/user-guide/identifiers#uids\n+optional",
          "type": "string"
        }
      }
    },
    "v1ObjectReference": {
      "type": "object",
      "title": "ObjectReference contains enough information to let you inspect or modify the referred object.\n+k8s:deepcopy-gen:interfaces=k8s.io/apimachinery/pkg/runtime.Object",
      "properties": {
        "apiVersion": {
          "type": "string",
          "title": "API version of the referent.\n+optional"
        },
        "fieldPath": {
          "type": "string",
          "title": "If referring to a piece of an object instead of an entire object, this string\nshould contain a valid JSON/Go field access statement, such as desiredState.manifest.containers[2].\nFor example, if the object reference is to a container within a pod, this would take on a value like:\n\"spec.containers{name}\" (where \"name\" refers to the name of the container that triggered\nthe event) or if no container name is specified \"spec.containers[2]\" (container with\nindex 2 in this pod). This syntax is chosen only to have some well-defined way of\nreferencing a part of an object.\nTODO: this design is not final and this field is subject to change in the future.\n+optional"
        },
        "kind": {
          "type": "string",
          "title": "Kind of the referent.\nMore info: https://git.k8s.io/community/contributors/devel/api-conventions.md#types-kinds\n+optional"
        },
        "name": {
          "type": "string",
          "title": "Name of the referent.\nMore info: https://kubernetes.io/docs/concepts/overview/working-with-objects/names/#names\n+optional"
        },
        "namespace": {
          "type": "string",
          "title": "Namespace of the referent.\nMore info: https://kubernetes.io/docs/concepts/overview/working-with-objects/namespaces/\n+optional"
        },
        "resourceVersion": {
          "type": "string",
          "title": "Specific resourceVersion to which this reference is made, if any.\nMore info: https://git.k8s.io/community/contributors/devel/api-conventions.md#concurrency-control-and-consistency\n+optional"
        },
        "uid": {
          "type": "string",
          "title": "UID of the referent.\nMore info: https://kubernetes.io/docs/concepts/overview/working-with-objects/names/#uids\n+optional"
        }
      }
    },
    "v1OwnerReference": {
      "description": "OwnerReference contains enough information to let you identify an owning\nobject. Currently, an owning object must be in the same namespace, so there\nis no namespace field.",
      "type": "object",
      "properties": {
        "apiVersion": {
          "description": "API version of the referent.",
          "type": "string"
        },
        "blockOwnerDeletion": {
          "type": "boolean",
          "format": "boolean",
          "title": "If true, AND if the owner has the \"foregroundDeletion\" finalizer, then\nthe owner cannot be deleted from the key-value store until this\nreference is removed.\nDefaults to false.\nTo set this field, a user needs \"delete\" permission of the owner,\notherwise 422 (Unprocessable Entity) will be returned.\n+optional"
        },
        "controller": {
          "type": "boolean",
          "format": "boolean",
          "title": "If true, this reference points to the managing controller.\n+optional"
        },
        "kind": {
          "type": "string",
          "title": "Kind of the referent.\nMore info: https://git.k8s.io/community/contributors/devel/api-conventions.md#types-kinds"
        },
        "name": {
          "type": "string",
          "title": "Name of the referent.\nMore info: http://kubernetes.io/docs/user-guide/identifiers#names"
        },
        "uid": {
          "type": "string",
          "title": "UID of the referent.\nMore info: http://kubernetes.io/docs/user-guide/identifiers#uids"
        }
      }
    },
    "v1Status": {
      "description": "Status is a return value for calls that don't return other objects.",
      "type": "object",
      "properties": {
        "code": {
          "type": "integer",
          "format": "int32",
          "title": "Suggested HTTP return code for this status, 0 if not set.\n+optional"
        },
        "details": {
          "$ref": "#/definitions/v1StatusDetails"
        },
        "message": {
          "type": "string",
          "title": "A human-readable description of the status of this operation.\n+optional"
        },
        "metadata": {
          "$ref": "#/definitions/v1ListMeta"
        },
        "reason": {
          "type": "string",
          "title": "A machine-readable description of why this operation is in the\n\"Failure\" status. If this value is empty there\nis no information available. A Reason clarifies an HTTP status\ncode but does not override it.\n+optional"
        },
        "status": {
          "type": "string",
          "title": "Status of the operation.\nOne of: \"Success\" or \"Failure\".\nMore info: https://git.k8s.io/community/contributors/devel/api-conventions.md#spec-and-status\n+optional"
        }
      }
    },
    "v1StatusCause": {
      "description": "StatusCause provides more information about an api.Status failure, including\ncases when multiple errors are encountered.",
      "type": "object",
      "properties": {
        "field": {
          "description": "The field of the resource that has caused this error, as named by its JSON\nserialization. May include dot and postfix notation for nested attributes.\nArrays are zero-indexed.  Fields may appear more than once in an array of\ncauses due to fields having multiple errors.\nOptional.\n\nExamples:\n  \"name\" - the field \"name\" on the current resource\n  \"items[0].name\" - the field \"name\" on the first array entry in \"items\"\n+optional",
          "type": "string"
        },
        "message": {
          "type": "string",
          "title": "A human-readable description of the cause of the error.  This field may be\npresented as-is to a reader.\n+optional"
        },
        "reason": {
          "type": "string",
          "title": "A machine-readable description of the cause of the error. If this value is\nempty there is no information available.\n+optional"
        }
      }
    },
    "v1StatusDetails": {
      "description": "StatusDetails is a set of additional properties that MAY be set by the\nserver to provide additional information about a response. The Reason\nfield of a Status object defines what attributes will be set. Clients\nmust ignore fields that do not match the defined type of each attribute,\nand should assume that any attribute may be empty, invalid, or under\ndefined.",
      "type": "object",
      "properties": {
        "causes": {
          "type": "array",
          "title": "The Causes array includes more details associated with the StatusReason\nfailure. Not all StatusReasons may provide detailed causes.\n+optional",
          "items": {
            "$ref": "#/definitions/v1StatusCause"
          }
        },
        "group": {
          "type": "string",
          "title": "The group attribute of the resource associated with the status StatusReason.\n+optional"
        },
        "kind": {
          "type": "string",
          "title": "The kind attribute of the resource associated with the status StatusReason.\nOn some operations may differ from the requested resource Kind.\nMore info: https://git.k8s.io/community/contributors/devel/api-conventions.md#types-kinds\n+optional"
        },
        "name": {
          "type": "string",
          "title": "The name attribute of the resource associated with the status StatusReason\n(when there is a single name which can be described).\n+optional"
        },
        "retryAfterSeconds": {
          "type": "integer",
          "format": "int32",
          "title": "If specified, the time in seconds before the operation should be retried. Some errors may indicate\nthe client must take an alternate action - for those errors this field may indicate how long to wait\nbefore taking the alternate action.\n+optional"
        },
        "uid": {
          "type": "string",
          "title": "UID of the resource.\n(when there is a single resource which can be described).\nMore info: http://kubernetes.io/docs/user-guide/identifiers#uids\n+optional"
        }
      }
    },
    "v1Time": {
      "description": "Time is a wrapper around time.Time which supports correct\nmarshaling to YAML and JSON.  Wrappers are provided for many\nof the factory methods that the time package offers.\n\n+protobuf.options.marshal=false\n+protobuf.as=Timestamp\n+protobuf.options.(gogoproto.goproto_stringer)=false",
      "type": "object",
      "properties": {
        "nanos": {
          "description": "Non-negative fractions of a second at nanosecond resolution. Negative\nsecond values with fractions must still have non-negative nanos values\nthat count forward in time. Must be from 0 to 999,999,999\ninclusive. This field may be limited in precision depending on context.",
          "type": "integer",
          "format": "int32"
        },
        "seconds": {
          "description": "Represents seconds of UTC time since Unix epoch\n1970-01-01T00:00:00Z. Must be from 0001-01-01T00:00:00Z to\n9999-12-31T23:59:59Z inclusive.",
          "type": "string",
          "format": "int64"
        }
      }
    },
    "v1alpha1AWSAuthConfig": {
      "type": "object",
      "title": "AWSAuthConfig is an AWS IAM authentication configuration",
      "properties": {
        "clusterName": {
          "type": "string",
          "title": "ClusterName contains AWS cluster name"
        },
        "roleARN": {
          "description": "RoleARN contains optional role ARN. If set then AWS IAM Authenticator assume a role to perform cluster operations instead of the default AWS credential provider chain.",
          "type": "string"
        }
      }
    },
    "v1alpha1AppProject": {
      "type": "object",
      "title": "AppProject provides a logical grouping of applications, providing controls for:\n* where the apps may deploy to (cluster whitelist)\n* what may be deployed (repository whitelist, resource whitelist/blacklist)\n* who can access these applications (roles, OIDC group claims bindings)\n* and what they can do (RBAC policies)\n* automation access to these roles (JWT tokens)\n+genclient\n+genclient:noStatus\n+k8s:deepcopy-gen:interfaces=k8s.io/apimachinery/pkg/runtime.Object",
      "properties": {
        "metadata": {
          "$ref": "#/definitions/v1ObjectMeta"
        },
        "spec": {
          "$ref": "#/definitions/v1alpha1AppProjectSpec"
        }
      }
    },
    "v1alpha1AppProjectList": {
      "type": "object",
      "title": "AppProjectList is list of AppProject resources\n+k8s:deepcopy-gen:interfaces=k8s.io/apimachinery/pkg/runtime.Object",
      "properties": {
        "items": {
          "type": "array",
          "items": {
            "$ref": "#/definitions/v1alpha1AppProject"
          }
        },
        "metadata": {
          "$ref": "#/definitions/v1ListMeta"
        }
      }
    },
    "v1alpha1AppProjectSpec": {
      "type": "object",
      "title": "AppProjectSpec is the specification of an AppProject",
      "properties": {
        "clusterResourceWhitelist": {
          "type": "array",
          "title": "ClusterResourceWhitelist contains list of whitelisted cluster level resources",
          "items": {
            "$ref": "#/definitions/v1GroupKind"
          }
        },
        "description": {
          "type": "string",
          "title": "Description contains optional project description"
        },
        "destinations": {
          "type": "array",
          "title": "Destinations contains list of destinations available for deployment",
          "items": {
            "$ref": "#/definitions/v1alpha1ApplicationDestination"
          }
        },
        "namespaceResourceBlacklist": {
          "type": "array",
          "title": "NamespaceResourceBlacklist contains list of blacklisted namespace level resources",
          "items": {
            "$ref": "#/definitions/v1GroupKind"
          }
        },
        "roles": {
          "type": "array",
          "title": "Roles are user defined RBAC roles associated with this project",
          "items": {
            "$ref": "#/definitions/v1alpha1ProjectRole"
          }
        },
        "sourceRepos": {
          "type": "array",
          "title": "SourceRepos contains list of repository URLs which can be used for deployment",
          "items": {
            "type": "string"
          }
        }
      }
    },
    "v1alpha1Application": {
      "type": "object",
      "title": "Application is a definition of Application resource.\n+genclient\n+genclient:noStatus\n+k8s:deepcopy-gen:interfaces=k8s.io/apimachinery/pkg/runtime.Object",
      "properties": {
        "metadata": {
          "$ref": "#/definitions/v1ObjectMeta"
        },
        "operation": {
          "$ref": "#/definitions/v1alpha1Operation"
        },
        "spec": {
          "$ref": "#/definitions/v1alpha1ApplicationSpec"
        },
        "status": {
          "$ref": "#/definitions/v1alpha1ApplicationStatus"
        }
      }
    },
    "v1alpha1ApplicationCondition": {
      "type": "object",
      "title": "ApplicationCondition contains details about current application condition",
      "properties": {
        "message": {
          "type": "string",
          "title": "Message contains human-readable message indicating details about condition"
        },
        "type": {
          "type": "string",
          "title": "Type is an application condition type"
        }
      }
    },
    "v1alpha1ApplicationDestination": {
      "type": "object",
      "title": "ApplicationDestination contains deployment destination information",
      "properties": {
        "namespace": {
          "type": "string",
          "title": "Namespace overrides the environment namespace value in the ksonnet app.yaml"
        },
        "server": {
          "type": "string",
          "title": "Server overrides the environment server value in the ksonnet app.yaml"
        }
      }
    },
    "v1alpha1ApplicationList": {
      "type": "object",
      "title": "ApplicationList is list of Application resources\n+k8s:deepcopy-gen:interfaces=k8s.io/apimachinery/pkg/runtime.Object",
      "properties": {
        "items": {
          "type": "array",
          "items": {
            "$ref": "#/definitions/v1alpha1Application"
          }
        },
        "metadata": {
          "$ref": "#/definitions/v1ListMeta"
        }
      }
    },
    "v1alpha1ApplicationSource": {
      "description": "ApplicationSource contains information about github repository, path within repository and target application environment.",
      "type": "object",
      "properties": {
        "componentParameterOverrides": {
          "type": "array",
          "title": "ComponentParameterOverrides are a list of parameter override values\nDEPRECATED: use app source specific config instead",
          "items": {
            "$ref": "#/definitions/v1alpha1ComponentParameter"
          }
        },
        "directory": {
          "$ref": "#/definitions/v1alpha1ApplicationSourceDirectory"
        },
        "helm": {
          "$ref": "#/definitions/v1alpha1ApplicationSourceHelm"
        },
        "ksonnet": {
          "$ref": "#/definitions/v1alpha1ApplicationSourceKsonnet"
        },
        "kustomize": {
          "$ref": "#/definitions/v1alpha1ApplicationSourceKustomize"
        },
        "path": {
          "type": "string",
          "title": "Path is a directory path within the repository containing a"
        },
        "plugin": {
          "$ref": "#/definitions/v1alpha1ApplicationSourcePlugin"
        },
        "repoURL": {
          "type": "string",
          "title": "RepoURL is the repository URL of the application manifests"
        },
        "targetRevision": {
          "type": "string",
          "title": "Environment is a ksonnet application environment name\nTargetRevision defines the commit, tag, or branch in which to sync the application to.\nIf omitted, will sync to HEAD"
        }
      }
    },
    "v1alpha1ApplicationSourceDirectory": {
      "type": "object",
      "properties": {
        "jsonnet": {
          "$ref": "#/definitions/v1alpha1ApplicationSourceJsonnet"
        },
        "recurse": {
          "type": "boolean",
          "format": "boolean"
        }
      }
    },
    "v1alpha1ApplicationSourceHelm": {
      "type": "object",
      "title": "ApplicationSourceHelm holds helm specific options",
      "properties": {
        "parameters": {
          "type": "array",
          "title": "Parameters are parameters to the helm template",
          "items": {
            "$ref": "#/definitions/v1alpha1HelmParameter"
          }
        },
        "valueFiles": {
          "type": "array",
          "title": "ValuesFiles is a list of Helm value files to use when generating a template",
          "items": {
            "type": "string"
          }
        }
      }
    },
    "v1alpha1ApplicationSourceJsonnet": {
      "type": "object",
      "title": "ApplicationSourceJsonnet holds jsonnet specific options",
      "properties": {
        "extVars": {
          "type": "array",
          "title": "ExtVars is a list of Jsonnet External Variables",
          "items": {
            "$ref": "#/definitions/v1alpha1JsonnetVar"
          }
        },
        "tlas": {
          "type": "array",
          "title": "TLAS is a list of Jsonnet Top-level Arguments",
          "items": {
            "$ref": "#/definitions/v1alpha1JsonnetVar"
          }
        }
      }
    },
    "v1alpha1ApplicationSourceKsonnet": {
      "type": "object",
      "title": "ApplicationSourceKsonnet holds ksonnet specific options",
      "properties": {
        "environment": {
          "type": "string",
          "title": "Environment is a ksonnet application environment name"
        },
        "parameters": {
          "type": "array",
          "title": "Parameters are a list of ksonnet component parameter override values",
          "items": {
            "$ref": "#/definitions/v1alpha1KsonnetParameter"
          }
        }
      }
    },
    "v1alpha1ApplicationSourceKustomize": {
      "type": "object",
      "title": "ApplicationSourceKustomize holds kustomize specific options",
      "properties": {
        "imageTags": {
          "type": "array",
          "title": "ImageTags are kustomize 1.0 image tag overrides",
          "items": {
            "$ref": "#/definitions/v1alpha1KustomizeImageTag"
          }
        },
        "namePrefix": {
          "type": "string",
          "title": "NamePrefix is a prefix appended to resources for kustomize apps"
        }
      }
    },
    "v1alpha1ApplicationSourcePlugin": {
      "type": "object",
      "title": "ApplicationSourcePlugin holds config management plugin specific options",
      "properties": {
        "name": {
          "type": "string"
        }
      }
    },
    "v1alpha1ApplicationSpec": {
      "description": "ApplicationSpec represents desired application state. Contains link to repository with application definition and additional parameters link definition revision.",
      "type": "object",
      "properties": {
        "destination": {
          "$ref": "#/definitions/v1alpha1ApplicationDestination"
        },
        "ignoreDifferences": {
          "type": "array",
          "title": "IgnoreDifferences controls resources fields which should be ignored during comparison",
          "items": {
            "$ref": "#/definitions/v1alpha1ResourceIgnoreDifferences"
          }
        },
        "project": {
          "description": "Project is a application project name. Empty name means that application belongs to 'default' project.",
          "type": "string"
        },
        "source": {
          "$ref": "#/definitions/v1alpha1ApplicationSource"
        },
        "syncPolicy": {
          "$ref": "#/definitions/v1alpha1SyncPolicy"
        }
      }
    },
    "v1alpha1ApplicationStatus": {
      "type": "object",
      "title": "ApplicationStatus contains information about application sync, health status",
      "properties": {
        "conditions": {
          "type": "array",
          "items": {
            "$ref": "#/definitions/v1alpha1ApplicationCondition"
          }
        },
        "health": {
          "$ref": "#/definitions/v1alpha1HealthStatus"
        },
        "history": {
          "type": "array",
          "items": {
            "$ref": "#/definitions/v1alpha1RevisionHistory"
          }
        },
        "observedAt": {
          "$ref": "#/definitions/v1Time"
        },
        "operationState": {
          "$ref": "#/definitions/v1alpha1OperationState"
        },
        "reconciledAt": {
          "$ref": "#/definitions/v1Time"
        },
        "resources": {
          "type": "array",
          "items": {
            "$ref": "#/definitions/v1alpha1ResourceStatus"
          }
        },
        "sync": {
          "$ref": "#/definitions/v1alpha1SyncStatus"
        }
      }
    },
    "v1alpha1ApplicationWatchEvent": {
      "description": "ApplicationWatchEvent contains information about application change.",
      "type": "object",
      "properties": {
        "application": {
          "$ref": "#/definitions/v1alpha1Application"
        },
        "type": {
          "type": "string"
        }
      }
    },
    "v1alpha1Cluster": {
      "type": "object",
      "title": "Cluster is the definition of a cluster resource",
      "properties": {
        "config": {
          "$ref": "#/definitions/v1alpha1ClusterConfig"
        },
        "connectionState": {
          "$ref": "#/definitions/v1alpha1ConnectionState"
        },
        "name": {
          "type": "string",
          "title": "Name of the cluster. If omitted, will use the server address"
        },
        "server": {
          "type": "string",
          "title": "Server is the API server URL of the Kubernetes cluster"
        }
      }
    },
    "v1alpha1ClusterConfig": {
      "description": "ClusterConfig is the configuration attributes. This structure is subset of the go-client\nrest.Config with annotations added for marshalling.",
      "type": "object",
      "properties": {
        "awsAuthConfig": {
          "$ref": "#/definitions/v1alpha1AWSAuthConfig"
        },
        "bearerToken": {
          "description": "Server requires Bearer authentication. This client will not attempt to use\nrefresh tokens for an OAuth2 flow.\nTODO: demonstrate an OAuth2 compatible client.",
          "type": "string"
        },
        "password": {
          "type": "string"
        },
        "tlsClientConfig": {
          "$ref": "#/definitions/v1alpha1TLSClientConfig"
        },
        "username": {
          "type": "string",
          "title": "Server requires Basic authentication"
        }
      }
    },
    "v1alpha1ClusterList": {
      "description": "ClusterList is a collection of Clusters.",
      "type": "object",
      "properties": {
        "items": {
          "type": "array",
          "items": {
            "$ref": "#/definitions/v1alpha1Cluster"
          }
        },
        "metadata": {
          "$ref": "#/definitions/v1ListMeta"
        }
      }
    },
    "v1alpha1ComparedTo": {
      "type": "object",
      "title": "ComparedTo contains application source and target which was used for resources comparison",
      "properties": {
        "destination": {
          "$ref": "#/definitions/v1alpha1ApplicationDestination"
        },
        "source": {
          "$ref": "#/definitions/v1alpha1ApplicationSource"
        }
      }
    },
    "v1alpha1ComponentParameter": {
      "type": "object",
      "title": "ComponentParameter contains information about component parameter value",
      "properties": {
        "component": {
          "type": "string"
        },
        "name": {
          "type": "string"
        },
        "value": {
          "type": "string"
        }
      }
    },
    "v1alpha1ConnectionState": {
      "type": "object",
      "title": "ConnectionState contains information about remote resource connection state",
      "properties": {
        "attemptedAt": {
          "$ref": "#/definitions/v1Time"
        },
        "message": {
          "type": "string"
        },
        "status": {
          "type": "string"
        }
      }
    },
    "v1alpha1HealthStatus": {
      "type": "object",
      "properties": {
        "message": {
          "type": "string"
        },
        "status": {
          "type": "string"
        }
      }
    },
    "v1alpha1HelmParameter": {
      "type": "object",
      "title": "HelmParameter is a parameter to a helm template",
      "properties": {
        "name": {
          "type": "string",
          "title": "Name is the name of the helm parameter"
        },
        "value": {
          "type": "string",
          "title": "Value is the value for the helm parameter"
        }
      }
    },
    "v1alpha1InfoItem": {
      "type": "object",
      "title": "InfoItem contains human readable information about object",
      "properties": {
        "name": {
          "description": "Name is a human readable title for this piece of information.",
          "type": "string"
        },
        "value": {
          "description": "Value is human readable content.",
          "type": "string"
        }
      }
    },
    "v1alpha1JWTToken": {
      "type": "object",
      "title": "JWTToken holds the issuedAt and expiresAt values of a token",
      "properties": {
        "exp": {
          "type": "string",
          "format": "int64"
        },
        "iat": {
          "type": "string",
          "format": "int64"
        }
      }
    },
    "v1alpha1JsonnetVar": {
      "type": "object",
      "title": "JsonnetVar is a jsonnet variable",
      "properties": {
        "code": {
          "type": "boolean",
          "format": "boolean"
        },
        "name": {
          "type": "string"
        },
        "value": {
          "type": "string"
        }
      }
    },
    "v1alpha1KsonnetParameter": {
      "type": "object",
      "title": "KsonnetParameter is a ksonnet component parameter",
      "properties": {
        "component": {
          "type": "string"
        },
        "name": {
          "type": "string"
        },
        "value": {
          "type": "string"
        }
      }
    },
    "v1alpha1KustomizeImageTag": {
      "type": "object",
      "title": "KustomizeImageTag is a kustomize image tag",
      "properties": {
        "name": {
          "type": "string",
          "title": "Name is the name of the image (e.g. nginx)"
        },
        "value": {
          "type": "string",
          "title": "Value is the value for the new tag (e.g. 1.8.0)"
        }
      }
    },
    "v1alpha1Operation": {
      "description": "Operation contains requested operation parameters.",
      "type": "object",
      "properties": {
        "sync": {
          "$ref": "#/definitions/v1alpha1SyncOperation"
        }
      }
    },
    "v1alpha1OperationState": {
      "description": "OperationState contains information about state of currently performing operation on application.",
      "type": "object",
      "properties": {
        "finishedAt": {
          "$ref": "#/definitions/v1Time"
        },
        "message": {
          "description": "Message hold any pertinent messages when attempting to perform operation (typically errors).",
          "type": "string"
        },
        "operation": {
          "$ref": "#/definitions/v1alpha1Operation"
        },
        "phase": {
          "type": "string",
          "title": "Phase is the current phase of the operation"
        },
        "startedAt": {
          "$ref": "#/definitions/v1Time"
        },
        "syncResult": {
          "$ref": "#/definitions/v1alpha1SyncOperationResult"
        }
      }
    },
    "v1alpha1ProjectRole": {
      "type": "object",
      "title": "ProjectRole represents a role that has access to a project",
      "properties": {
        "description": {
          "type": "string",
          "title": "Description is a description of the role"
        },
        "groups": {
          "type": "array",
          "title": "Groups are a list of OIDC group claims bound to this role",
          "items": {
            "type": "string"
          }
        },
        "jwtTokens": {
          "type": "array",
          "title": "JWTTokens are a list of generated JWT tokens bound to this role",
          "items": {
            "$ref": "#/definitions/v1alpha1JWTToken"
          }
        },
        "name": {
          "type": "string",
          "title": "Name is a name for this role"
        },
        "policies": {
          "type": "array",
          "title": "Policies Stores a list of casbin formated strings that define access policies for the role in the project",
          "items": {
            "type": "string"
          }
        }
      }
    },
    "v1alpha1Repository": {
      "type": "object",
      "title": "Repository is a repository holding application configurations",
      "properties": {
        "caData": {
          "type": "string",
          "format": "byte"
        },
        "certData": {
          "type": "string",
          "format": "byte"
        },
        "connectionState": {
          "$ref": "#/definitions/v1alpha1ConnectionState"
        },
<<<<<<< HEAD
        "keyData": {
          "type": "string",
          "format": "byte"
        },
        "name": {
          "type": "string"
=======
        "insecureIgnoreHostKey": {
          "type": "boolean",
          "format": "boolean"
>>>>>>> a34d2c75
        },
        "password": {
          "type": "string"
        },
        "repo": {
          "type": "string"
        },
        "sshPrivateKey": {
          "type": "string"
        },
        "type": {
          "type": "string"
        },
        "username": {
          "type": "string"
        }
      }
    },
    "v1alpha1RepositoryList": {
      "description": "RepositoryList is a collection of Repositories.",
      "type": "object",
      "properties": {
        "items": {
          "type": "array",
          "items": {
            "$ref": "#/definitions/v1alpha1Repository"
          }
        },
        "metadata": {
          "$ref": "#/definitions/v1ListMeta"
        }
      }
    },
    "v1alpha1ResourceDiff": {
      "type": "object",
      "title": "ResourceDiff holds the diff of a live and target resource object",
      "properties": {
        "diff": {
          "type": "string"
        },
        "group": {
          "type": "string"
        },
        "kind": {
          "type": "string"
        },
        "liveState": {
          "type": "string"
        },
        "name": {
          "type": "string"
        },
        "namespace": {
          "type": "string"
        },
        "targetState": {
          "type": "string"
        }
      }
    },
    "v1alpha1ResourceIgnoreDifferences": {
      "description": "ResourceIgnoreDifferences contains resource filter and list of json paths which should be ignored during comparison with live state.",
      "type": "object",
      "properties": {
        "group": {
          "type": "string"
        },
        "jsonPointers": {
          "type": "array",
          "items": {
            "type": "string"
          }
        },
        "kind": {
          "type": "string"
        },
        "name": {
          "type": "string"
        },
        "namespace": {
          "type": "string"
        }
      }
    },
    "v1alpha1ResourceNode": {
      "type": "object",
      "title": "ResourceNode contains information about live resource and its children",
      "properties": {
        "children": {
          "type": "array",
          "items": {
            "$ref": "#/definitions/v1alpha1ResourceNode"
          }
        },
        "group": {
          "type": "string"
        },
        "info": {
          "type": "array",
          "items": {
            "$ref": "#/definitions/v1alpha1InfoItem"
          }
        },
        "kind": {
          "type": "string"
        },
        "name": {
          "type": "string"
        },
        "namespace": {
          "type": "string"
        },
        "resourceVersion": {
          "type": "string"
        },
        "version": {
          "type": "string"
        }
      }
    },
    "v1alpha1ResourceResult": {
      "type": "object",
      "title": "ResourceResult holds the operation result details of a specific resource",
      "properties": {
        "group": {
          "type": "string"
        },
        "hookPhase": {
          "type": "string"
        },
        "hookType": {
          "type": "string"
        },
        "kind": {
          "type": "string"
        },
        "message": {
          "type": "string"
        },
        "name": {
          "type": "string"
        },
        "namespace": {
          "type": "string"
        },
        "status": {
          "type": "string"
        },
        "version": {
          "type": "string"
        }
      }
    },
    "v1alpha1ResourceStatus": {
      "type": "object",
      "title": "ResourceStatus holds the current sync and health status of a resource",
      "properties": {
        "group": {
          "type": "string"
        },
        "health": {
          "$ref": "#/definitions/v1alpha1HealthStatus"
        },
        "hook": {
          "type": "boolean",
          "format": "boolean"
        },
        "kind": {
          "type": "string"
        },
        "name": {
          "type": "string"
        },
        "namespace": {
          "type": "string"
        },
        "status": {
          "type": "string"
        },
        "version": {
          "type": "string"
        }
      }
    },
    "v1alpha1RevisionHistory": {
      "type": "object",
      "title": "RevisionHistory contains information relevant to an application deployment",
      "properties": {
        "deployedAt": {
          "$ref": "#/definitions/v1Time"
        },
        "id": {
          "type": "string",
          "format": "int64"
        },
        "revision": {
          "type": "string"
        },
        "source": {
          "$ref": "#/definitions/v1alpha1ApplicationSource"
        }
      }
    },
    "v1alpha1SyncOperation": {
      "description": "SyncOperation contains sync operation details.",
      "type": "object",
      "properties": {
        "dryRun": {
          "type": "boolean",
          "format": "boolean",
          "title": "DryRun will perform a `kubectl apply --dry-run` without actually performing the sync"
        },
        "prune": {
          "type": "boolean",
          "format": "boolean",
          "title": "Prune deletes resources that are no longer tracked in git"
        },
        "resources": {
          "type": "array",
          "title": "Resources describes which resources to sync",
          "items": {
            "$ref": "#/definitions/v1alpha1SyncOperationResource"
          }
        },
        "revision": {
          "description": "Revision is the git revision in which to sync the application to.\nIf omitted, will use the revision specified in app spec.",
          "type": "string"
        },
        "source": {
          "$ref": "#/definitions/v1alpha1ApplicationSource"
        },
        "syncStrategy": {
          "$ref": "#/definitions/v1alpha1SyncStrategy"
        }
      }
    },
    "v1alpha1SyncOperationResource": {
      "description": "SyncOperationResource contains resources to sync.",
      "type": "object",
      "properties": {
        "group": {
          "type": "string"
        },
        "kind": {
          "type": "string"
        },
        "name": {
          "type": "string"
        }
      }
    },
    "v1alpha1SyncOperationResult": {
      "type": "object",
      "title": "SyncOperationResult represent result of sync operation",
      "properties": {
        "resources": {
          "type": "array",
          "title": "Resources holds the sync result of each individual resource",
          "items": {
            "$ref": "#/definitions/v1alpha1ResourceResult"
          }
        },
        "revision": {
          "type": "string",
          "title": "Revision holds the git commit SHA of the sync"
        },
        "source": {
          "$ref": "#/definitions/v1alpha1ApplicationSource"
        }
      }
    },
    "v1alpha1SyncPolicy": {
      "type": "object",
      "title": "SyncPolicy controls when a sync will be performed in response to updates in git",
      "properties": {
        "automated": {
          "$ref": "#/definitions/v1alpha1SyncPolicyAutomated"
        }
      }
    },
    "v1alpha1SyncPolicyAutomated": {
      "type": "object",
      "title": "SyncPolicyAutomated controls the behavior of an automated sync",
      "properties": {
        "prune": {
          "type": "boolean",
          "format": "boolean",
          "title": "Prune will prune resources automatically as part of automated sync (default: false)"
        }
      }
    },
    "v1alpha1SyncStatus": {
      "description": "SyncStatus is a comparison result of application spec and deployed application.",
      "type": "object",
      "properties": {
        "comparedTo": {
          "$ref": "#/definitions/v1alpha1ComparedTo"
        },
        "revision": {
          "type": "string"
        },
        "status": {
          "type": "string"
        }
      }
    },
    "v1alpha1SyncStrategy": {
      "type": "object",
      "title": "SyncStrategy controls the manner in which a sync is performed",
      "properties": {
        "apply": {
          "$ref": "#/definitions/v1alpha1SyncStrategyApply"
        },
        "hook": {
          "$ref": "#/definitions/v1alpha1SyncStrategyHook"
        }
      }
    },
    "v1alpha1SyncStrategyApply": {
      "type": "object",
      "title": "SyncStrategyApply uses `kubectl apply` to perform the apply",
      "properties": {
        "force": {
          "description": "Force indicates whether or not to supply the --force flag to `kubectl apply`.\nThe --force flag deletes and re-create the resource, when PATCH encounters conflict and has\nretried for 5 times.",
          "type": "boolean",
          "format": "boolean"
        }
      }
    },
    "v1alpha1SyncStrategyHook": {
      "description": "SyncStrategyHook will perform a sync using hooks annotations.\nIf no hook annotation is specified falls back to `kubectl apply`.",
      "type": "object",
      "properties": {
        "syncStrategyApply": {
          "$ref": "#/definitions/v1alpha1SyncStrategyApply"
        }
      }
    },
    "v1alpha1TLSClientConfig": {
      "type": "object",
      "title": "TLSClientConfig contains settings to enable transport layer security",
      "properties": {
        "caData": {
          "type": "string",
          "format": "byte",
          "title": "CAData holds PEM-encoded bytes (typically read from a root certificates bundle).\nCAData takes precedence over CAFile"
        },
        "certData": {
          "type": "string",
          "format": "byte",
          "title": "CertData holds PEM-encoded bytes (typically read from a client certificate file).\nCertData takes precedence over CertFile"
        },
        "insecure": {
          "description": "Server should be accessed without verifying the TLS certificate. For testing only.",
          "type": "boolean",
          "format": "boolean"
        },
        "keyData": {
          "type": "string",
          "format": "byte",
          "title": "KeyData holds PEM-encoded bytes (typically read from a client certificate key file).\nKeyData takes precedence over KeyFile"
        },
        "serverName": {
          "description": "ServerName is passed to the server for SNI and is used in the client to check server\ncertificates against. If ServerName is empty, the hostname used to contact the\nserver is used.",
          "type": "string"
        }
      }
    },
    "versionVersionMessage": {
      "type": "object",
      "title": "VersionMessage represents version of the Argo CD API server",
      "properties": {
        "BuildDate": {
          "type": "string"
        },
        "Compiler": {
          "type": "string"
        },
        "GitCommit": {
          "type": "string"
        },
        "GitTag": {
          "type": "string"
        },
        "GitTreeState": {
          "type": "string"
        },
        "GoVersion": {
          "type": "string"
        },
        "KsonnetVersion": {
          "type": "string"
        },
        "Platform": {
          "type": "string"
        },
        "Version": {
          "type": "string"
        }
      }
    }
  }
}<|MERGE_RESOLUTION|>--- conflicted
+++ resolved
@@ -2852,18 +2852,16 @@
         "connectionState": {
           "$ref": "#/definitions/v1alpha1ConnectionState"
         },
-<<<<<<< HEAD
-        "keyData": {
-          "type": "string",
-          "format": "byte"
-        },
-        "name": {
-          "type": "string"
-=======
         "insecureIgnoreHostKey": {
           "type": "boolean",
           "format": "boolean"
->>>>>>> a34d2c75
+        },
+        "keyData": {
+          "type": "string",
+          "format": "byte"
+        },
+        "name": {
+          "type": "string"
         },
         "password": {
           "type": "string"
