--- conflicted
+++ resolved
@@ -1084,11 +1084,7 @@
           "ClusterService"
         ],
         "summary": "List returns list of clusters",
-<<<<<<< HEAD
-        "operationId": "ListMixin5",
-=======
         "operationId": "ListMixin4",
->>>>>>> c911a0de
         "parameters": [
           {
             "type": "string",
@@ -1110,11 +1106,7 @@
           "ClusterService"
         ],
         "summary": "Create creates a cluster",
-<<<<<<< HEAD
-        "operationId": "CreateMixin5",
-=======
         "operationId": "CreateMixin4",
->>>>>>> c911a0de
         "parameters": [
           {
             "name": "body",
@@ -1141,11 +1133,7 @@
           "ClusterService"
         ],
         "summary": "Update updates a cluster",
-<<<<<<< HEAD
-        "operationId": "UpdateMixin5",
-=======
         "operationId": "UpdateMixin4",
->>>>>>> c911a0de
         "parameters": [
           {
             "type": "string",
@@ -1178,11 +1166,7 @@
           "ClusterService"
         ],
         "summary": "Get returns a cluster by server address",
-<<<<<<< HEAD
-        "operationId": "GetMixin5",
-=======
         "operationId": "GetMixin4",
->>>>>>> c911a0de
         "parameters": [
           {
             "type": "string",
@@ -1205,11 +1189,7 @@
           "ClusterService"
         ],
         "summary": "Delete deletes a cluster",
-<<<<<<< HEAD
-        "operationId": "DeleteMixin5",
-=======
         "operationId": "DeleteMixin4",
->>>>>>> c911a0de
         "parameters": [
           {
             "type": "string",
@@ -2023,11 +2003,7 @@
           "SettingsService"
         ],
         "summary": "Get returns Argo CD settings",
-<<<<<<< HEAD
-        "operationId": "GetMixin8",
-=======
         "operationId": "GetMixin7",
->>>>>>> c911a0de
         "responses": {
           "200": {
             "description": "(empty)",
