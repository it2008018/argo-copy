--- conflicted
+++ resolved
@@ -6179,18 +6179,16 @@
           "type": "string",
           "title": "NameSuffix is a suffix appended to resources for Kustomize apps"
         },
-<<<<<<< HEAD
+        "namespace": {
+          "type": "string",
+          "title": "Namespace sets the namespace that Kustomize adds to all resources"
+        },
         "replicas": {
           "type": "array",
           "title": "Replicas is a list of Kustomize Replicas override specifications",
           "items": {
             "$ref": "#/definitions/v1alpha1KustomizeReplica"
           }
-=======
-        "namespace": {
-          "type": "string",
-          "title": "Namespace sets the namespace that Kustomize adds to all resources"
->>>>>>> 04db457b
         },
         "version": {
           "type": "string",
