--- conflicted
+++ resolved
@@ -18,15 +18,12 @@
 
 jobs:
   CodeQL-Build:
-<<<<<<< HEAD
-=======
     permissions:
       actions: read  # for github/codeql-action/init to get workflow details
       contents: read  # for actions/checkout to fetch code
       security-events: write  # for github/codeql-action/autobuild to send a status report
     if: github.repository == 'argoproj/argo-cd'
 
->>>>>>> c8a1a865
     # CodeQL runs on ubuntu-latest and windows-latest
     runs-on: ubuntu-latest
 
