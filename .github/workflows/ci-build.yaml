name: Integration tests
on: 
  push:
    branches:
      - 'master'
      - 'release-*'
      - '!release-1.4'
      - '!release-1.5'
  pull_request:
    branches:
      - 'master'

env:
  # Golang version to use across CI steps
  GOLANG_VERSION: '1.18'

concurrency:
  group: ${{ github.workflow }}-${{ github.ref }}
  cancel-in-progress: true

jobs:
  check-go:
    name: Ensure Go modules synchronicity
    runs-on: ubuntu-22.04
    steps:
      - name: Checkout code
        uses: actions/checkout@v2
      - name: Setup Golang
        uses: actions/setup-go@v1
        with:
          go-version: ${{ env.GOLANG_VERSION }}
      - name: Download all Go modules
        run: |
          go mod download
      - name: Check for tidyness of go.mod and go.sum
        run: |
          go mod tidy
          git diff --exit-code -- .

  build-go:
    name: Build & cache Go code
    runs-on: ubuntu-22.04
    steps:
      - name: Checkout code
        uses: actions/checkout@v2
      - name: Setup Golang
        uses: actions/setup-go@v1
        with:
          go-version: ${{ env.GOLANG_VERSION }}
      - name: Restore go build cache
        uses: actions/cache@v1
        with:
          path: ~/.cache/go-build
          key: ${{ runner.os }}-go-build-v1-${{ github.run_id }}
      - name: Download all Go modules
        run: |
          go mod download
      - name: Compile all packages
        run: make build-local

  lint-go:
    name: Lint Go code
    runs-on: ubuntu-22.04
    steps:
      - name: Checkout code
        uses: actions/checkout@v2
      - name: Setup Golang
        uses: actions/setup-go@v1
        with:
          go-version: ${{ env.GOLANG_VERSION }}
      - name: Run golangci-lint
        uses: golangci/golangci-lint-action@v3
        with:
          version: v1.46.2
          args: --timeout 10m --exclude SA5011 --verbose

  test-go:
    name: Run unit tests for Go packages
    runs-on: ubuntu-22.04
    needs:
      - build-go
    env:
      GITHUB_TOKEN: ${{ secrets.E2E_TEST_GITHUB_TOKEN || secrets.GITHUB_TOKEN }}
      GITLAB_TOKEN: ${{ secrets.E2E_TEST_GITLAB_TOKEN }}      
    steps:
      - name: Create checkout directory
        run: mkdir -p ~/go/src/github.com/argoproj
      - name: Checkout code
        uses: actions/checkout@v2
      - name: Create symlink in GOPATH
        run: ln -s $(pwd) ~/go/src/github.com/argoproj/argo-cd
      - name: Setup Golang
        uses: actions/setup-go@v1
        with:
          go-version: ${{ env.GOLANG_VERSION }}
      - name: Install required packages
        run: |
          sudo apt-get install git -y
      - name: Switch to temporal branch so we re-attach head
        run: |
          git switch -c temporal-pr-branch
          git status
      - name: Fetch complete history for blame information
        run: |
          git fetch --prune --no-tags --depth=1 origin +refs/heads/*:refs/remotes/origin/*
      - name: Add ~/go/bin to PATH
        run: |
          echo "/home/runner/go/bin" >> $GITHUB_PATH
      - name: Add /usr/local/bin to PATH
        run: |
          echo "/usr/local/bin" >> $GITHUB_PATH
      - name: Restore go build cache
        uses: actions/cache@v1
        with:
          path: ~/.cache/go-build
          key: ${{ runner.os }}-go-build-v1-${{ github.run_id }}
      - name: Install all tools required for building & testing
        run: |
          make install-test-tools-local
      - name: Setup git username and email
        run: |
          git config --global user.name "John Doe"
          git config --global user.email "john.doe@example.com"
      - name: Download and vendor all required packages
        run: |
          go mod download
      - name: Run all unit tests
        run: make test-local
      - name: Generate code coverage artifacts
        uses: actions/upload-artifact@v2
        with:
          name: code-coverage
          path: coverage.out
      - name: Generate test results artifacts
        uses: actions/upload-artifact@v2
        with:
          name: test-results
          path: test-results/

  test-go-race:
    name: Run unit tests with -race, for Go packages
    runs-on: ubuntu-22.04
    needs:
      - build-go
    env:
      GITHUB_TOKEN: ${{ secrets.E2E_TEST_GITHUB_TOKEN || secrets.GITHUB_TOKEN }}
      GITLAB_TOKEN: ${{ secrets.E2E_TEST_GITLAB_TOKEN }}  
    steps:
      - name: Create checkout directory
        run: mkdir -p ~/go/src/github.com/argoproj
      - name: Checkout code
        uses: actions/checkout@v2
      - name: Create symlink in GOPATH
        run: ln -s $(pwd) ~/go/src/github.com/argoproj/argo-cd
      - name: Setup Golang
        uses: actions/setup-go@v1
        with:
          go-version: ${{ env.GOLANG_VERSION }}
      - name: Install required packages
        run: |
          sudo apt-get install git -y
      - name: Switch to temporal branch so we re-attach head
        run: |
          git switch -c temporal-pr-branch
          git status
      - name: Fetch complete history for blame information
        run: |
          git fetch --prune --no-tags --depth=1 origin +refs/heads/*:refs/remotes/origin/*
      - name: Add ~/go/bin to PATH
        run: |
          echo "/home/runner/go/bin" >> $GITHUB_PATH
      - name: Add /usr/local/bin to PATH
        run: |
          echo "/usr/local/bin" >> $GITHUB_PATH
      - name: Restore go build cache
        uses: actions/cache@v1
        with:
          path: ~/.cache/go-build
          key: ${{ runner.os }}-go-build-v1-${{ github.run_id }}
      - name: Install all tools required for building & testing
        run: |
          make install-test-tools-local
      - name: Setup git username and email
        run: |
          git config --global user.name "John Doe"
          git config --global user.email "john.doe@example.com"
      - name: Download and vendor all required packages
        run: |
          go mod download
      - name: Run all unit tests
        run: make test-race-local
      - name: Generate test results artifacts
        uses: actions/upload-artifact@v2
        with:
          name: race-results
          path: test-results/

  codegen:
    name: Check changes to generated code
    runs-on: ubuntu-22.04
    steps:
      - name: Checkout code
        uses: actions/checkout@v2
      - name: Setup Golang
        uses: actions/setup-go@v1
        with:
          go-version: ${{ env.GOLANG_VERSION }}
      - name: Create symlink in GOPATH
        run: |
          mkdir -p ~/go/src/github.com/argoproj
          cp -a ../argo-cd ~/go/src/github.com/argoproj
      - name: Add ~/go/bin to PATH
        run: |
          echo "/home/runner/go/bin" >> $GITHUB_PATH
      - name: Add /usr/local/bin to PATH
        run: |
          echo "/usr/local/bin" >> $GITHUB_PATH
      - name: Download & vendor dependencies
        run: |
          # We need to vendor go modules for codegen yet
          go mod download
          go mod vendor -v
        working-directory: /home/runner/go/src/github.com/argoproj/argo-cd
      - name: Install toolchain for codegen
        run: |
          make install-codegen-tools-local
          make install-go-tools-local
        working-directory: /home/runner/go/src/github.com/argoproj/argo-cd
      - name: Run codegen
        run: |
          set -x
          export GOPATH=$(go env GOPATH)
          git checkout -- go.mod go.sum
          make codegen-local
        working-directory: /home/runner/go/src/github.com/argoproj/argo-cd
      - name: Check nothing has changed
        run: |
          set -xo pipefail
          git diff --exit-code -- . ':!go.sum' ':!go.mod' ':!assets/swagger.json' | tee codegen.patch
        working-directory: /home/runner/go/src/github.com/argoproj/argo-cd

  build-ui:
    name: Build, test & lint UI code
    runs-on: ubuntu-22.04
    steps:
      - name: Checkout code
        uses: actions/checkout@v2
      - name: Setup NodeJS
        uses: actions/setup-node@v1
        with:
          node-version: '12.18.4'
      - name: Restore node dependency cache
        id: cache-dependencies
        uses: actions/cache@v1
        with:
          path: ui/node_modules
          key: ${{ runner.os }}-node-dep-v2-${{ hashFiles('**/yarn.lock') }}
      - name: Install node dependencies
        run: |
          cd ui && yarn install --frozen-lockfile --ignore-optional --non-interactive
      - name: Build UI code
        run: |
          yarn test
          yarn build
        env:
          NODE_ENV: production
          NODE_ONLINE_ENV: online
          HOST_ARCH: amd64
        working-directory: ui/
      - name: Run ESLint
        run: yarn lint
        working-directory: ui/

  analyze:
    name: Process & analyze test artifacts
    runs-on: ubuntu-22.04
    needs:
      - test-go
      - build-ui
    env:
      sonar_secret: ${{ secrets.SONAR_TOKEN }}
    steps:
      - name: Checkout code
        uses: actions/checkout@v2
        with:
          fetch-depth: 0
      - name: Restore node dependency cache
        id: cache-dependencies
        uses: actions/cache@v1
        with:
          path: ui/node_modules
          key: ${{ runner.os }}-node-dep-v2-${{ hashFiles('**/yarn.lock') }}
      - name: Remove other node_modules directory
        run: |
          rm -rf ui/node_modules/argo-ui/node_modules
      - name: Create test-results directory
        run: |
          mkdir -p test-results
      - name: Get code coverage artifiact
        uses: actions/download-artifact@v2
        with:
          name: code-coverage
      - name: Get test result artifact
        uses: actions/download-artifact@v2
        with:
          name: test-results
          path: test-results
      - name: Upload code coverage information to codecov.io
        uses: codecov/codecov-action@v1
        with:
          file: coverage.out
      - name: Perform static code analysis using SonarCloud
        env:
          GITHUB_TOKEN: ${{ secrets.GITHUB_TOKEN }}
          SONAR_TOKEN: ${{ secrets.SONAR_TOKEN }}
          SCANNER_VERSION: 4.2.0.1873
          SCANNER_PATH: /tmp/cache/scanner
          OS: linux
        run: |
            # We do not use the provided action, because it does contain an old
            # version of the scanner, and also takes time to build.
            set -e
            mkdir -p ${SCANNER_PATH}
            export SONAR_USER_HOME=${SCANNER_PATH}/.sonar
            if [[ ! -x "${SCANNER_PATH}/sonar-scanner-${SCANNER_VERSION}-${OS}/bin/sonar-scanner" ]]; then
              curl -Ol https://binaries.sonarsource.com/Distribution/sonar-scanner-cli/sonar-scanner-cli-${SCANNER_VERSION}-${OS}.zip
              unzip -qq -o sonar-scanner-cli-${SCANNER_VERSION}-${OS}.zip -d ${SCANNER_PATH}
            fi

            chmod +x ${SCANNER_PATH}/sonar-scanner-${SCANNER_VERSION}-${OS}/bin/sonar-scanner
            chmod +x ${SCANNER_PATH}/sonar-scanner-${SCANNER_VERSION}-${OS}/jre/bin/java

            # Explicitly set NODE_MODULES
            export NODE_MODULES=${PWD}/ui/node_modules
            export NODE_PATH=${PWD}/ui/node_modules

            ${SCANNER_PATH}/sonar-scanner-${SCANNER_VERSION}-${OS}/bin/sonar-scanner
        if: env.sonar_secret != ''

  test-e2e:
    name: Run end-to-end tests
    runs-on: ubuntu-22.04
    strategy:
      matrix:
        k3s-version: [v1.24.3, v1.23.3, v1.22.6]
    needs: 
      - build-go
    env:
      GOPATH: /home/runner/go
      ARGOCD_FAKE_IN_CLUSTER: "true"
      ARGOCD_SSH_DATA_PATH: "/tmp/argo-e2e/app/config/ssh"
      ARGOCD_TLS_DATA_PATH: "/tmp/argo-e2e/app/config/tls"
      ARGOCD_E2E_SSH_KNOWN_HOSTS: "../fixture/certs/ssh_known_hosts"
      ARGOCD_E2E_K3S: "true"
      ARGOCD_IN_CI: "true"
      ARGOCD_E2E_APISERVER_PORT: "8088"
      ARGOCD_APPLICATION_NAMESPACES: "argocd-e2e-external"
      ARGOCD_SERVER: "127.0.0.1:8088"
      GITHUB_TOKEN: ${{ secrets.E2E_TEST_GITHUB_TOKEN || secrets.GITHUB_TOKEN }}
      GITLAB_TOKEN: ${{ secrets.E2E_TEST_GITLAB_TOKEN }}  
    steps:
      - name: Checkout code
        uses: actions/checkout@v2
      - name: Setup Golang
        uses: actions/setup-go@v1
        with:
          go-version: ${{ env.GOLANG_VERSION }}
      - name: GH actions workaround - Kill XSP4 process
        run: |
          sudo pkill mono || true
      - name: Install K3S
        env:
          INSTALL_K3S_VERSION: ${{ matrix.k3s-version }}+k3s1
        run: |
          set -x
          curl -sfL https://get.k3s.io | sh -
          sudo chmod -R a+rw /etc/rancher/k3s
          sudo mkdir -p $HOME/.kube && sudo chown -R runner $HOME/.kube
          sudo k3s kubectl config view --raw > $HOME/.kube/config
          sudo chown runner $HOME/.kube/config
          kubectl version
      - name: Restore go build cache
        uses: actions/cache@v1
        with:
          path: ~/.cache/go-build
          key: ${{ runner.os }}-go-build-v1-${{ github.run_id }}
      - name: Add ~/go/bin to PATH
        run: |
          echo "/home/runner/go/bin" >> $GITHUB_PATH
      - name: Add /usr/local/bin to PATH
        run: |
          echo "/usr/local/bin" >> $GITHUB_PATH
      - name: Add ./dist to PATH
        run: |
          echo "$(pwd)/dist" >> $GITHUB_PATH
      - name: Download Go dependencies
        run: |
          go mod download
          go install github.com/mattn/goreman@latest
      - name: Install all tools required for building & testing
        run: |
          make install-test-tools-local
      - name: Setup git username and email
        run: |
          git config --global user.name "John Doe"
          git config --global user.email "john.doe@example.com"
      - name: Pull Docker image required for tests
        run: |
<<<<<<< HEAD
          docker pull ghcr.io/dexidp/dex:v2.32.0-distroless
=======
          docker pull ghcr.io/dexidp/dex:v2.32.1-distroless
>>>>>>> f032cbb5
          docker pull argoproj/argo-cd-ci-builder:v1.0.0
          docker pull redis:7.0.5-alpine
      - name: Create target directory for binaries in the build-process
        run: |
          mkdir -p dist
          chown runner dist
      - name: Run E2E server and wait for it being available
        timeout-minutes: 30
        run: |
          set -x
          # Something is weird in GH runners -- there's a phantom listener for
          # port 8080 which is not visible in netstat -tulpen, but still there
          # with a HTTP listener. We have API server listening on port 8088
          # instead.
          make start-e2e-local 2>&1 | sed -r "s/[[:cntrl:]]\[[0-9]{1,3}m//g" > /tmp/e2e-server.log &
          count=1
          until curl -f http://127.0.0.1:8088/healthz; do
            sleep 10;
            if test $count -ge 180; then
              echo "Timeout"
              exit 1
            fi
            count=$((count+1))
          done
      - name: Run E2E testsuite
        run: |
          set -x
          make test-e2e-local
      - name: Upload e2e-server logs
        uses: actions/upload-artifact@v2
        with:
          name: e2e-server-k8s${{ matrix.k3s-version }}.log
          path: /tmp/e2e-server.log
        if: ${{ failure() }}<|MERGE_RESOLUTION|>--- conflicted
+++ resolved
@@ -406,11 +406,7 @@
           git config --global user.email "john.doe@example.com"
       - name: Pull Docker image required for tests
         run: |
-<<<<<<< HEAD
-          docker pull ghcr.io/dexidp/dex:v2.32.0-distroless
-=======
           docker pull ghcr.io/dexidp/dex:v2.32.1-distroless
->>>>>>> f032cbb5
           docker pull argoproj/argo-cd-ci-builder:v1.0.0
           docker pull redis:7.0.5-alpine
       - name: Create target directory for binaries in the build-process
