name: Integration tests
on: 
  push:
    branches:
      - 'master'
      - 'release-*'
      - '!release-1.4'
      - '!release-1.5'
  pull_request:
    branches:
      - 'master'

env:
  # Golang version to use across CI steps
  GOLANG_VERSION: '1.17.6'

jobs:
  check-go:
    name: Ensure Go modules synchronicity
    runs-on: ubuntu-latest
    steps:
      - name: Checkout code
        uses: actions/checkout@v2
      - name: Setup Golang
        uses: actions/setup-go@v1
        with:
          go-version: ${{ env.GOLANG_VERSION }}
      - name: Download all Go modules
        run: |
          go mod download
      - name: Check for tidyness of go.mod and go.sum
        run: |
          go mod tidy
          git diff --exit-code -- .

  build-go:
    name: Build & cache Go code
    runs-on: ubuntu-latest
    steps:
      - name: Checkout code
        uses: actions/checkout@v2
      - name: Setup Golang
        uses: actions/setup-go@v1
        with:
          go-version: ${{ env.GOLANG_VERSION }}
      - name: Restore go build cache
        uses: actions/cache@v1
        with:
          path: ~/.cache/go-build
          key: ${{ runner.os }}-go-build-v1-${{ github.run_id }}
      - name: Download all Go modules
        run: |
          go mod download
      - name: Compile all packages
        run: make build-local

  lint-go:
    name: Lint Go code
    runs-on: ubuntu-latest
    steps:
      - name: Checkout code
        uses: actions/checkout@v2
      - name: Run golangci-lint
        uses: golangci/golangci-lint-action@v2
        with:
          version: v1.38.0
          args: --timeout 10m --exclude SA5011

  test-go:
    name: Run unit tests for Go packages
    runs-on: ubuntu-latest
    needs:
      - build-go
    steps:
      - name: Create checkout directory
        run: mkdir -p ~/go/src/github.com/argoproj
      - name: Checkout code
        uses: actions/checkout@v2
      - name: Create symlink in GOPATH
        run: ln -s $(pwd) ~/go/src/github.com/argoproj/argo-cd
      - name: Setup Golang
        uses: actions/setup-go@v1
        with:
          go-version: ${{ env.GOLANG_VERSION }}
      - name: Install required packages
        run: |
          sudo apt-get install git -y
      - name: Switch to temporal branch so we re-attach head
        run: |
          git switch -c temporal-pr-branch
          git status
      - name: Fetch complete history for blame information
        run: |
          git fetch --prune --no-tags --depth=1 origin +refs/heads/*:refs/remotes/origin/*
      - name: Add ~/go/bin to PATH
        run: |
          echo "/home/runner/go/bin" >> $GITHUB_PATH
      - name: Add /usr/local/bin to PATH
        run: |
          echo "/usr/local/bin" >> $GITHUB_PATH
      - name: Restore go build cache
        uses: actions/cache@v1
        with:
          path: ~/.cache/go-build
          key: ${{ runner.os }}-go-build-v1-${{ github.run_id }}
      - name: Install all tools required for building & testing
        run: |
          make install-test-tools-local
      - name: Setup git username and email
        run: |
          git config --global user.name "John Doe"
          git config --global user.email "john.doe@example.com"
      - name: Download and vendor all required packages
        run: |
          go mod download
      - name: Run all unit tests
        run: make test-local
      - name: Generate code coverage artifacts
        uses: actions/upload-artifact@v2
        with:
          name: code-coverage
          path: coverage.out
      - name: Generate test results artifacts
        uses: actions/upload-artifact@v2
        with:
          name: test-results
          path: test-results/

  test-go-race:
    name: Run unit tests with -race, for Go packages
    runs-on: ubuntu-latest
    needs:
      - build-go
    steps:
      - name: Create checkout directory
        run: mkdir -p ~/go/src/github.com/argoproj
      - name: Checkout code
        uses: actions/checkout@v2
      - name: Create symlink in GOPATH
        run: ln -s $(pwd) ~/go/src/github.com/argoproj/argo-cd
      - name: Setup Golang
        uses: actions/setup-go@v1
        with:
          go-version: ${{ env.GOLANG_VERSION }}
      - name: Install required packages
        run: |
          sudo apt-get install git -y
      - name: Switch to temporal branch so we re-attach head
        run: |
          git switch -c temporal-pr-branch
          git status
      - name: Fetch complete history for blame information
        run: |
          git fetch --prune --no-tags --depth=1 origin +refs/heads/*:refs/remotes/origin/*
      - name: Add ~/go/bin to PATH
        run: |
          echo "/home/runner/go/bin" >> $GITHUB_PATH
      - name: Add /usr/local/bin to PATH
        run: |
          echo "/usr/local/bin" >> $GITHUB_PATH
      - name: Restore go build cache
        uses: actions/cache@v1
        with:
          path: ~/.cache/go-build
          key: ${{ runner.os }}-go-build-v1-${{ github.run_id }}
      - name: Install all tools required for building & testing
        run: |
          make install-test-tools-local
      - name: Setup git username and email
        run: |
          git config --global user.name "John Doe"
          git config --global user.email "john.doe@example.com"
      - name: Download and vendor all required packages
        run: |
          go mod download
      - name: Run all unit tests
        run: make test-race-local
      - name: Generate test results artifacts
        uses: actions/upload-artifact@v2
        with:
          name: race-results
          path: test-results/

  codegen:
    name: Check changes to generated code
    runs-on: ubuntu-latest
    steps:
      - name: Checkout code
        uses: actions/checkout@v2
      - name: Setup Golang
        uses: actions/setup-go@v1
        with:
          go-version: ${{ env.GOLANG_VERSION }}
      - name: Create symlink in GOPATH
        run: |
          mkdir -p ~/go/src/github.com/argoproj
          cp -a ../argo-cd ~/go/src/github.com/argoproj
      - name: Add ~/go/bin to PATH
        run: |
          echo "/home/runner/go/bin" >> $GITHUB_PATH
      - name: Add /usr/local/bin to PATH
        run: |
          echo "/usr/local/bin" >> $GITHUB_PATH
      - name: Download & vendor dependencies
        run: |
          # We need to vendor go modules for codegen yet
          go mod download
          go mod vendor -v
        working-directory: /home/runner/go/src/github.com/argoproj/argo-cd
      - name: Install toolchain for codegen
        run: |
          make install-codegen-tools-local
          make install-go-tools-local
        working-directory: /home/runner/go/src/github.com/argoproj/argo-cd
      - name: Initialize local Helm
        run: |
          helm2 init --client-only
      - name: Run codegen
        run: |
          set -x
          export GOPATH=$(go env GOPATH)
          git checkout -- go.mod go.sum
          make codegen-local
        working-directory: /home/runner/go/src/github.com/argoproj/argo-cd
      - name: Check nothing has changed
        run: |
          set -xo pipefail
          git diff --exit-code -- . ':!go.sum' ':!go.mod' ':!assets/swagger.json' | tee codegen.patch
        working-directory: /home/runner/go/src/github.com/argoproj/argo-cd

  build-ui:
    name: Build, test & lint UI code
    runs-on: ubuntu-latest
    steps:
      - name: Checkout code
        uses: actions/checkout@v2
      - name: Setup NodeJS
        uses: actions/setup-node@v1
        with:
          node-version: '12.18.4'
      - name: Restore node dependency cache
        id: cache-dependencies
        uses: actions/cache@v1
        with:
          path: ui/node_modules
          key: ${{ runner.os }}-node-dep-v2-${{ hashFiles('**/yarn.lock') }}
      - name: Install node dependencies
        run: |
          cd ui && yarn install --frozen-lockfile --ignore-optional --non-interactive
      - name: Build UI code
        run: |
          yarn test
          yarn build
        env:
          NODE_ENV: production
          NODE_ONLINE_ENV: online
          HOST_ARCH: amd64
        working-directory: ui/
      - name: Run ESLint
        run: yarn lint
        working-directory: ui/

  analyze:
    name: Process & analyze test artifacts
    runs-on: ubuntu-latest
    needs:
      - test-go
      - build-ui
    env:
      sonar_secret: ${{ secrets.SONAR_TOKEN }}
    steps:
      - name: Checkout code
        uses: actions/checkout@v2
        with:
          fetch-depth: 0
      - name: Restore node dependency cache
        id: cache-dependencies
        uses: actions/cache@v1
        with:
          path: ui/node_modules
          key: ${{ runner.os }}-node-dep-v2-${{ hashFiles('**/yarn.lock') }}
      - name: Remove other node_modules directory
        run: |
          rm -rf ui/node_modules/argo-ui/node_modules
      - name: Create test-results directory
        run: |
          mkdir -p test-results
      - name: Get code coverage artifiact
        uses: actions/download-artifact@v2
        with:
          name: code-coverage
      - name: Get test result artifact
        uses: actions/download-artifact@v2
        with:
          name: test-results
          path: test-results
      - name: Upload code coverage information to codecov.io
        uses: codecov/codecov-action@v1
        with:
          file: coverage.out
      - name: Perform static code analysis using SonarCloud
        env:
          GITHUB_TOKEN: ${{ secrets.GITHUB_TOKEN }}
          SONAR_TOKEN: ${{ secrets.SONAR_TOKEN }}
          SCANNER_VERSION: 4.2.0.1873
          SCANNER_PATH: /tmp/cache/scanner
          OS: linux
        run: |
            # We do not use the provided action, because it does contain an old
            # version of the scanner, and also takes time to build.
            set -e
            mkdir -p ${SCANNER_PATH}
            export SONAR_USER_HOME=${SCANNER_PATH}/.sonar
            if [[ ! -x "${SCANNER_PATH}/sonar-scanner-${SCANNER_VERSION}-${OS}/bin/sonar-scanner" ]]; then
              curl -Ol https://binaries.sonarsource.com/Distribution/sonar-scanner-cli/sonar-scanner-cli-${SCANNER_VERSION}-${OS}.zip
              unzip -qq -o sonar-scanner-cli-${SCANNER_VERSION}-${OS}.zip -d ${SCANNER_PATH}
            fi

            chmod +x ${SCANNER_PATH}/sonar-scanner-${SCANNER_VERSION}-${OS}/bin/sonar-scanner
            chmod +x ${SCANNER_PATH}/sonar-scanner-${SCANNER_VERSION}-${OS}/jre/bin/java

            # Explicitly set NODE_MODULES
            export NODE_MODULES=${PWD}/ui/node_modules
            export NODE_PATH=${PWD}/ui/node_modules

            ${SCANNER_PATH}/sonar-scanner-${SCANNER_VERSION}-${OS}/bin/sonar-scanner
        if: env.sonar_secret != ''

  test-e2e:
    name: Run end-to-end tests
    runs-on: ubuntu-latest
    strategy:
      matrix:
<<<<<<< HEAD
        k3s-version: [v1.21.2, v1.20.2, v1.19.2, v1.18.9, v1.17.11]
    needs:
=======
        k3s-version: [v1.23.3, v1.22.6, v1.21.2]
    needs: 
>>>>>>> 6081ed36
      - build-go
    env:
      GOPATH: /home/runner/go
      ARGOCD_FAKE_IN_CLUSTER: "true"
      ARGOCD_SSH_DATA_PATH: "/tmp/argo-e2e/app/config/ssh"
      ARGOCD_TLS_DATA_PATH: "/tmp/argo-e2e/app/config/tls"
      ARGOCD_E2E_SSH_KNOWN_HOSTS: "../fixture/certs/ssh_known_hosts"
      ARGOCD_E2E_K3S: "true"
      ARGOCD_IN_CI: "true"
      ARGOCD_E2E_APISERVER_PORT: "8088"
      ARGOCD_SERVER: "127.0.0.1:8088"
    steps:
      - name: Checkout code
        uses: actions/checkout@v2
      - name: Setup Golang
        uses: actions/setup-go@v1
        with:
          go-version: ${{ env.GOLANG_VERSION }}
      - name: GH actions workaround - Kill XSP4 process
        run: |
          sudo pkill mono || true
      - name: Install K3S
        env:
          INSTALL_K3S_VERSION: ${{ matrix.k3s-version }}+k3s1
        run: |
          set -x
          curl -sfL https://get.k3s.io | sh -
          sudo chmod -R a+rw /etc/rancher/k3s
          sudo mkdir -p $HOME/.kube && sudo chown -R runner $HOME/.kube
          sudo k3s kubectl config view --raw > $HOME/.kube/config
          sudo chown runner $HOME/.kube/config
          kubectl version
      - name: Restore go build cache
        uses: actions/cache@v1
        with:
          path: ~/.cache/go-build
          key: ${{ runner.os }}-go-build-v1-${{ github.run_id }}
      - name: Add ~/go/bin to PATH
        run: |
          echo "/home/runner/go/bin" >> $GITHUB_PATH
      - name: Add /usr/local/bin to PATH
        run: |
          echo "/usr/local/bin" >> $GITHUB_PATH
      - name: Download Go dependencies
        run: |
          go mod download
          go install github.com/mattn/goreman@latest
      - name: Install all tools required for building & testing
        run: |
          make install-test-tools-local
      - name: Setup git username and email
        run: |
          git config --global user.name "John Doe"
          git config --global user.email "john.doe@example.com"
      - name: Pull Docker image required for tests
        run: |
          docker pull quay.io/dexidp/dex:v2.25.0
          docker pull argoproj/argo-cd-ci-builder:v1.0.0
          docker pull redis:6.2.6-alpine
      - name: Create target directory for binaries in the build-process
        run: |
          mkdir -p dist
          chown runner dist
      - name: Run E2E server and wait for it being available
        timeout-minutes: 30
        run: |
          set -x
          # Something is weird in GH runners -- there's a phantom listener for
          # port 8080 which is not visible in netstat -tulpen, but still there
          # with a HTTP listener. We have API server listening on port 8088
          # instead.
          make start-e2e-local 2>&1 | sed -r "s/[[:cntrl:]]\[[0-9]{1,3}m//g" > /tmp/e2e-server.log &
          count=1
          until curl -f http://127.0.0.1:8088/healthz; do
            sleep 10;
            if test $count -ge 60; then
              echo "Timeout"
              exit 1
            fi
            count=$((count+1))
          done
      - name: Run E2E testsuite
        run: |
          set -x
          make test-e2e-local
      - name: Upload e2e-server logs
        uses: actions/upload-artifact@v2
        with:
          name: e2e-server-k8s${{ matrix.k3s-version }}.log
          path: /tmp/e2e-server.log
        if: ${{ failure() }}

  lint-docs:
    name: Lint docs
    runs-on: ubuntu-latest
    steps:
      - name: Checkout code
        uses: actions/checkout@v2
      - name: Setup Python
        uses: actions/setup-python@v2
        with:
          python-version: '3.x'
      - name: Install dependencies
        run: |
          pip install -r docs/requirements.txt
      - name: Lint docs
        run: |
          make lint-docs<|MERGE_RESOLUTION|>--- conflicted
+++ resolved
@@ -331,13 +331,8 @@
     runs-on: ubuntu-latest
     strategy:
       matrix:
-<<<<<<< HEAD
-        k3s-version: [v1.21.2, v1.20.2, v1.19.2, v1.18.9, v1.17.11]
-    needs:
-=======
         k3s-version: [v1.23.3, v1.22.6, v1.21.2]
     needs: 
->>>>>>> 6081ed36
       - build-go
     env:
       GOPATH: /home/runner/go
