name: Image

on:
  push:
    branches:
      - "release-*" # Codefresh change instead of `master`

env:
<<<<<<< HEAD
  GOLANG_VERSION: "1.17"

jobs:
  publish:
=======
  GOLANG_VERSION: '1.18'

concurrency:
  group: ${{ github.workflow }}-${{ github.ref }}
  cancel-in-progress: true

permissions:
  contents: read

jobs:
  publish:
    permissions:
      contents: write  # for git to push upgrade commit if not already deployed
    if: github.repository == 'argoproj/argo-cd'
>>>>>>> c8a1a865
    runs-on: ubuntu-latest
    env:
      GOPATH: /home/runner/work/argo-cd/argo-cd
    steps:
      - uses: actions/setup-go@v3
        with:
          go-version: ${{ env.GOLANG_VERSION }}
      - uses: actions/checkout@master
        with:
          path: src/github.com/argoproj/argo-cd

      # get image tag
      - run: echo ::set-output name=tag::$(cat ./VERSION)-${GITHUB_SHA::8}
        working-directory: ./src/github.com/argoproj/argo-cd
        id: image

      # build
      - run: |
          docker images -a --format "{{.ID}}" | xargs -I {} docker rmi {}
          make image DEV_IMAGE=true DOCKER_PUSH=false IMAGE_NAMESPACE=ghcr.io/codefresh-io IMAGE_TAG=${{ steps.image.outputs.tag }}
        working-directory: ./src/github.com/argoproj/argo-cd

      # publish
      - run: |
          docker login ghcr.io --username $USERNAME --password $PASSWORD
          docker push ghcr.io/codefresh-io/argocd:${{ steps.image.outputs.tag }}
        env:
          USERNAME: ${{ github.repository_owner }}
          PASSWORD: ${{ secrets.TOKEN }}
<<<<<<< HEAD

      # Codefresh step
      - name: Push docker image to quay repository
        env:
          QUAY_USERNAME: ${{ secrets.RELEASE_QUAY_USERNAME }}
          QUAY_TOKEN: ${{ secrets.RELEASE_QUAY_TOKEN }}
          IMAGE_NAMESPACE: quay.io/codefresh
        run: |
          set -ue
          docker login quay.io --username "${QUAY_USERNAME}" --password "${QUAY_TOKEN}"
          docker tag ghcr.io/codefresh-io/argocd:${{ steps.image.outputs.tag }} ${IMAGE_NAMESPACE}/argocd:latest
          docker push ${IMAGE_NAMESPACE}/argocd:latest
=======
          DOCKER_USERNAME: ${{ secrets.RELEASE_QUAY_USERNAME }}
          DOCKER_TOKEN: ${{ secrets.RELEASE_QUAY_TOKEN }}

      # build
      - uses: docker/setup-qemu-action@v2
      - uses: docker/setup-buildx-action@v2

      - name: Setup cache for argocd-ui docker layer
        uses: actions/cache@v3
        with:
          path: /tmp/.buildx-cache
          key: ${{ runner.os }}-single-buildx-${{ github.sha }}
          restore-keys: |
            ${{ runner.os }}-single-buildx

      - name: Build cache for argocd-ui stage
        uses: docker/build-push-action@v2
        with:
          context: ./src/github.com/argoproj/argo-cd
          target: argocd-ui
          push: false
          cache-from: type=local,src=/tmp/.buildx-cache
          cache-to: type=local,dest=/tmp/.buildx-cache-new,mode=max
        if: github.event_name == 'push' || contains(github.event.pull_request.labels.*.name, 'test-arm-image')

      - name: Run non-container Snyk scans
        if: github.event_name == 'push'
        working-directory: ./src/github.com/argoproj/argo-cd
        env:
          SNYK_TOKEN: ${{ secrets.SNYK_TOKEN }}
        run: |
          npm install -g snyk

          # Run with high threshold to fail build.
          snyk test --org=argoproj --all-projects --exclude=docs,site --severity-threshold=high --policy-path=.snyk
          snyk iac test manifests/install.yaml --org=argoproj --severity-threshold=high --policy-path=.snyk

      - run: |
          IMAGE_PLATFORMS=linux/amd64
          if [[ "${{ github.event_name }}" == "push" || "${{ contains(github.event.pull_request.labels.*.name, 'test-arm-image') }}" == "true" ]]
          then
            IMAGE_PLATFORMS=linux/amd64,linux/arm64,linux/s390x,linux/ppc64le
          fi
          echo "Building image for platforms: $IMAGE_PLATFORMS"
          docker buildx build --platform $IMAGE_PLATFORMS --push="${{ github.event_name == 'push' }}" \
            --cache-from "type=local,src=/tmp/.buildx-cache" \
            -t ghcr.io/argoproj/argocd:${{ steps.image.outputs.tag }} \
            -t quay.io/argoproj/argocd:latest .
        working-directory: ./src/github.com/argoproj/argo-cd

      - name: Run container Snyk scan
        if: github.event_name == 'push'
        working-directory: ./src/github.com/argoproj/argo-cd
        env:
          SNYK_TOKEN: ${{ secrets.SNYK_TOKEN }}
        run: |
          snyk container test quay.io/argoproj/argocd:latest --org=argoproj --file=Dockerfile --severity-threshold=high

        # Temp fix
        # https://github.com/docker/build-push-action/issues/252
        # https://github.com/moby/buildkit/issues/1896
      - name: Clean up build cache
        run: |
          rm -rf /tmp/.buildx-cache
          mv /tmp/.buildx-cache-new /tmp/.buildx-cache
        if: github.event_name == 'push' || contains(github.event.pull_request.labels.*.name, 'test-arm-image')

      # sign container images
      - name: Install cosign
        uses: sigstore/cosign-installer@main
        with:
          cosign-release: 'v1.13.0'

      - name: Sign Argo CD latest image
        run: |
          cosign sign --key env://COSIGN_PRIVATE_KEY quay.io/argoproj/argocd:latest
          # Displays the public key to share.
          cosign public-key --key env://COSIGN_PRIVATE_KEY
        env:
          COSIGN_PRIVATE_KEY: ${{secrets.COSIGN_PRIVATE_KEY}}
          COSIGN_PASSWORD: ${{secrets.COSIGN_PASSWORD}}
        if: ${{ github.event_name == 'push' }}
>>>>>>> c8a1a865

      # deploy
      - run: git clone "https://$TOKEN@github.com/codefresh-io/argoproj-deployments"
        env:
          TOKEN: ${{ secrets.TOKEN }}
      - run: |
          docker run -v $(pwd):/src -w /src --rm -t lyft/kustomizer:v3.3.0 kustomize edit set image quay.io/argoproj/argocd=ghcr.io/codefresh-io/argocd:${{ steps.image.outputs.tag }}
          git config --global user.email 'integration@codefresh.io'
          git config --global user.name 'CI-Codefresh'
          git diff --exit-code && echo 'Already deployed' || (git commit -am 'Upgrade argocd to ${{ steps.image.outputs.tag }}' && git push)
        if: github.event_name == 'push'
        working-directory: argoproj-deployments/argocd
      # TODO: clean up old images once github supports it: https://github.community/t5/How-to-use-Git-and-GitHub/Deleting-images-from-GitHub-Package-Registry/m-p/41202/thread-id/9811<|MERGE_RESOLUTION|>--- conflicted
+++ resolved
@@ -6,12 +6,6 @@
       - "release-*" # Codefresh change instead of `master`
 
 env:
-<<<<<<< HEAD
-  GOLANG_VERSION: "1.17"
-
-jobs:
-  publish:
-=======
   GOLANG_VERSION: '1.18'
 
 concurrency:
@@ -23,10 +17,6 @@
 
 jobs:
   publish:
-    permissions:
-      contents: write  # for git to push upgrade commit if not already deployed
-    if: github.repository == 'argoproj/argo-cd'
->>>>>>> c8a1a865
     runs-on: ubuntu-latest
     env:
       GOPATH: /home/runner/work/argo-cd/argo-cd
@@ -56,7 +46,6 @@
         env:
           USERNAME: ${{ github.repository_owner }}
           PASSWORD: ${{ secrets.TOKEN }}
-<<<<<<< HEAD
 
       # Codefresh step
       - name: Push docker image to quay repository
@@ -69,90 +58,6 @@
           docker login quay.io --username "${QUAY_USERNAME}" --password "${QUAY_TOKEN}"
           docker tag ghcr.io/codefresh-io/argocd:${{ steps.image.outputs.tag }} ${IMAGE_NAMESPACE}/argocd:latest
           docker push ${IMAGE_NAMESPACE}/argocd:latest
-=======
-          DOCKER_USERNAME: ${{ secrets.RELEASE_QUAY_USERNAME }}
-          DOCKER_TOKEN: ${{ secrets.RELEASE_QUAY_TOKEN }}
-
-      # build
-      - uses: docker/setup-qemu-action@v2
-      - uses: docker/setup-buildx-action@v2
-
-      - name: Setup cache for argocd-ui docker layer
-        uses: actions/cache@v3
-        with:
-          path: /tmp/.buildx-cache
-          key: ${{ runner.os }}-single-buildx-${{ github.sha }}
-          restore-keys: |
-            ${{ runner.os }}-single-buildx
-
-      - name: Build cache for argocd-ui stage
-        uses: docker/build-push-action@v2
-        with:
-          context: ./src/github.com/argoproj/argo-cd
-          target: argocd-ui
-          push: false
-          cache-from: type=local,src=/tmp/.buildx-cache
-          cache-to: type=local,dest=/tmp/.buildx-cache-new,mode=max
-        if: github.event_name == 'push' || contains(github.event.pull_request.labels.*.name, 'test-arm-image')
-
-      - name: Run non-container Snyk scans
-        if: github.event_name == 'push'
-        working-directory: ./src/github.com/argoproj/argo-cd
-        env:
-          SNYK_TOKEN: ${{ secrets.SNYK_TOKEN }}
-        run: |
-          npm install -g snyk
-
-          # Run with high threshold to fail build.
-          snyk test --org=argoproj --all-projects --exclude=docs,site --severity-threshold=high --policy-path=.snyk
-          snyk iac test manifests/install.yaml --org=argoproj --severity-threshold=high --policy-path=.snyk
-
-      - run: |
-          IMAGE_PLATFORMS=linux/amd64
-          if [[ "${{ github.event_name }}" == "push" || "${{ contains(github.event.pull_request.labels.*.name, 'test-arm-image') }}" == "true" ]]
-          then
-            IMAGE_PLATFORMS=linux/amd64,linux/arm64,linux/s390x,linux/ppc64le
-          fi
-          echo "Building image for platforms: $IMAGE_PLATFORMS"
-          docker buildx build --platform $IMAGE_PLATFORMS --push="${{ github.event_name == 'push' }}" \
-            --cache-from "type=local,src=/tmp/.buildx-cache" \
-            -t ghcr.io/argoproj/argocd:${{ steps.image.outputs.tag }} \
-            -t quay.io/argoproj/argocd:latest .
-        working-directory: ./src/github.com/argoproj/argo-cd
-
-      - name: Run container Snyk scan
-        if: github.event_name == 'push'
-        working-directory: ./src/github.com/argoproj/argo-cd
-        env:
-          SNYK_TOKEN: ${{ secrets.SNYK_TOKEN }}
-        run: |
-          snyk container test quay.io/argoproj/argocd:latest --org=argoproj --file=Dockerfile --severity-threshold=high
-
-        # Temp fix
-        # https://github.com/docker/build-push-action/issues/252
-        # https://github.com/moby/buildkit/issues/1896
-      - name: Clean up build cache
-        run: |
-          rm -rf /tmp/.buildx-cache
-          mv /tmp/.buildx-cache-new /tmp/.buildx-cache
-        if: github.event_name == 'push' || contains(github.event.pull_request.labels.*.name, 'test-arm-image')
-
-      # sign container images
-      - name: Install cosign
-        uses: sigstore/cosign-installer@main
-        with:
-          cosign-release: 'v1.13.0'
-
-      - name: Sign Argo CD latest image
-        run: |
-          cosign sign --key env://COSIGN_PRIVATE_KEY quay.io/argoproj/argocd:latest
-          # Displays the public key to share.
-          cosign public-key --key env://COSIGN_PRIVATE_KEY
-        env:
-          COSIGN_PRIVATE_KEY: ${{secrets.COSIGN_PRIVATE_KEY}}
-          COSIGN_PASSWORD: ${{secrets.COSIGN_PASSWORD}}
-        if: ${{ github.event_name == 'push' }}
->>>>>>> c8a1a865
 
       # deploy
       - run: git clone "https://$TOKEN@github.com/codefresh-io/argoproj-deployments"
