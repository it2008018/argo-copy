package argo

import (
	"context"
	"encoding/json"
	"fmt"
	"sort"
	"strings"
	"time"

	"github.com/argoproj/gitops-engine/pkg/cache"
	"github.com/argoproj/gitops-engine/pkg/utils/kube"
	"github.com/r3labs/diff"
	log "github.com/sirupsen/logrus"
	"google.golang.org/grpc/codes"
	"google.golang.org/grpc/status"
	apierr "k8s.io/apimachinery/pkg/api/errors"
	metav1 "k8s.io/apimachinery/pkg/apis/meta/v1"
	"k8s.io/apimachinery/pkg/runtime/schema"
	"k8s.io/apimachinery/pkg/types"

	argoappv1 "github.com/argoproj/argo-cd/v2/pkg/apis/application/v1alpha1"
	"github.com/argoproj/argo-cd/v2/pkg/client/clientset/versioned/typed/application/v1alpha1"
	applicationsv1 "github.com/argoproj/argo-cd/v2/pkg/client/listers/application/v1alpha1"
	"github.com/argoproj/argo-cd/v2/reposerver/apiclient"
	"github.com/argoproj/argo-cd/v2/util/db"
	"github.com/argoproj/argo-cd/v2/util/io"
	"github.com/argoproj/argo-cd/v2/util/settings"
)

const (
	errDestinationMissing = "Destination server missing from app spec"
)

// FormatAppConditions returns string representation of give app condition list
func FormatAppConditions(conditions []argoappv1.ApplicationCondition) string {
	formattedConditions := make([]string, 0)
	for _, condition := range conditions {
		formattedConditions = append(formattedConditions, fmt.Sprintf("%s: %s", condition.Type, condition.Message))
	}
	return strings.Join(formattedConditions, ";")
}

// FilterByProjects returns applications which belongs to the specified project
func FilterByProjects(apps []argoappv1.Application, projects []string) []argoappv1.Application {
	if len(projects) == 0 {
		return apps
	}
	projectsMap := make(map[string]bool)
	for i := range projects {
		projectsMap[projects[i]] = true
	}
	items := make([]argoappv1.Application, 0)
	for i := 0; i < len(apps); i++ {
		a := apps[i]
		if _, ok := projectsMap[a.Spec.GetProject()]; ok {
			items = append(items, a)
		}
	}
	return items

}

// FilterByRepo returns an application
func FilterByRepo(apps []argoappv1.Application, repo string) []argoappv1.Application {
	if repo == "" {
		return apps
	}
	items := make([]argoappv1.Application, 0)
	for i := 0; i < len(apps); i++ {
		if apps[i].Spec.Source.RepoURL == repo {
			items = append(items, apps[i])
		}
	}
	return items
}

// FilterByName returns an application
func FilterByName(apps []argoappv1.Application, name string) ([]argoappv1.Application, error) {
	if name == "" {
		return apps, nil
	}
	items := make([]argoappv1.Application, 0)
	for i := 0; i < len(apps); i++ {
		if apps[i].Name == name {
			items = append(items, apps[i])
			return items, nil
		}
	}
	return items, status.Errorf(codes.NotFound, "application '%s' not found", name)
}

// RefreshApp updates the refresh annotation of an application to coerce the controller to process it
func RefreshApp(appIf v1alpha1.ApplicationInterface, name string, refreshType argoappv1.RefreshType) (*argoappv1.Application, error) {
	metadata := map[string]interface{}{
		"metadata": map[string]interface{}{
			"annotations": map[string]string{
				argoappv1.AnnotationKeyRefresh: string(refreshType),
			},
		},
	}
	var err error
	patch, err := json.Marshal(metadata)
	if err != nil {
		return nil, err
	}
	for attempt := 0; attempt < 5; attempt++ {
		app, err := appIf.Patch(context.Background(), name, types.MergePatchType, patch, metav1.PatchOptions{})
		if err != nil {
			if !apierr.IsConflict(err) {
				return nil, err
			}
		} else {
			log.Infof("Requested app '%s' refresh", name)
			return app, nil
		}
		time.Sleep(100 * time.Millisecond)
	}
	return nil, err
}

func TestRepoWithKnownType(ctx context.Context, repoClient apiclient.RepoServerServiceClient, repo *argoappv1.Repository, isHelm bool, isHelmOci bool) error {
	repo = repo.DeepCopy()
	if isHelm {
		repo.Type = "helm"
	} else {
		repo.Type = "git"
	}
	repo.EnableOCI = repo.EnableOCI || isHelmOci

	_, err := repoClient.TestRepository(ctx, &apiclient.TestRepositoryRequest{
		Repo: repo,
	})

	return err
}

// ValidateRepo validates the repository specified in application spec. Following is checked:
// * the repository is accessible
// * the path contains valid manifests
// * there are parameters of only one app source type
func ValidateRepo(
	ctx context.Context,
	app *argoappv1.Application,
	repoClientset apiclient.Clientset,
	db db.ArgoDB,
	kustomizeOptions *argoappv1.KustomizeOptions,
	plugins []*argoappv1.ConfigManagementPlugin,
	kubectl kube.Kubectl,
	proj *argoappv1.AppProject,
	settingsMgr *settings.SettingsManager,
) ([]argoappv1.ApplicationCondition, error) {
	spec := &app.Spec
	conditions := make([]argoappv1.ApplicationCondition, 0)

	// Test the repo
	conn, repoClient, err := repoClientset.NewRepoServerClient()
	if err != nil {
		return nil, err
	}
	defer io.Close(conn)
	repo, err := db.GetRepository(ctx, spec.Source.RepoURL)
	if err != nil {
		return nil, err
	}

	repoAccessible := false

	err = TestRepoWithKnownType(ctx, repoClient, repo, app.Spec.Source.IsHelm(), app.Spec.Source.IsHelmOci())
	if err != nil {
		conditions = append(conditions, argoappv1.ApplicationCondition{
			Type:    argoappv1.ApplicationConditionInvalidSpecError,
			Message: fmt.Sprintf("repository not accessible: %v", err),
		})
	} else {
		repoAccessible = true
	}

	// Verify only one source type is defined
	_, err = spec.Source.ExplicitType()
	if err != nil {
		return nil, err
	}

	// is the repo inaccessible - abort now
	if !repoAccessible {
		return conditions, nil
	}

	helmOptions, err := settingsMgr.GetHelmSettings()
	if err != nil {
		return nil, err
	}

	helmRepos, err := db.ListHelmRepositories(ctx)
	if err != nil {
		return nil, err
	}
	permittedHelmRepos, err := GetPermittedRepos(proj, helmRepos)
	if err != nil {
		return nil, err
	}
	helmRepositoryCredentials, err := db.GetAllHelmRepositoryCredentials(ctx)
	if err != nil {
		return nil, err
	}
	permittedHelmCredentials, err := GetPermittedReposCredentials(proj, helmRepositoryCredentials)
	if err != nil {
		return nil, err
	}
<<<<<<< HEAD
	// get the app details, and populate the Ksonnet stuff from it
	appDetails, err := repoClient.GetAppDetails(ctx, &apiclient.RepoServerAppDetailsQuery{
		Repo:             repo,
		Source:           &spec.Source,
		Repos:            permittedHelmRepos,
		KustomizeOptions: kustomizeOptions,
		// don't use case during application change to make sure to fetch latest git/helm revisions
		NoRevisionCache: true,
		TrackingMethod:  string(GetTrackingMethod(settingsMgr)),
		HelmOptions:     helmOptions,
	})
	if err != nil {
		conditions = append(conditions, argoappv1.ApplicationCondition{
			Type:    argoappv1.ApplicationConditionInvalidSpecError,
			Message: fmt.Sprintf("Unable to get app details: %v", err),
		})
		return conditions, nil
	}

	enrichSpec(spec, appDetails)
=======
>>>>>>> c8a1a865

	cluster, err := db.GetCluster(context.Background(), spec.Destination.Server)
	if err != nil {
		conditions = append(conditions, argoappv1.ApplicationCondition{
			Type:    argoappv1.ApplicationConditionInvalidSpecError,
			Message: fmt.Sprintf("Unable to get cluster: %v", err),
		})
		return conditions, nil
	}
	config := cluster.RESTConfig()
	cluster.ServerVersion, err = kubectl.GetServerVersion(config)
	if err != nil {
		return nil, err
	}
	apiGroups, err := kubectl.GetAPIResources(config, false, cache.NewNoopSettings())
	if err != nil {
		return nil, err
	}
	enabledSourceTypes, err := settingsMgr.GetEnabledSourceTypes()
	if err != nil {
		return nil, err
	}
	conditions = append(conditions, verifyGenerateManifests(
		ctx,
		repo,
		permittedHelmRepos,
		helmOptions,
		app,
		repoClient,
		kustomizeOptions,
		plugins,
		cluster.ServerVersion,
		APIResourcesToStrings(apiGroups, true),
		permittedHelmCredentials,
		enabledSourceTypes,
		settingsMgr)...)

	return conditions, nil
}

// ValidateDestination sets the 'Server' value of the ApplicationDestination, if it is not set.
// NOTE: this function WILL write to the object pointed to by the 'dest' parameter.
//
// If an ApplicationDestination has a Name field, but has an empty Server (URL) field,
// ValidationDestination will look up the cluster by name (to get the server URL), and
// set the corresponding Server field value.
//
// It also checks:
// - If we used both name and server then we return an invalid spec error
func ValidateDestination(ctx context.Context, dest *argoappv1.ApplicationDestination, db db.ArgoDB) error {
	if dest.Name != "" {
		if dest.Server == "" {
			server, err := getDestinationServer(ctx, db, dest.Name)
			if err != nil {
				return fmt.Errorf("unable to find destination server: %v", err)
			}
			if server == "" {
				return fmt.Errorf("application references destination cluster %s which does not exist", dest.Name)
			}
			dest.SetInferredServer(server)
		} else {
			if !dest.IsServerInferred() {
				return fmt.Errorf("application destination can't have both name and server defined: %s %s", dest.Name, dest.Server)
			}
		}
	}
	return nil
}

// ValidatePermissions ensures that the referenced cluster has been added to Argo CD and the app source repo and destination namespace/cluster are permitted in app project
func ValidatePermissions(ctx context.Context, spec *argoappv1.ApplicationSpec, proj *argoappv1.AppProject, db db.ArgoDB) ([]argoappv1.ApplicationCondition, error) {
	conditions := make([]argoappv1.ApplicationCondition, 0)
	if spec.Source.RepoURL == "" || (spec.Source.Path == "" && spec.Source.Chart == "") {
		conditions = append(conditions, argoappv1.ApplicationCondition{
			Type:    argoappv1.ApplicationConditionInvalidSpecError,
			Message: "spec.source.repoURL and spec.source.path either spec.source.chart are required",
		})
		return conditions, nil
	}
	if spec.Source.Chart != "" && spec.Source.TargetRevision == "" {
		conditions = append(conditions, argoappv1.ApplicationCondition{
			Type:    argoappv1.ApplicationConditionInvalidSpecError,
			Message: "spec.source.targetRevision is required if the manifest source is a helm chart",
		})
		return conditions, nil
	}

	if !proj.IsSourcePermitted(spec.Source) {
		conditions = append(conditions, argoappv1.ApplicationCondition{
			Type:    argoappv1.ApplicationConditionInvalidSpecError,
			Message: fmt.Sprintf("application repo %s is not permitted in project '%s'", spec.Source.RepoURL, spec.Project),
		})
	}

	// ValidateDestination will resolve the destination's server address from its name for us, if possible
	if err := ValidateDestination(ctx, &spec.Destination, db); err != nil {
		conditions = append(conditions, argoappv1.ApplicationCondition{
			Type:    argoappv1.ApplicationConditionInvalidSpecError,
			Message: err.Error(),
		})
		return conditions, nil
	}

	if spec.Destination.Server != "" {
		if !proj.IsDestinationPermitted(spec.Destination) {
			conditions = append(conditions, argoappv1.ApplicationCondition{
				Type:    argoappv1.ApplicationConditionInvalidSpecError,
				Message: fmt.Sprintf("application destination {%s %s} is not permitted in project '%s'", spec.Destination.Server, spec.Destination.Namespace, spec.Project),
			})
		}
		// Ensure the k8s cluster the app is referencing, is configured in Argo CD
		_, err := db.GetCluster(ctx, spec.Destination.Server)
		if err != nil {
			if errStatus, ok := status.FromError(err); ok && errStatus.Code() == codes.NotFound {
				conditions = append(conditions, argoappv1.ApplicationCondition{
					Type:    argoappv1.ApplicationConditionInvalidSpecError,
					Message: fmt.Sprintf("cluster '%s' has not been configured", spec.Destination.Server),
				})
			} else {
				return nil, err
			}
		}
	} else if spec.Destination.Server == "" {
		conditions = append(conditions, argoappv1.ApplicationCondition{Type: argoappv1.ApplicationConditionInvalidSpecError, Message: errDestinationMissing})
	}
	return conditions, nil
}

// APIResourcesToStrings converts list of API Resources list into string list
func APIResourcesToStrings(resources []kube.APIResourceInfo, includeKinds bool) []string {
	resMap := map[string]bool{}
	for _, r := range resources {
		groupVersion := r.GroupVersionResource.GroupVersion().String()
		resMap[groupVersion] = true
		if includeKinds {
			resMap[groupVersion+"/"+r.GroupKind.Kind] = true
		}

	}
	var res []string
	for k := range resMap {
		res = append(res, k)
	}
	sort.Slice(res, func(i, j int) bool {
		return res[i] < res[j]
	})
	return res
}

// GetAppProjectWithScopedResources returns a project from an application with scoped resources
func GetAppProjectWithScopedResources(name string, projLister applicationsv1.AppProjectLister, ns string, settingsManager *settings.SettingsManager, db db.ArgoDB, ctx context.Context) (*argoappv1.AppProject, argoappv1.Repositories, []*argoappv1.Cluster, error) {
	projOrig, err := projLister.AppProjects(ns).Get(name)
	if err != nil {
		return nil, nil, nil, err
	}

	project, err := GetAppVirtualProject(projOrig, projLister, settingsManager)

	if err != nil {
		return nil, nil, nil, err
	}

	clusters, err := db.GetProjectClusters(ctx, project.Name)
	if err != nil {
		return nil, nil, nil, err
	}
	repos, err := db.GetProjectRepositories(ctx, name)
	if err != nil {
		return nil, nil, nil, err
	}
	return project, repos, clusters, nil

}

// GetAppProjectByName returns a project from an application based on name
func GetAppProjectByName(name string, projLister applicationsv1.AppProjectLister, ns string, settingsManager *settings.SettingsManager, db db.ArgoDB, ctx context.Context) (*argoappv1.AppProject, error) {
	projOrig, err := projLister.AppProjects(ns).Get(name)
	if err != nil {
		return nil, err
	}
	project := projOrig.DeepCopy()
	repos, err := db.GetProjectRepositories(ctx, name)
	if err != nil {
		return nil, err
	}
	for _, repo := range repos {
		project.Spec.SourceRepos = append(project.Spec.SourceRepos, repo.Repo)
	}
	clusters, err := db.GetProjectClusters(ctx, name)
	if err != nil {
		return nil, err
	}
	for _, cluster := range clusters {
		if len(cluster.Namespaces) == 0 {
			project.Spec.Destinations = append(project.Spec.Destinations, argoappv1.ApplicationDestination{Server: cluster.Server, Namespace: "*"})
		} else {
			for _, ns := range cluster.Namespaces {
				project.Spec.Destinations = append(project.Spec.Destinations, argoappv1.ApplicationDestination{Server: cluster.Server, Namespace: ns})
			}
		}
	}
	return GetAppVirtualProject(project, projLister, settingsManager)
}

// GetAppProject returns a project from an application
func GetAppProject(spec *argoappv1.ApplicationSpec, projLister applicationsv1.AppProjectLister, ns string, settingsManager *settings.SettingsManager, db db.ArgoDB, ctx context.Context) (*argoappv1.AppProject, error) {
	return GetAppProjectByName(spec.GetProject(), projLister, ns, settingsManager, db, ctx)
}

// verifyGenerateManifests verifies a repo path can generate manifests
func verifyGenerateManifests(ctx context.Context, repoRes *argoappv1.Repository, helmRepos argoappv1.Repositories, helmOptions *argoappv1.HelmOptions, app *argoappv1.Application, repoClient apiclient.RepoServerServiceClient, kustomizeOptions *argoappv1.KustomizeOptions, plugins []*argoappv1.ConfigManagementPlugin, kubeVersion string, apiVersions []string, repositoryCredentials []*argoappv1.RepoCreds, enableGenerateManifests map[string]bool, settingsMgr *settings.SettingsManager) []argoappv1.ApplicationCondition {
	spec := &app.Spec
	var conditions []argoappv1.ApplicationCondition
	if spec.Destination.Server == "" {
		conditions = append(conditions, argoappv1.ApplicationCondition{
			Type:    argoappv1.ApplicationConditionInvalidSpecError,
			Message: errDestinationMissing,
		})
	}

	req := apiclient.ManifestRequest{
		Repo: &argoappv1.Repository{
			Repo:  spec.Source.RepoURL,
			Type:  repoRes.Type,
			Name:  repoRes.Name,
			Proxy: repoRes.Proxy,
		},
		Repos:              helmRepos,
		Revision:           spec.Source.TargetRevision,
		AppName:            app.Name,
		Namespace:          spec.Destination.Namespace,
		ApplicationSource:  &spec.Source,
		Plugins:            plugins,
		KustomizeOptions:   kustomizeOptions,
		KubeVersion:        kubeVersion,
		ApiVersions:        apiVersions,
		HelmOptions:        helmOptions,
		HelmRepoCreds:      repositoryCredentials,
		TrackingMethod:     string(GetTrackingMethod(settingsMgr)),
		EnabledSourceTypes: enableGenerateManifests,
		NoRevisionCache:    true,
	}
	req.Repo.CopyCredentialsFromRepo(repoRes)
	req.Repo.CopySettingsFrom(repoRes)

	// Only check whether we can access the application's path,
	// and not whether it actually contains any manifests.
	_, err := repoClient.GenerateManifest(ctx, &req)
	if err != nil {
		conditions = append(conditions, argoappv1.ApplicationCondition{
			Type:    argoappv1.ApplicationConditionInvalidSpecError,
			Message: fmt.Sprintf("Unable to generate manifests in %s: %v", spec.Source.Path, err),
		})
	}

	return conditions
}

// SetAppOperation updates an application with the specified operation, retrying conflict errors
func SetAppOperation(appIf v1alpha1.ApplicationInterface, appName string, op *argoappv1.Operation) (*argoappv1.Application, error) {
	for {
		a, err := appIf.Get(context.Background(), appName, metav1.GetOptions{})
		if err != nil {
			return nil, err
		}
		if a.Operation != nil {
			return nil, status.Errorf(codes.FailedPrecondition, "another operation is already in progress")
		}
		a.Operation = op
		a.Status.OperationState = nil
		a, err = appIf.Update(context.Background(), a, metav1.UpdateOptions{})
		if op.Sync == nil {
			return nil, status.Errorf(codes.InvalidArgument, "Operation unspecified")
		}
		if err == nil {
			return a, nil
		}
		if !apierr.IsConflict(err) {
			return nil, err
		}
		log.Warnf("Failed to set operation for app '%s' due to update conflict. Retrying again...", appName)
	}
}

// ContainsSyncResource determines if the given resource exists in the provided slice of sync operation resources.
func ContainsSyncResource(name string, namespace string, gvk schema.GroupVersionKind, rr []argoappv1.SyncOperationResource) bool {
	for _, r := range rr {
		if r.HasIdentity(name, namespace, gvk) {
			return true
		}
	}
	return false
}

// NormalizeApplicationSpec will normalize an application spec to a preferred state. This is used
// for migrating application objects which are using deprecated legacy fields into the new fields,
// and defaulting fields in the spec (e.g. spec.project)
func NormalizeApplicationSpec(spec *argoappv1.ApplicationSpec) *argoappv1.ApplicationSpec {
	spec = spec.DeepCopy()
	if spec.Project == "" {
		spec.Project = argoappv1.DefaultAppProjectName
	}

	// 3. If any app sources are their zero values, then nil out the pointers to the source spec.
	// This makes it easier for users to switch between app source types if they are not using
	// any of the source-specific parameters.
	if spec.Source.Kustomize != nil && spec.Source.Kustomize.IsZero() {
		spec.Source.Kustomize = nil
	}
	if spec.Source.Helm != nil && spec.Source.Helm.IsZero() {
		spec.Source.Helm = nil
	}
	if spec.Source.Directory != nil && spec.Source.Directory.IsZero() {
		if spec.Source.Directory.Exclude != "" && spec.Source.Directory.Include != "" {
			spec.Source.Directory = &argoappv1.ApplicationSourceDirectory{Exclude: spec.Source.Directory.Exclude, Include: spec.Source.Directory.Include}
		} else if spec.Source.Directory.Exclude != "" {
			spec.Source.Directory = &argoappv1.ApplicationSourceDirectory{Exclude: spec.Source.Directory.Exclude}
		} else if spec.Source.Directory.Include != "" {
			spec.Source.Directory = &argoappv1.ApplicationSourceDirectory{Include: spec.Source.Directory.Include}
		} else {
			spec.Source.Directory = nil
		}
	}
	return spec
}

func GetPermittedReposCredentials(proj *argoappv1.AppProject, repoCreds []*argoappv1.RepoCreds) ([]*argoappv1.RepoCreds, error) {
	var permittedRepoCreds []*argoappv1.RepoCreds
	for _, v := range repoCreds {
		if proj.IsSourcePermitted(argoappv1.ApplicationSource{RepoURL: v.URL}) {
			permittedRepoCreds = append(permittedRepoCreds, v)
		}
	}
	return permittedRepoCreds, nil
}

func GetPermittedRepos(proj *argoappv1.AppProject, repos []*argoappv1.Repository) ([]*argoappv1.Repository, error) {
	var permittedRepos []*argoappv1.Repository
	for _, v := range repos {
		if proj.IsSourcePermitted(argoappv1.ApplicationSource{RepoURL: v.Repo}) {
			permittedRepos = append(permittedRepos, v)
		}
	}
	return permittedRepos, nil
}

func getDestinationServer(ctx context.Context, db db.ArgoDB, clusterName string) (string, error) {
	servers, err := db.GetClusterServersByName(ctx, clusterName)
	if err != nil {
		return "", err
	}
	if len(servers) > 1 {
		return "", fmt.Errorf("there are %d clusters with the same name: %v", len(servers), servers)
	} else if len(servers) == 0 {
		return "", fmt.Errorf("there are no clusters with this name: %s", clusterName)
	}
	return servers[0], nil
}

func GetGlobalProjects(proj *argoappv1.AppProject, projLister applicationsv1.AppProjectLister, settingsManager *settings.SettingsManager) []*argoappv1.AppProject {
	gps, err := settingsManager.GetGlobalProjectsSettings()
	globalProjects := make([]*argoappv1.AppProject, 0)

	if err != nil {
		log.Warnf("Failed to get global project settings: %v", err)
		return globalProjects
	}

	for _, gp := range gps {
		//The project itself is not its own the global project
		if proj.Name == gp.ProjectName {
			continue
		}

		selector, err := metav1.LabelSelectorAsSelector(&gp.LabelSelector)
		if err != nil {
			break
		}
		//Get projects which match the label selector, then see if proj is a match
		projList, err := projLister.AppProjects(proj.Namespace).List(selector)
		if err != nil {
			break
		}
		var matchMe bool
		for _, item := range projList {
			if item.Name == proj.Name {
				matchMe = true
				break
			}
		}
		if !matchMe {
			continue
		}
		//If proj is a match for this global project setting, then it is its global project
		globalProj, err := projLister.AppProjects(proj.Namespace).Get(gp.ProjectName)
		if err != nil {
			break
		}
		globalProjects = append(globalProjects, globalProj)

	}
	return globalProjects
}

func GetAppVirtualProject(proj *argoappv1.AppProject, projLister applicationsv1.AppProjectLister, settingsManager *settings.SettingsManager) (*argoappv1.AppProject, error) {
	virtualProj := proj.DeepCopy()
	globalProjects := GetGlobalProjects(proj, projLister, settingsManager)

	for _, gp := range globalProjects {
		virtualProj = mergeVirtualProject(virtualProj, gp)
	}
	return virtualProj, nil
}

func mergeVirtualProject(proj *argoappv1.AppProject, globalProj *argoappv1.AppProject) *argoappv1.AppProject {
	if globalProj == nil {
		return proj
	}
	proj.Spec.ClusterResourceWhitelist = append(proj.Spec.ClusterResourceWhitelist, globalProj.Spec.ClusterResourceWhitelist...)
	proj.Spec.ClusterResourceBlacklist = append(proj.Spec.ClusterResourceBlacklist, globalProj.Spec.ClusterResourceBlacklist...)

	proj.Spec.NamespaceResourceWhitelist = append(proj.Spec.NamespaceResourceWhitelist, globalProj.Spec.NamespaceResourceWhitelist...)
	proj.Spec.NamespaceResourceBlacklist = append(proj.Spec.NamespaceResourceBlacklist, globalProj.Spec.NamespaceResourceBlacklist...)

	proj.Spec.SyncWindows = append(proj.Spec.SyncWindows, globalProj.Spec.SyncWindows...)

	proj.Spec.SourceRepos = append(proj.Spec.SourceRepos, globalProj.Spec.SourceRepos...)

	proj.Spec.Destinations = append(proj.Spec.Destinations, globalProj.Spec.Destinations...)

	return proj
}

func GenerateSpecIsDifferentErrorMessage(entity string, a, b interface{}) string {
	basicMsg := fmt.Sprintf("existing %s spec is different; use upsert flag to force update", entity)
	difference, _ := GetDifferentPathsBetweenStructs(a, b)
	if len(difference) == 0 {
		return basicMsg
	}
	return fmt.Sprintf("%s; difference in keys \"%s\"", basicMsg, strings.Join(difference[:], ","))
}

func GetDifferentPathsBetweenStructs(a, b interface{}) ([]string, error) {
	var difference []string
	changelog, err := diff.Diff(a, b)
	if err != nil {
		return nil, err
	}
	for _, changeItem := range changelog {
		difference = append(difference, changeItem.Path...)
	}
	return difference, nil
}<|MERGE_RESOLUTION|>--- conflicted
+++ resolved
@@ -208,29 +208,6 @@
 	if err != nil {
 		return nil, err
 	}
-<<<<<<< HEAD
-	// get the app details, and populate the Ksonnet stuff from it
-	appDetails, err := repoClient.GetAppDetails(ctx, &apiclient.RepoServerAppDetailsQuery{
-		Repo:             repo,
-		Source:           &spec.Source,
-		Repos:            permittedHelmRepos,
-		KustomizeOptions: kustomizeOptions,
-		// don't use case during application change to make sure to fetch latest git/helm revisions
-		NoRevisionCache: true,
-		TrackingMethod:  string(GetTrackingMethod(settingsMgr)),
-		HelmOptions:     helmOptions,
-	})
-	if err != nil {
-		conditions = append(conditions, argoappv1.ApplicationCondition{
-			Type:    argoappv1.ApplicationConditionInvalidSpecError,
-			Message: fmt.Sprintf("Unable to get app details: %v", err),
-		})
-		return conditions, nil
-	}
-
-	enrichSpec(spec, appDetails)
-=======
->>>>>>> c8a1a865
 
 	cluster, err := db.GetCluster(context.Background(), spec.Destination.Server)
 	if err != nil {
