--- conflicted
+++ resolved
@@ -35,13 +35,8 @@
 	return nil, fmt.Errorf("helm chart version '%s' is not supported", version)
 }
 
-<<<<<<< HEAD
 func NewCmdWithVersion(workDir string, version HelmVer, isHelmOci bool, proxy string, timeout time.Duration) (*Cmd, error) {
-	tmpDir, err := ioutil.TempDir("", "helm")
-=======
-func NewCmdWithVersion(workDir string, version HelmVer, isHelmOci bool, proxy string) (*Cmd, error) {
 	tmpDir, err := os.MkdirTemp("", "helm")
->>>>>>> 61c09dd7
 	if err != nil {
 		return nil, err
 	}
