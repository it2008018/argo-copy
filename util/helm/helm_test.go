package helm

import (
	"path/filepath"
	"testing"

	"github.com/stretchr/testify/require"

	"github.com/argoproj/argo-cd/v2/util/io/path"

	"github.com/argoproj/gitops-engine/pkg/utils/kube"
	"github.com/stretchr/testify/assert"
	appsv1 "k8s.io/api/apps/v1"
	apiv1 "k8s.io/api/core/v1"
	"k8s.io/apimachinery/pkg/apis/meta/v1/unstructured"
	"k8s.io/apimachinery/pkg/runtime"
)

func template(h Helm, opts *TemplateOpts) ([]*unstructured.Unstructured, error) {
	out, _, err := h.Template(opts)
	if err != nil {
		return nil, err
	}
	return kube.SplitYAML([]byte(out))
}

func TestHelmTemplateParams(t *testing.T) {
	h, err := NewHelmApp("./testdata/minio", []HelmRepository{}, false, "", "", false)
	require.NoError(t, err)
	opts := TemplateOpts{
		Name: "test",
		Set: map[string]string{
			"service.type": "LoadBalancer",
			"service.port": "1234",
		},
		SetString: map[string]string{
			"service.annotations.prometheus\\.io/scrape": "true",
		},
	}
	objs, err := template(h, &opts)
	require.NoError(t, err)
	assert.Len(t, objs, 5)

	for _, obj := range objs {
		if obj.GetKind() == "Service" && obj.GetName() == "test-minio" {
			var svc apiv1.Service
			err := runtime.DefaultUnstructuredConverter.FromUnstructured(obj.Object, &svc)
			require.NoError(t, err)
			assert.Equal(t, apiv1.ServiceTypeLoadBalancer, svc.Spec.Type)
			assert.Equal(t, int32(1234), svc.Spec.Ports[0].TargetPort.IntVal)
			assert.Equal(t, "true", svc.ObjectMeta.Annotations["prometheus.io/scrape"])
		}
	}
}

func TestHelmTemplateValues(t *testing.T) {
	repoRoot := "./testdata/redis"
	repoRootAbs, err := filepath.Abs(repoRoot)
	require.NoError(t, err)
	h, err := NewHelmApp(repoRootAbs, []HelmRepository{}, false, "", "", false)
	require.NoError(t, err)
	valuesPath, _, err := path.ResolveValueFilePathOrUrl(repoRootAbs, repoRootAbs, "values-production.yaml", nil)
	require.NoError(t, err)
	opts := TemplateOpts{
		Name:   "test",
		Values: []path.ResolvedFilePath{valuesPath},
	}
	objs, err := template(h, &opts)
	require.NoError(t, err)
	assert.Len(t, objs, 8)

	for _, obj := range objs {
		if obj.GetKind() == "Deployment" && obj.GetName() == "test-redis-slave" {
			var dep appsv1.Deployment
			err := runtime.DefaultUnstructuredConverter.FromUnstructured(obj.Object, &dep)
			require.NoError(t, err)
			assert.Equal(t, int32(3), *dep.Spec.Replicas)
		}
	}
}

func TestHelmGetParams(t *testing.T) {
	repoRoot := "./testdata/redis"
	repoRootAbs, err := filepath.Abs(repoRoot)
	require.NoError(t, err)
	h, err := NewHelmApp(repoRootAbs, nil, false, "", "", false)
<<<<<<< HEAD
	assert.NoError(t, err)
	params, _, err := h.GetParameters(nil, repoRootAbs, repoRootAbs)
	assert.NoError(t, err)
=======
	require.NoError(t, err)
	params, err := h.GetParameters(nil, repoRootAbs, repoRootAbs)
	require.NoError(t, err)
>>>>>>> fd677c65

	slaveCountParam := params["cluster.slaveCount"]
	assert.Equal(t, "1", slaveCountParam)
}

func TestHelmGetParamsValueFiles(t *testing.T) {
	repoRoot := "./testdata/redis"
	repoRootAbs, err := filepath.Abs(repoRoot)
	require.NoError(t, err)
	h, err := NewHelmApp(repoRootAbs, nil, false, "", "", false)
	require.NoError(t, err)
	valuesPath, _, err := path.ResolveValueFilePathOrUrl(repoRootAbs, repoRootAbs, "values-production.yaml", nil)
	require.NoError(t, err)
<<<<<<< HEAD
	params, _, err := h.GetParameters([]path.ResolvedFilePath{valuesPath}, repoRootAbs, repoRootAbs)
	assert.NoError(t, err)
=======
	params, err := h.GetParameters([]path.ResolvedFilePath{valuesPath}, repoRootAbs, repoRootAbs)
	require.NoError(t, err)
>>>>>>> fd677c65

	slaveCountParam := params["cluster.slaveCount"]
	assert.Equal(t, "3", slaveCountParam)
}

func TestHelmGetParamsValueFilesThatExist(t *testing.T) {
	repoRoot := "./testdata/redis"
	repoRootAbs, err := filepath.Abs(repoRoot)
	require.NoError(t, err)
	h, err := NewHelmApp(repoRootAbs, nil, false, "", "", false)
	require.NoError(t, err)
	valuesMissingPath, _, err := path.ResolveValueFilePathOrUrl(repoRootAbs, repoRootAbs, "values-missing.yaml", nil)
	require.NoError(t, err)
	valuesProductionPath, _, err := path.ResolveValueFilePathOrUrl(repoRootAbs, repoRootAbs, "values-production.yaml", nil)
	require.NoError(t, err)
<<<<<<< HEAD
	params, _, err := h.GetParameters([]path.ResolvedFilePath{valuesMissingPath, valuesProductionPath}, repoRootAbs, repoRootAbs)
	assert.NoError(t, err)
=======
	params, err := h.GetParameters([]path.ResolvedFilePath{valuesMissingPath, valuesProductionPath}, repoRootAbs, repoRootAbs)
	require.NoError(t, err)
>>>>>>> fd677c65

	slaveCountParam := params["cluster.slaveCount"]
	assert.Equal(t, "3", slaveCountParam)
}

func TestHelmTemplateReleaseNameOverwrite(t *testing.T) {
	h, err := NewHelmApp("./testdata/redis", nil, false, "", "", false)
	require.NoError(t, err)

	objs, err := template(h, &TemplateOpts{Name: "my-release"})
	require.NoError(t, err)
	assert.Len(t, objs, 5)

	for _, obj := range objs {
		if obj.GetKind() == "StatefulSet" {
			var stateful appsv1.StatefulSet
			err := runtime.DefaultUnstructuredConverter.FromUnstructured(obj.Object, &stateful)
			require.NoError(t, err)
			assert.Equal(t, "my-release-redis-master", stateful.ObjectMeta.Name)
		}
	}
}

func TestHelmTemplateReleaseName(t *testing.T) {
	h, err := NewHelmApp("./testdata/redis", nil, false, "", "", false)
	require.NoError(t, err)
	objs, err := template(h, &TemplateOpts{Name: "test"})
	require.NoError(t, err)
	assert.Len(t, objs, 5)

	for _, obj := range objs {
		if obj.GetKind() == "StatefulSet" {
			var stateful appsv1.StatefulSet
			err := runtime.DefaultUnstructuredConverter.FromUnstructured(obj.Object, &stateful)
			require.NoError(t, err)
			assert.Equal(t, "test-redis-master", stateful.ObjectMeta.Name)
		}
	}
}

func TestHelmArgCleaner(t *testing.T) {
	for input, expected := range map[string]string{
		`val`:        `val`,
		`bar`:        `bar`,
		`not, clean`: `not\, clean`,
		`a\,b,c`:     `a\,b\,c`,
		`{a,b,c}`:    `{a,b,c}`,
	} {
		cleaned := cleanSetParameters(input)
		assert.Equal(t, expected, cleaned)
	}
}

func TestVersion(t *testing.T) {
	ver, err := Version(false)
	require.NoError(t, err)
	assert.NotEmpty(t, ver)
}

func Test_flatVals(t *testing.T) {
	t.Run("Map", func(t *testing.T) {
		output := map[string]string{}

		flatVals(map[string]interface{}{"foo": map[string]interface{}{"bar": "baz"}}, output)

		assert.Equal(t, map[string]string{"foo.bar": "baz"}, output)
	})
	t.Run("Array", func(t *testing.T) {
		output := map[string]string{}

		flatVals(map[string]interface{}{"foo": []interface{}{"bar", "baz"}}, output)

		assert.Equal(t, map[string]string{"foo[0]": "bar", "foo[1]": "baz"}, output)
	})
	t.Run("Val", func(t *testing.T) {
		output := map[string]string{}

		flatVals(map[string]interface{}{"foo": 1}, output)

		assert.Equal(t, map[string]string{"foo": "1"}, output)
	})
}

func TestAPIVersions(t *testing.T) {
	h, err := NewHelmApp("./testdata/api-versions", nil, false, "", "", false)
	require.NoError(t, err)

	objs, err := template(h, &TemplateOpts{})
	require.NoError(t, err)
	require.Len(t, objs, 1)
	assert.Equal(t, "sample/v1", objs[0].GetAPIVersion())

	objs, err = template(h, &TemplateOpts{APIVersions: []string{"sample/v2"}})
	require.NoError(t, err)
	require.Len(t, objs, 1)
	assert.Equal(t, "sample/v2", objs[0].GetAPIVersion())
}

func TestSkipCrds(t *testing.T) {
	h, err := NewHelmApp("./testdata/crds", nil, false, "", "", false)
	require.NoError(t, err)

	objs, err := template(h, &TemplateOpts{SkipCrds: false})
	require.NoError(t, err)
	require.Len(t, objs, 1)

	objs, err = template(h, &TemplateOpts{})
	require.NoError(t, err)
	require.Len(t, objs, 1)

	objs, err = template(h, &TemplateOpts{SkipCrds: true})
	require.NoError(t, err)
	require.Empty(t, objs)
}<|MERGE_RESOLUTION|>--- conflicted
+++ resolved
@@ -84,15 +84,9 @@
 	repoRootAbs, err := filepath.Abs(repoRoot)
 	require.NoError(t, err)
 	h, err := NewHelmApp(repoRootAbs, nil, false, "", "", false)
-<<<<<<< HEAD
-	assert.NoError(t, err)
+	require.NoError(t, err)
 	params, _, err := h.GetParameters(nil, repoRootAbs, repoRootAbs)
-	assert.NoError(t, err)
-=======
-	require.NoError(t, err)
-	params, err := h.GetParameters(nil, repoRootAbs, repoRootAbs)
-	require.NoError(t, err)
->>>>>>> fd677c65
+	require.NoError(t, err)
 
 	slaveCountParam := params["cluster.slaveCount"]
 	assert.Equal(t, "1", slaveCountParam)
@@ -106,13 +100,8 @@
 	require.NoError(t, err)
 	valuesPath, _, err := path.ResolveValueFilePathOrUrl(repoRootAbs, repoRootAbs, "values-production.yaml", nil)
 	require.NoError(t, err)
-<<<<<<< HEAD
 	params, _, err := h.GetParameters([]path.ResolvedFilePath{valuesPath}, repoRootAbs, repoRootAbs)
-	assert.NoError(t, err)
-=======
-	params, err := h.GetParameters([]path.ResolvedFilePath{valuesPath}, repoRootAbs, repoRootAbs)
-	require.NoError(t, err)
->>>>>>> fd677c65
+	require.NoError(t, err)
 
 	slaveCountParam := params["cluster.slaveCount"]
 	assert.Equal(t, "3", slaveCountParam)
@@ -128,13 +117,8 @@
 	require.NoError(t, err)
 	valuesProductionPath, _, err := path.ResolveValueFilePathOrUrl(repoRootAbs, repoRootAbs, "values-production.yaml", nil)
 	require.NoError(t, err)
-<<<<<<< HEAD
 	params, _, err := h.GetParameters([]path.ResolvedFilePath{valuesMissingPath, valuesProductionPath}, repoRootAbs, repoRootAbs)
-	assert.NoError(t, err)
-=======
-	params, err := h.GetParameters([]path.ResolvedFilePath{valuesMissingPath, valuesProductionPath}, repoRootAbs, repoRootAbs)
-	require.NoError(t, err)
->>>>>>> fd677c65
+	require.NoError(t, err)
 
 	slaveCountParam := params["cluster.slaveCount"]
 	assert.Equal(t, "3", slaveCountParam)
