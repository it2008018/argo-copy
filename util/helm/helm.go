--- conflicted
+++ resolved
@@ -31,16 +31,12 @@
 
 // Helm provides wrapper functionality around the `helm` command.
 type Helm interface {
-<<<<<<< HEAD
 	// Template returns a list of unstructured objects from a `helm template` command and the full command that was run
-=======
-	// Template returns a list of unstructured objects from a `helm template` command
->>>>>>> 1dd28216
 	Template(opts *TemplateOpts) (string, string, error)
 	// GetParameters returns a list of chart parameters taking into account values in provided YAML files.
-	GetParameters(valuesFiles []pathutil.ResolvedFilePath, appPath, repoRoot string) (map[string]string, string, error)
+	GetParameters(valuesFiles []pathutil.ResolvedFilePath, appPath, repoRoot string) (map[string]string, error)
 	// DependencyBuild runs `helm dependency build` to download a chart's dependencies
-	DependencyBuild() ([]string, error)
+	DependencyBuild() error
 	// Dispose deletes temp resources
 	Dispose()
 }
@@ -73,54 +69,42 @@
 func (h *helm) Template(templateOpts *TemplateOpts) (string, string, error) {
 	out, command, err := h.cmd.template(".", templateOpts)
 	if err != nil {
-<<<<<<< HEAD
 		return "", "", err
-=======
-		return "", command, err
->>>>>>> 1dd28216
 	}
 	return out, command, nil
 }
 
-func (h *helm) DependencyBuild() ([]string, error) {
+func (h *helm) DependencyBuild() error {
 	isHelmOci := h.cmd.IsHelmOci
 	defer func() {
 		h.cmd.IsHelmOci = isHelmOci
 	}()
 
-	var commands []string
 	for i := range h.repos {
 		repo := h.repos[i]
 		if repo.EnableOci {
 			h.cmd.IsHelmOci = true
 			if repo.Creds.Username != "" && repo.Creds.Password != "" {
-				_, command, err := h.cmd.RegistryLogin(repo.Repo, repo.Creds)
-				commands = append(commands, command)
+				_, err := h.cmd.RegistryLogin(repo.Repo, repo.Creds)
 
 				defer func() {
-					_, _, _ = h.cmd.RegistryLogout(repo.Repo, repo.Creds)
+					_, _ = h.cmd.RegistryLogout(repo.Repo, repo.Creds)
 				}()
 
 				if err != nil {
-					return []string{}, err
+					return err
 				}
 			}
 		} else {
-			_, command, err := h.cmd.RepoAdd(repo.Name, repo.Repo, repo.Creds, h.passCredentials)
-			commands = append(commands, command)
-
+			_, err := h.cmd.RepoAdd(repo.Name, repo.Repo, repo.Creds, h.passCredentials)
 			if err != nil {
-				return []string{}, err
+				return err
 			}
 		}
 	}
 	h.repos = nil
-	_, command, err := h.cmd.dependencyBuild()
-	if err != nil {
-		return []string{}, err
-	}
-	commands = append(commands, command)
-	return commands, nil
+	_, err := h.cmd.dependencyBuild()
+	return err
 }
 
 func (h *helm) Dispose() {
@@ -144,15 +128,13 @@
 	return strings.TrimSpace(version), nil
 }
 
-func (h *helm) GetParameters(valuesFiles []pathutil.ResolvedFilePath, appPath, repoRoot string) (map[string]string, string, error) {
+func (h *helm) GetParameters(valuesFiles []pathutil.ResolvedFilePath, appPath, repoRoot string) (map[string]string, error) {
 	var values []string
-	var command string
 	// Don't load values.yaml if it's an out-of-bounds link.
 	if _, _, err := pathutil.ResolveValueFilePathOrUrl(appPath, repoRoot, "values.yaml", []string{}); err == nil {
-		var out string
-		out, command, err = h.cmd.inspectValues(".")
+		out, err := h.cmd.inspectValues(".")
 		if err != nil {
-			return nil, "", err
+			return nil, err
 		}
 		values = append(values, out)
 	} else {
@@ -177,7 +159,7 @@
 			fileValues, err = os.ReadFile(file)
 		}
 		if err != nil {
-			return nil, "", fmt.Errorf("failed to read value file %s: %w", file, err)
+			return nil, fmt.Errorf("failed to read value file %s: %w", file, err)
 		}
 		values = append(values, string(fileValues))
 	}
@@ -186,12 +168,12 @@
 	for _, file := range values {
 		values := map[string]interface{}{}
 		if err := yaml.Unmarshal([]byte(file), &values); err != nil {
-			return nil, "", fmt.Errorf("failed to parse values: %w", err)
+			return nil, fmt.Errorf("failed to parse values: %w", err)
 		}
 		flatVals(values, output)
 	}
 
-	return output, command, nil
+	return output, nil
 }
 
 func flatVals(input interface{}, output map[string]string, prefixes ...string) {
