package db

import (
	"context"
	"math"
	"strings"

	v1 "k8s.io/api/core/v1"
<<<<<<< HEAD
=======
	kubeerrors "k8s.io/apimachinery/pkg/api/errors"
>>>>>>> 357972e8
	metav1 "k8s.io/apimachinery/pkg/apis/meta/v1"
	"k8s.io/client-go/kubernetes"

	"github.com/argoproj/argo-cd/v2/common"
	appv1 "github.com/argoproj/argo-cd/v2/pkg/apis/application/v1alpha1"
	"github.com/argoproj/argo-cd/v2/util/env"
	"github.com/argoproj/argo-cd/v2/util/settings"
	log "github.com/sirupsen/logrus"
)

// SecretMaperValidation determine whether the secret should be transformed(i.e. trailing CRLF characters trimmed)
type SecretMaperValidation struct {
	Dest      *string
	Transform func(string) string
}

type ArgoDB interface {
	// ListClusters lists configured clusters
	ListClusters(ctx context.Context) (*appv1.ClusterList, error)
	// CreateCluster creates a cluster
	CreateCluster(ctx context.Context, c *appv1.Cluster) (*appv1.Cluster, error)
	// WatchClusters allow watching for cluster informer
	WatchClusters(ctx context.Context,
		handleAddEvent func(cluster *appv1.Cluster),
		handleModEvent func(oldCluster *appv1.Cluster, newCluster *appv1.Cluster),
		handleDeleteEvent func(clusterServer string)) error
	// GetCluster returns a cluster by given server url
	GetCluster(ctx context.Context, server string) (*appv1.Cluster, error)
	// GetClusterServersByName returns a cluster server urls by given cluster name
	GetClusterServersByName(ctx context.Context, name string) ([]string, error)
	// GetProjectClusters return project scoped clusters by given project name
	GetProjectClusters(ctx context.Context, project string) ([]*appv1.Cluster, error)
	// UpdateCluster updates a cluster
	UpdateCluster(ctx context.Context, c *appv1.Cluster) (*appv1.Cluster, error)
	// DeleteCluster deletes a cluster by name
	DeleteCluster(ctx context.Context, server string) error

	// ListRepositories lists repositories
	ListRepositories(ctx context.Context) ([]*appv1.Repository, error)

	// CreateRepository creates a repository
	CreateRepository(ctx context.Context, r *appv1.Repository) (*appv1.Repository, error)
	// GetRepository returns a repository by URL
	GetRepository(ctx context.Context, url string) (*appv1.Repository, error)
	// GetProjectRepositories returns project scoped repositories by given project name
	GetProjectRepositories(ctx context.Context, project string) ([]*appv1.Repository, error)
	// RepositoryExists returns whether a repository is configured for the given URL
	RepositoryExists(ctx context.Context, repoURL string) (bool, error)
	// UpdateRepository updates a repository
	UpdateRepository(ctx context.Context, r *appv1.Repository) (*appv1.Repository, error)
	// DeleteRepository deletes a repository from config
	DeleteRepository(ctx context.Context, name string) error

	// ListRepoCredentials list all repo credential sets URL patterns
	ListRepositoryCredentials(ctx context.Context) ([]string, error)
	// GetRepoCredentials gets repo credentials for given URL
	GetRepositoryCredentials(ctx context.Context, name string) (*appv1.RepoCreds, error)
	// CreateRepoCredentials creates a repository credential set
	CreateRepositoryCredentials(ctx context.Context, r *appv1.RepoCreds) (*appv1.RepoCreds, error)
	// UpdateRepoCredentials updates a repository credential set
	UpdateRepositoryCredentials(ctx context.Context, r *appv1.RepoCreds) (*appv1.RepoCreds, error)
	// DeleteRepoCredentials deletes a repository credential set from config
	DeleteRepositoryCredentials(ctx context.Context, name string) error

	// ListRepoCertificates lists all configured certificates
	ListRepoCertificates(ctx context.Context, selector *CertificateListSelector) (*appv1.RepositoryCertificateList, error)
	// CreateRepoCertificate creates a new certificate entry
	CreateRepoCertificate(ctx context.Context, certificate *appv1.RepositoryCertificateList, upsert bool) (*appv1.RepositoryCertificateList, error)
	// CreateRepoCertificate creates a new certificate entry
	RemoveRepoCertificates(ctx context.Context, selector *CertificateListSelector) (*appv1.RepositoryCertificateList, error)
	// GetAllHelmRepositoryCredentials gets all repo credentials
	GetAllHelmRepositoryCredentials(ctx context.Context) ([]*appv1.RepoCreds, error)

	// ListHelmRepositories lists repositories
	ListHelmRepositories(ctx context.Context) ([]*appv1.Repository, error)

	// ListConfiguredGPGPublicKeys returns all GPG public key IDs that are configured
	ListConfiguredGPGPublicKeys(ctx context.Context) (map[string]*appv1.GnuPGPublicKey, error)
	// AddGPGPublicKey adds one ore more GPG public keys to the configuration
	AddGPGPublicKey(ctx context.Context, keyData string) (map[string]*appv1.GnuPGPublicKey, []string, error)
	// DeleteGPGPublicKey removes a GPG public key from the configuration
	DeleteGPGPublicKey(ctx context.Context, keyID string) error

	// GetApplicationControllerReplicas gets the replicas of application controller
	GetApplicationControllerReplicas() int
}

type db struct {
	ns            string
	kubeclientset kubernetes.Interface
	settingsMgr   *settings.SettingsManager
}

// NewDB returns a new instance of the argo database
func NewDB(namespace string, settingsMgr *settings.SettingsManager, kubeclientset kubernetes.Interface) ArgoDB {
	return &db{
		settingsMgr:   settingsMgr,
		ns:            namespace,
		kubeclientset: kubeclientset,
	}
}

func (db *db) getSecret(name string, cache map[string]*v1.Secret) (*v1.Secret, error) {
	secret, ok := cache[name]
	if !ok {
		secretsLister, err := db.settingsMgr.GetSecretsLister()
		if err != nil {
			return nil, err
		}
		secret, err = secretsLister.Secrets(db.ns).Get(name)
		if err != nil {
			return nil, err
		}
		if secret.Data == nil {
			secret.Data = make(map[string][]byte)
		}
		cache[name] = secret
	}
	return secret, nil
}

func (db *db) unmarshalFromSecretsStr(secrets map[*SecretMaperValidation]*v1.SecretKeySelector, cache map[string]*v1.Secret) error {
	for dst, src := range secrets {
		if src != nil {
			secret, err := db.getSecret(src.Name, cache)
			if err != nil {
				return err
			}
			if dst.Transform != nil {
				*dst.Dest = dst.Transform(string(secret.Data[src.Key]))
			} else {
				*dst.Dest = string(secret.Data[src.Key])
			}
		}
	}
	return nil
}

// StripCRLFCharacter strips the trailing CRLF characters
func StripCRLFCharacter(input string) string {
	return strings.TrimSpace(input)
}

// GetApplicationControllerReplicas gets the replicas of application controller
func (db *db) GetApplicationControllerReplicas() int {
	// get the replicas from application controller deployment, if the application controller deployment does not exist, check for environment variable
	applicationControllerName := env.StringFromEnv(common.EnvAppControllerName, common.DefaultApplicationControllerName)
	appControllerDeployment, err := db.kubeclientset.AppsV1().Deployments(db.settingsMgr.GetNamespace()).Get(context.Background(), applicationControllerName, metav1.GetOptions{})
<<<<<<< HEAD

	if err == nil && appControllerDeployment.Spec.Replicas != nil {
=======
	if err != nil {
		appControllerDeployment = nil
		if !kubeerrors.IsNotFound(err) {
			log.Warnf("error retrieveing Argo CD controller deployment: %s", err)
		}
	}
	if appControllerDeployment != nil && appControllerDeployment.Spec.Replicas != nil {
>>>>>>> 357972e8
		return int(*appControllerDeployment.Spec.Replicas)
	}
	return env.ParseNumFromEnv(common.EnvControllerReplicas, 0, 0, math.MaxInt32)
}<|MERGE_RESOLUTION|>--- conflicted
+++ resolved
@@ -6,10 +6,7 @@
 	"strings"
 
 	v1 "k8s.io/api/core/v1"
-<<<<<<< HEAD
-=======
 	kubeerrors "k8s.io/apimachinery/pkg/api/errors"
->>>>>>> 357972e8
 	metav1 "k8s.io/apimachinery/pkg/apis/meta/v1"
 	"k8s.io/client-go/kubernetes"
 
@@ -158,10 +155,6 @@
 	// get the replicas from application controller deployment, if the application controller deployment does not exist, check for environment variable
 	applicationControllerName := env.StringFromEnv(common.EnvAppControllerName, common.DefaultApplicationControllerName)
 	appControllerDeployment, err := db.kubeclientset.AppsV1().Deployments(db.settingsMgr.GetNamespace()).Get(context.Background(), applicationControllerName, metav1.GetOptions{})
-<<<<<<< HEAD
-
-	if err == nil && appControllerDeployment.Spec.Replicas != nil {
-=======
 	if err != nil {
 		appControllerDeployment = nil
 		if !kubeerrors.IsNotFound(err) {
@@ -169,7 +162,6 @@
 		}
 	}
 	if appControllerDeployment != nil && appControllerDeployment.Spec.Replicas != nil {
->>>>>>> 357972e8
 		return int(*appControllerDeployment.Spec.Replicas)
 	}
 	return env.ParseNumFromEnv(common.EnvControllerReplicas, 0, 0, math.MaxInt32)
