package db

import (
	"fmt"
	"hash/fnv"
	"strings"

	log "github.com/sirupsen/logrus"
	"golang.org/x/net/context"
	"google.golang.org/grpc/codes"
	"google.golang.org/grpc/status"
	apiv1 "k8s.io/api/core/v1"
	apierr "k8s.io/apimachinery/pkg/api/errors"
	metav1 "k8s.io/apimachinery/pkg/apis/meta/v1"

	"github.com/argoproj/argo-cd/common"
	appsv1 "github.com/argoproj/argo-cd/pkg/apis/application/v1alpha1"
	"github.com/argoproj/argo-cd/util/git"
	"github.com/argoproj/argo-cd/util/settings"
)

const (
	username      = "username"
	password      = "password"
	sshPrivateKey = "sshPrivateKey"
)

// CreateRepository creates a repository
func (db *db) CreateRepository(ctx context.Context, r *appsv1.Repository) (*appsv1.Repository, error) {
	repos, err := db.settingsMgr.GetRepositories()
	if err != nil {
		return nil, err
	}

	index := getRepositoryIndex(repos, r.Repo)
	if index > -1 {
		return nil, status.Errorf(codes.AlreadyExists, "repository '%s' already exists", r.Repo)
	}

	data := make(map[string][]byte)
	if r.Username != "" {
		data[username] = []byte(r.Username)
	}
	if r.Password != "" {
		data[password] = []byte(r.Password)
	}
	if r.SSHPrivateKey != "" {
		data[sshPrivateKey] = []byte(r.SSHPrivateKey)
	}

	repoInfo := settings.RepoCredentials{
		URL:                   r.Repo,
<<<<<<< HEAD
		Type:                  r.Type,
		Name:                  r.Name,
		InsecureIgnoreHostKey: (r.InsecureIgnoreHostKey || r.Insecure),
		Insecure:              (r.InsecureIgnoreHostKey || r.Insecure),
=======
		InsecureIgnoreHostKey: r.IsInsecure(),
		Insecure:              r.IsInsecure(),
		EnableLFS:             r.EnableLFS,
>>>>>>> 604ac4f0
	}
	err = db.updateSecrets(&repoInfo, r)
	if err != nil {
		return nil, err
	}

	repos = append(repos, repoInfo)
	err = db.settingsMgr.SaveRepositories(repos)
	if err != nil {
		return nil, err
	}
	return r, nil
}

// GetRepository returns a repository by URL
func (db *db) GetRepository(ctx context.Context, repoURL string) (*appsv1.Repository, error) {
	repos, err := db.settingsMgr.GetRepositories()
	if err != nil {
		return nil, err
	}
	repoCredentials, err := db.settingsMgr.GetRepositoryCredentials()
	if err != nil {
		return nil, err
	}

	repo := &appsv1.Repository{Repo: repoURL}
	index := getRepositoryIndex(repos, repoURL)
	if index >= 0 {
		repo, err = db.credentialsToRepository(repos[index])
		if err != nil {
			return nil, err
		}
	}

	if !repo.HasCredentials() {
		index := getRepositoryCredentialIndex(repoCredentials, repoURL)
		if index >= 0 {

			credential, err := db.credentialsToRepository(repoCredentials[index])

			if err != nil {
				return nil, err
			} else {
				log.WithFields(log.Fields{"repoURL": repo.Repo, "credUrl": credential.Repo}).Info("copying credentials")
				repo.CopyCredentialsFrom(credential)
			}
		}
	}

	return repo, err
}

func (db *db) ListRepositories(ctx context.Context) ([]*appsv1.Repository, error) {
	creds, err := db.settingsMgr.GetRepositories()
	if err != nil {
		return nil, err
	}

	var repos []*appsv1.Repository
	for _, cred := range creds {
		repo, err := db.GetRepository(ctx, cred.URL)
		if err != nil {
			return nil, err
		}
		repos = append(repos, repo)

	}
	return repos, nil
}

func (db *db) credentialsToRepository(repoInfo settings.RepoCredentials) (*appsv1.Repository, error) {
	repo := &appsv1.Repository{
		Repo:                  repoInfo.URL,
		Type:                  repoInfo.Type,
		Name:                  repoInfo.Name,
		InsecureIgnoreHostKey: repoInfo.InsecureIgnoreHostKey,
		Insecure:              repoInfo.Insecure,
		EnableLFS:             repoInfo.EnableLFS,
	}
	cache := make(map[string]*apiv1.Secret)
	err := db.unmarshalFromSecretsBytes(map[*[]byte]*apiv1.SecretKeySelector{
		&repo.CAData:   repoInfo.CASecret,
		&repo.CertData: repoInfo.CertSecret,
		&repo.KeyData:  repoInfo.KeySecret,
	}, cache)
	if err != nil {
		return nil, err
	}
	err = db.unmarshalFromSecretsStr(map[*string]*apiv1.SecretKeySelector{
		&repo.Username:      repoInfo.UsernameSecret,
		&repo.Password:      repoInfo.PasswordSecret,
		&repo.SSHPrivateKey: repoInfo.SSHPrivateKeySecret,
	}, cache)
	return repo, err
}

// UpdateRepository updates a repository
func (db *db) UpdateRepository(ctx context.Context, r *appsv1.Repository) (*appsv1.Repository, error) {
	repos, err := db.settingsMgr.GetRepositories()
	if err != nil {
		return nil, err
	}

	index := getRepositoryIndex(repos, r.Repo)
	if index < 0 {
		return nil, status.Errorf(codes.NotFound, "repo '%s' not found", r.Repo)
	}

	repoInfo := repos[index]
	err = db.updateSecrets(&repoInfo, r)
	if err != nil {
		return nil, err
	}

	// Update boolean settings
	repoInfo.InsecureIgnoreHostKey = r.IsInsecure()
	repoInfo.Insecure = r.IsInsecure()
	repoInfo.EnableLFS = r.EnableLFS

	repos[index] = repoInfo
	err = db.settingsMgr.SaveRepositories(repos)
	if err != nil {
		return nil, err
	}
	return r, nil
}

// Delete updates a repository
func (db *db) DeleteRepository(ctx context.Context, repoURL string) error {
	repos, err := db.settingsMgr.GetRepositories()
	if err != nil {
		return err
	}

	index := getRepositoryIndex(repos, repoURL)
	if index < 0 {
		return status.Errorf(codes.NotFound, "repo '%s' not found", repoURL)
	}
	err = db.updateSecrets(&repos[index], &appsv1.Repository{
		SSHPrivateKey: "",
		Password:      "",
		Username:      "",
	})
	if err != nil {
		return err
	}
	repos = append(repos[:index], repos[index+1:]...)
	return db.settingsMgr.SaveRepositories(repos)
}

func (db *db) updateSecrets(repoInfo *settings.RepoCredentials, r *appsv1.Repository) error {
	secretsData := make(map[string]map[string][]byte)

	setSecretData := func(secretKey *apiv1.SecretKeySelector, value string, defaultKeyName string) *apiv1.SecretKeySelector {
		if secretKey == nil && value != "" {
			secretKey = &apiv1.SecretKeySelector{
				LocalObjectReference: apiv1.LocalObjectReference{Name: repoURLToSecretName(r.Repo)},
				Key:                  defaultKeyName,
			}
		}

		if secretKey != nil {
			data, ok := secretsData[secretKey.Name]
			if !ok {
				data = map[string][]byte{}
			}
			if value != "" {
				data[secretKey.Key] = []byte(value)
			}
			secretsData[secretKey.Name] = data
		}

		if value == "" {
			secretKey = nil
		}

		return secretKey
	}

	repoInfo.UsernameSecret = setSecretData(repoInfo.UsernameSecret, r.Username, username)
	repoInfo.PasswordSecret = setSecretData(repoInfo.PasswordSecret, r.Password, password)
	repoInfo.SSHPrivateKeySecret = setSecretData(repoInfo.SSHPrivateKeySecret, r.SSHPrivateKey, sshPrivateKey)
	for k, v := range secretsData {
		err := db.upsertSecret(k, v)
		if err != nil {
			return err
		}
	}
	return nil
}

func (db *db) upsertSecret(name string, data map[string][]byte) error {
	secret, err := db.kubeclientset.CoreV1().Secrets(db.ns).Get(name, metav1.GetOptions{})
	if err != nil {
		if apierr.IsNotFound(err) {
			if len(data) == 0 {
				return nil
			}
			_, err = db.kubeclientset.CoreV1().Secrets(db.ns).Create(&apiv1.Secret{
				ObjectMeta: metav1.ObjectMeta{
					Name: name,
					Annotations: map[string]string{
						common.AnnotationKeyManagedBy: common.AnnotationValueManagedByArgoCD,
					},
				},
				Data: data,
			})
			if err != nil {
				return err
			}
		}
	} else {
		for _, key := range []string{username, password, sshPrivateKey} {
			if secret.Data == nil {
				secret.Data = make(map[string][]byte)
			}
			if val, ok := data[key]; ok && len(val) > 0 {
				secret.Data[key] = val
			} else {
				delete(secret.Data, key)
			}
		}
		if len(secret.Data) == 0 {
			isManagedByArgo := (secret.Annotations != nil && secret.Annotations[common.AnnotationKeyManagedBy] == common.AnnotationValueManagedByArgoCD) ||
				(secret.Labels != nil && secret.Labels[common.LabelKeySecretType] == "repository")
			if isManagedByArgo {
				return db.kubeclientset.CoreV1().Secrets(db.ns).Delete(name, &metav1.DeleteOptions{})
			}
			return nil
		} else {
			_, err = db.kubeclientset.CoreV1().Secrets(db.ns).Update(secret)
			if err != nil {
				return err
			}
		}
	}
	return nil
}

func getRepositoryIndex(repos []settings.RepoCredentials, repoURL string) int {
	for i, repo := range repos {
		if git.SameURL(repo.URL, repoURL) {
			return i
		}
	}
	return -1
}

func getRepositoryCredentialIndex(repoCredentials []settings.RepoCredentials, repoURL string) int {
	repoURL = git.NormalizeGitURL(repoURL)
	for i, cred := range repoCredentials {
		credUrl := git.NormalizeGitURL(cred.URL)
		if strings.HasPrefix(repoURL, credUrl) {
			return i
		}
	}
	return -1
}

// repoURLToSecretName hashes repo URL to a secret name using a formula. This is used when
// repositories are _imperatively_ created and need its credentials to be stored in a secret.
// NOTE: this formula should not be considered stable and may change in future releases.
// Do NOT rely on this formula as a means of secret lookup, only secret creation.
func repoURLToSecretName(repo string) string {
	h := fnv.New32a()
	_, _ = h.Write([]byte(repo))
	// Part of the original repo name is incorporated into the secret name for debugging purposes
	parts := strings.Split(strings.TrimSuffix(repo, ".git"), "/")
	shortName := strings.ToLower(strings.Replace(parts[len(parts)-1], "_", "-", -1))
	return fmt.Sprintf("repo-%s-%v", shortName, h.Sum32())
}<|MERGE_RESOLUTION|>--- conflicted
+++ resolved
@@ -50,16 +50,11 @@
 
 	repoInfo := settings.RepoCredentials{
 		URL:                   r.Repo,
-<<<<<<< HEAD
 		Type:                  r.Type,
 		Name:                  r.Name,
-		InsecureIgnoreHostKey: (r.InsecureIgnoreHostKey || r.Insecure),
-		Insecure:              (r.InsecureIgnoreHostKey || r.Insecure),
-=======
 		InsecureIgnoreHostKey: r.IsInsecure(),
 		Insecure:              r.IsInsecure(),
 		EnableLFS:             r.EnableLFS,
->>>>>>> 604ac4f0
 	}
 	err = db.updateSecrets(&repoInfo, r)
 	if err != nil {
