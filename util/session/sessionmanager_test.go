package session

import (
	"context"
	"encoding/pem"
	stderrors "errors"
	"fmt"
	"io"
	"math"
	"net/http"
	"net/http/httptest"
	"strconv"
	"strings"
	"testing"
	"time"

	"github.com/golang-jwt/jwt/v4"
	"github.com/stretchr/testify/assert"
	"github.com/stretchr/testify/require"
	"google.golang.org/grpc/codes"
	"google.golang.org/grpc/status"
	corev1 "k8s.io/api/core/v1"
	metav1 "k8s.io/apimachinery/pkg/apis/meta/v1"
	"k8s.io/apimachinery/pkg/runtime"
	"k8s.io/client-go/kubernetes/fake"

	"github.com/argoproj/argo-cd/v2/common"
	appv1 "github.com/argoproj/argo-cd/v2/pkg/apis/application/v1alpha1"
	apps "github.com/argoproj/argo-cd/v2/pkg/client/clientset/versioned/fake"
	"github.com/argoproj/argo-cd/v2/pkg/client/listers/application/v1alpha1"
	"github.com/argoproj/argo-cd/v2/test"
	"github.com/argoproj/argo-cd/v2/util/dex"
	"github.com/argoproj/argo-cd/v2/util/errors"
	"github.com/argoproj/argo-cd/v2/util/password"
	"github.com/argoproj/argo-cd/v2/util/settings"
	utiltest "github.com/argoproj/argo-cd/v2/util/test"
)

func getProjLister(objects ...runtime.Object) v1alpha1.AppProjectNamespaceLister {
	return test.NewFakeProjListerFromInterface(apps.NewSimpleClientset(objects...).ArgoprojV1alpha1().AppProjects("argocd"))
}

func getKubeClient(pass string, enabled bool, capabilities ...settings.AccountCapability) *fake.Clientset {
	const defaultSecretKey = "Hello, world!"

	bcrypt, err := password.HashPassword(pass)
	errors.CheckError(err)
	if len(capabilities) == 0 {
		capabilities = []settings.AccountCapability{settings.AccountCapabilityLogin, settings.AccountCapabilityApiKey}
	}
	var capabilitiesStr []string
	for i := range capabilities {
		capabilitiesStr = append(capabilitiesStr, string(capabilities[i]))
	}

	return fake.NewSimpleClientset(&corev1.ConfigMap{
		ObjectMeta: metav1.ObjectMeta{
			Name:      "argocd-cm",
			Namespace: "argocd",
			Labels: map[string]string{
				"app.kubernetes.io/part-of": "argocd",
			},
		},
		Data: map[string]string{
			"admin":         strings.Join(capabilitiesStr, ","),
			"admin.enabled": strconv.FormatBool(enabled),
		},
	}, &corev1.Secret{
		ObjectMeta: metav1.ObjectMeta{
			Name:      "argocd-secret",
			Namespace: "argocd",
		},
		Data: map[string][]byte{
			"admin.password":   []byte(bcrypt),
			"server.secretkey": []byte(defaultSecretKey),
		},
	})
}

func newSessionManager(settingsMgr *settings.SettingsManager, projectLister v1alpha1.AppProjectNamespaceLister, storage UserStateStorage) *SessionManager {
	mgr := NewSessionManager(settingsMgr, projectLister, "", nil, storage)
	mgr.verificationDelayNoiseEnabled = false
	return mgr
}

func TestSessionManager_AdminToken(t *testing.T) {
	redisClient, closer := test.NewInMemoryRedis()
	defer closer()

	settingsMgr := settings.NewSettingsManager(context.Background(), getKubeClient("pass", true), "argocd")
	mgr := newSessionManager(settingsMgr, getProjLister(), NewUserStateStorage(redisClient))

	token, err := mgr.Create("admin:login", int64(autoRegenerateTokenDuration.Seconds()*2), "123")
	if err != nil {
		t.Errorf("Could not create token: %v", err)
	}

	claims, newToken, err := mgr.Parse(token)
	assert.NoError(t, err)
	assert.Empty(t, newToken)

	mapClaims := *(claims.(*jwt.MapClaims))
	subject := mapClaims["sub"].(string)
	if subject != "admin" {
		t.Errorf("Token claim subject \"%s\" does not match expected subject \"%s\".", subject, "admin")
	}
}

func TestSessionManager_AdminToken_ExpiringSoon(t *testing.T) {
	redisClient, closer := test.NewInMemoryRedis()
	defer closer()

	settingsMgr := settings.NewSettingsManager(context.Background(), getKubeClient("pass", true), "argocd")
	mgr := newSessionManager(settingsMgr, getProjLister(), NewUserStateStorage(redisClient))

	token, err := mgr.Create("admin:login", int64(autoRegenerateTokenDuration.Seconds()-1), "123")
	if err != nil {
		t.Errorf("Could not create token: %v", err)
	}

	// verify new token is generated is login token is expiring soon
	_, newToken, err := mgr.Parse(token)
	assert.NoError(t, err)
	assert.NotEmpty(t, newToken)

	// verify that new token is valid and for the same user
	claims, _, err := mgr.Parse(newToken)
	assert.NoError(t, err)
	mapClaims := *(claims.(*jwt.MapClaims))
	subject := mapClaims["sub"].(string)
	assert.Equal(t, "admin", subject)
}

func TestSessionManager_AdminToken_Revoked(t *testing.T) {
	redisClient, closer := test.NewInMemoryRedis()
	defer closer()

	settingsMgr := settings.NewSettingsManager(context.Background(), getKubeClient("pass", true), "argocd")
	storage := NewUserStateStorage(redisClient)

	mgr := newSessionManager(settingsMgr, getProjLister(), storage)

	token, err := mgr.Create("admin:login", int64(autoRegenerateTokenDuration.Seconds()*2), "123")
	require.NoError(t, err)

	err = storage.RevokeToken(context.Background(), "123", autoRegenerateTokenDuration*2)
	require.NoError(t, err)

	_, _, err = mgr.Parse(token)
	require.Error(t, err)
	assert.Equal(t, "token has been revoked, please re-login", err.Error())
}

func TestSessionManager_AdminToken_NoExpirationTime(t *testing.T) {
	redisClient, closer := test.NewInMemoryRedis()
	defer closer()

	settingsMgr := settings.NewSettingsManager(context.Background(), getKubeClient("pass", true), "argocd")
	mgr := newSessionManager(settingsMgr, getProjLister(), NewUserStateStorage(redisClient))

	token, err := mgr.Create("admin:login", 0, "123")
	if err != nil {
		t.Errorf("Could not create token: %v", err)
	}

	_, _, err = mgr.Parse(token)
	require.Error(t, err)
	assert.Contains(t, err.Error(), "token has no expiration time:")
}

func TestSessionManager_AdminToken_Expired(t *testing.T) {
	redisClient, closer := test.NewInMemoryRedis()
	defer closer()

	settingsMgr := settings.NewSettingsManager(context.Background(), getKubeClient("pass", true), "argocd")
	mgr := newSessionManager(settingsMgr, getProjLister(), NewUserStateStorage(redisClient))

	token, err := mgr.Create("admin:login", 2, "123")
	if err != nil {
		t.Errorf("Could not create token: %v", err)
	}

	time.Sleep(3 * time.Second)

	_, _, err = mgr.Parse(token)
	require.Error(t, err)
	assert.Equal(t, "Token is expired", err.Error())
}

func TestSessionManager_AdminToken_Deactivated(t *testing.T) {
	settingsMgr := settings.NewSettingsManager(context.Background(), getKubeClient("pass", false), "argocd")
	mgr := newSessionManager(settingsMgr, getProjLister(), NewUserStateStorage(nil))

	token, err := mgr.Create("admin:login", int64(autoRegenerateTokenDuration.Seconds()*2), "abc")
	if err != nil {
		t.Errorf("Could not create token: %v", err)
	}

	_, _, err = mgr.Parse(token)
	require.Error(t, err)
	assert.Contains(t, err.Error(), "account admin is disabled")
}

func TestSessionManager_AdminToken_LoginCapabilityDisabled(t *testing.T) {
	settingsMgr := settings.NewSettingsManager(context.Background(), getKubeClient("pass", true, settings.AccountCapabilityLogin), "argocd")
	mgr := newSessionManager(settingsMgr, getProjLister(), NewUserStateStorage(nil))

	token, err := mgr.Create("admin", int64(autoRegenerateTokenDuration.Seconds()*2), "abc")
	if err != nil {
		t.Errorf("Could not create token: %v", err)
	}

	_, _, err = mgr.Parse(token)
	require.Error(t, err)
	assert.Contains(t, err.Error(), "account admin does not have 'apiKey' capability")
}

func TestSessionManager_ProjectToken(t *testing.T) {
	settingsMgr := settings.NewSettingsManager(context.Background(), getKubeClient("pass", true), "argocd")

	t.Run("Valid Token", func(t *testing.T) {
		proj := appv1.AppProject{
			ObjectMeta: metav1.ObjectMeta{
				Name:      "default",
				Namespace: "argocd",
			},
			Spec: appv1.AppProjectSpec{Roles: []appv1.ProjectRole{{Name: "test"}}},
			Status: appv1.AppProjectStatus{JWTTokensByRole: map[string]appv1.JWTTokens{
				"test": {
					Items: []appv1.JWTToken{{ID: "abc", IssuedAt: time.Now().Unix(), ExpiresAt: 0}},
				},
			}},
		}
		mgr := newSessionManager(settingsMgr, getProjLister(&proj), NewUserStateStorage(nil))

		jwtToken, err := mgr.Create("proj:default:test", 100, "abc")
		require.NoError(t, err)

		_, _, err = mgr.Parse(jwtToken)
		assert.NoError(t, err)
	})

	t.Run("Token Revoked", func(t *testing.T) {
		proj := appv1.AppProject{
			ObjectMeta: metav1.ObjectMeta{
				Name:      "default",
				Namespace: "argocd",
			},
			Spec: appv1.AppProjectSpec{Roles: []appv1.ProjectRole{{Name: "test"}}},
		}

		mgr := newSessionManager(settingsMgr, getProjLister(&proj), NewUserStateStorage(nil))

		jwtToken, err := mgr.Create("proj:default:test", 10, "")
		require.NoError(t, err)

		_, _, err = mgr.Parse(jwtToken)
		require.Error(t, err)

		assert.Contains(t, err.Error(), "does not exist in project 'default'")
	})
}

type claimsMock struct {
	err error
}

func (cm *claimsMock) Valid() error {
	return cm.err
}

type tokenVerifierMock struct {
	claims *claimsMock
	err    error
}

func (tm *tokenVerifierMock) VerifyToken(token string) (jwt.Claims, string, error) {
	if tm.claims == nil {
		return nil, "", tm.err
	}
	return tm.claims, "", tm.err
}

func strPointer(str string) *string {
	return &str
}

func TestSessionManager_WithAuthMiddleware(t *testing.T) {
	handlerFunc := func() func(http.ResponseWriter, *http.Request) {
		return func(w http.ResponseWriter, r *http.Request) {
			t.Helper()
			w.WriteHeader(http.StatusOK)
			w.Header().Set("Content-Type", "application/text")
			_, err := w.Write([]byte("Ok"))
			if err != nil {
				t.Fatalf("error writing response: %s", err)
			}
		}
	}
	type testCase struct {
		name                 string
		authDisabled         bool
		cookieHeader         bool
		verifiedClaims       *claimsMock
		verifyTokenErr       error
		expectedStatusCode   int
		expectedResponseBody *string
	}

	cases := []testCase{
		{
			name:                 "will authenticate successfully",
			authDisabled:         false,
			cookieHeader:         true,
			verifiedClaims:       &claimsMock{},
			verifyTokenErr:       nil,
			expectedStatusCode:   200,
			expectedResponseBody: strPointer("Ok"),
		},
		{
			name:                 "will be noop if auth is disabled",
			authDisabled:         true,
			cookieHeader:         false,
			verifiedClaims:       nil,
			verifyTokenErr:       nil,
			expectedStatusCode:   200,
			expectedResponseBody: strPointer("Ok"),
		},
		{
			name:                 "will return 400 if no cookie header",
			authDisabled:         false,
			cookieHeader:         false,
			verifiedClaims:       &claimsMock{},
			verifyTokenErr:       nil,
			expectedStatusCode:   400,
			expectedResponseBody: nil,
		},
		{
			name:                 "will return 401 verify token fails",
			authDisabled:         false,
			cookieHeader:         true,
			verifiedClaims:       &claimsMock{},
			verifyTokenErr:       stderrors.New("token error"),
			expectedStatusCode:   401,
			expectedResponseBody: nil,
		},
		{
			name:                 "will return 200 if claims are nil",
			authDisabled:         false,
			cookieHeader:         true,
			verifiedClaims:       nil,
			verifyTokenErr:       nil,
			expectedStatusCode:   200,
			expectedResponseBody: strPointer("Ok"),
		},
	}
	for _, tc := range cases {
		tc := tc
		t.Run(tc.name, func(t *testing.T) {
			// given
			mux := http.NewServeMux()
			mux.HandleFunc("/", handlerFunc())
			tm := &tokenVerifierMock{
				claims: tc.verifiedClaims,
				err:    tc.verifyTokenErr,
			}
			ts := httptest.NewServer(WithAuthMiddleware(tc.authDisabled, tm, mux))
			defer ts.Close()
			req, err := http.NewRequest(http.MethodGet, ts.URL, nil)
			if err != nil {
				t.Fatalf("error creating request: %s", err)
			}
			if tc.cookieHeader {
				req.Header.Add("Cookie", "argocd.token=123456")
			}

			// when
			resp, err := http.DefaultClient.Do(req)

			// then
			assert.NoError(t, err)
			assert.NotNil(t, resp)
			assert.Equal(t, tc.expectedStatusCode, resp.StatusCode)
			if tc.expectedResponseBody != nil {
				body, err := io.ReadAll(resp.Body)
				require.NoError(t, err)
				actual := strings.TrimSuffix(string(body), "\n")
				assert.Contains(t, actual, *tc.expectedResponseBody)
			}
		})
	}
}

var loggedOutContext = context.Background()

// nolint:staticcheck
var loggedInContext = context.WithValue(context.Background(), "claims", &jwt.MapClaims{"iss": "qux", "sub": "foo", "email": "bar", "groups": []string{"baz"}})

func TestIss(t *testing.T) {
	assert.Empty(t, Iss(loggedOutContext))
	assert.Equal(t, "qux", Iss(loggedInContext))
}

func TestLoggedIn(t *testing.T) {
	assert.False(t, LoggedIn(loggedOutContext))
	assert.True(t, LoggedIn(loggedInContext))
}

func TestUsername(t *testing.T) {
	assert.Empty(t, Username(loggedOutContext))
	assert.Equal(t, "bar", Username(loggedInContext))
}

func TestSub(t *testing.T) {
	assert.Empty(t, Sub(loggedOutContext))
	assert.Equal(t, "foo", Sub(loggedInContext))
}

func TestGroups(t *testing.T) {
	assert.Empty(t, Groups(loggedOutContext, []string{"groups"}))
	assert.Equal(t, []string{"baz"}, Groups(loggedInContext, []string{"groups"}))
}

func TestVerifyUsernamePassword(t *testing.T) {
	const password = "password"

	for _, tc := range []struct {
		name     string
		disabled bool
		userName string
		password string
		expected error
	}{
		{
			name:     "Success if userName and password is correct",
			disabled: false,
			userName: common.ArgoCDAdminUsername,
			password: password,
			expected: nil,
		},
		{
			name:     "Return error if password is empty",
			disabled: false,
			userName: common.ArgoCDAdminUsername,
			password: "",
			expected: status.Errorf(codes.Unauthenticated, blankPasswordError),
		},
		{
			name:     "Return error if password is not correct",
			disabled: false,
			userName: common.ArgoCDAdminUsername,
			password: "foo",
			expected: status.Errorf(codes.Unauthenticated, invalidLoginError),
		},
		{
			name:     "Return error if disableAdmin is true",
			disabled: true,
			userName: common.ArgoCDAdminUsername,
			password: password,
			expected: status.Errorf(codes.Unauthenticated, accountDisabled, "admin"),
		},
	} {
		t.Run(tc.name, func(t *testing.T) {
			settingsMgr := settings.NewSettingsManager(context.Background(), getKubeClient(password, !tc.disabled), "argocd")

			mgr := newSessionManager(settingsMgr, getProjLister(), NewUserStateStorage(nil))

			err := mgr.VerifyUsernamePassword(tc.userName, tc.password)

			if tc.expected == nil {
				assert.Nil(t, err)
			} else {
				assert.EqualError(t, err, tc.expected.Error())
			}
		})
	}
}

func TestCacheValueGetters(t *testing.T) {
	t.Run("Default values", func(t *testing.T) {
		mlf := getMaxLoginFailures()
		assert.Equal(t, defaultMaxLoginFailures, mlf)

		mcs := getMaximumCacheSize()
		assert.Equal(t, defaultMaxCacheSize, mcs)
	})

	t.Run("Valid environment overrides", func(t *testing.T) {
		t.Setenv(envLoginMaxFailCount, "5")
		t.Setenv(envLoginMaxCacheSize, "5")

		mlf := getMaxLoginFailures()
		assert.Equal(t, 5, mlf)

		mcs := getMaximumCacheSize()
		assert.Equal(t, 5, mcs)
	})

	t.Run("Invalid environment overrides", func(t *testing.T) {
		t.Setenv(envLoginMaxFailCount, "invalid")
		t.Setenv(envLoginMaxCacheSize, "invalid")

		mlf := getMaxLoginFailures()
		assert.Equal(t, defaultMaxLoginFailures, mlf)

		mcs := getMaximumCacheSize()
		assert.Equal(t, defaultMaxCacheSize, mcs)
	})

	t.Run("Less than allowed in environment overrides", func(t *testing.T) {
		t.Setenv(envLoginMaxFailCount, "-1")
		t.Setenv(envLoginMaxCacheSize, "-1")

		mlf := getMaxLoginFailures()
		assert.Equal(t, defaultMaxLoginFailures, mlf)

		mcs := getMaximumCacheSize()
		assert.Equal(t, defaultMaxCacheSize, mcs)
	})

	t.Run("Greater than allowed in environment overrides", func(t *testing.T) {
		t.Setenv(envLoginMaxFailCount, fmt.Sprintf("%d", math.MaxInt32+1))
		t.Setenv(envLoginMaxCacheSize, fmt.Sprintf("%d", math.MaxInt32+1))

		mlf := getMaxLoginFailures()
		assert.Equal(t, defaultMaxLoginFailures, mlf)

		mcs := getMaximumCacheSize()
		assert.Equal(t, defaultMaxCacheSize, mcs)
	})

}

func TestLoginRateLimiter(t *testing.T) {
	settingsMgr := settings.NewSettingsManager(context.Background(), getKubeClient("password", true), "argocd")
	storage := NewUserStateStorage(nil)

	mgr := newSessionManager(settingsMgr, getProjLister(), storage)

	t.Run("Test login delay valid user", func(t *testing.T) {
		for i := 0; i < getMaxLoginFailures(); i++ {
			err := mgr.VerifyUsernamePassword("admin", "wrong")
			assert.Error(t, err)
		}

		// The 11th time should fail even if password is right
		{
			err := mgr.VerifyUsernamePassword("admin", "password")
			assert.Error(t, err)
		}

		storage.attempts = map[string]LoginAttempts{}
		// Failed counter should have been reset, should validate immediately
		{
			err := mgr.VerifyUsernamePassword("admin", "password")
			assert.NoError(t, err)
		}
	})

	t.Run("Test login delay invalid user", func(t *testing.T) {
		for i := 0; i < getMaxLoginFailures(); i++ {
			err := mgr.VerifyUsernamePassword("invalid", "wrong")
			assert.Error(t, err)
		}

		err := mgr.VerifyUsernamePassword("invalid", "wrong")
		assert.Error(t, err)
	})
}

func TestMaxUsernameLength(t *testing.T) {
	username := ""
	for i := 0; i < maxUsernameLength+1; i++ {
		username += "a"
	}
	settingsMgr := settings.NewSettingsManager(context.Background(), getKubeClient("password", true), "argocd")
	mgr := newSessionManager(settingsMgr, getProjLister(), NewUserStateStorage(nil))
	err := mgr.VerifyUsernamePassword(username, "password")
	assert.Error(t, err)
	assert.Contains(t, err.Error(), fmt.Sprintf(usernameTooLongError, maxUsernameLength))
}

func TestMaxCacheSize(t *testing.T) {
	settingsMgr := settings.NewSettingsManager(context.Background(), getKubeClient("password", true), "argocd")
	mgr := newSessionManager(settingsMgr, getProjLister(), NewUserStateStorage(nil))

	invalidUsers := []string{"invalid1", "invalid2", "invalid3", "invalid4", "invalid5", "invalid6", "invalid7"}
	// Temporarily decrease max cache size
	t.Setenv(envLoginMaxCacheSize, "5")

	for _, user := range invalidUsers {
		err := mgr.VerifyUsernamePassword(user, "password")
		assert.Error(t, err)
	}

	assert.Len(t, mgr.GetLoginFailures(), 5)
}

func TestFailedAttemptsExpiry(t *testing.T) {
	settingsMgr := settings.NewSettingsManager(context.Background(), getKubeClient("password", true), "argocd")
	mgr := newSessionManager(settingsMgr, getProjLister(), NewUserStateStorage(nil))

	invalidUsers := []string{"invalid1", "invalid2", "invalid3", "invalid4", "invalid5", "invalid6", "invalid7"}

	t.Setenv(envLoginFailureWindowSeconds, "1")

	for _, user := range invalidUsers {
		err := mgr.VerifyUsernamePassword(user, "password")
		assert.Error(t, err)
	}

	time.Sleep(2 * time.Second)

	err := mgr.VerifyUsernamePassword("invalid8", "password")
	assert.Error(t, err)
	assert.Len(t, mgr.GetLoginFailures(), 1)
}

func getKubeClientWithConfig(config map[string]string, secretConfig map[string][]byte) *fake.Clientset {
	mergedSecretConfig := map[string][]byte{
		"server.secretkey": []byte("Hello, world!"),
	}
	for key, value := range secretConfig {
		mergedSecretConfig[key] = value
	}

	return fake.NewSimpleClientset(&corev1.ConfigMap{
		ObjectMeta: metav1.ObjectMeta{
			Name:      "argocd-cm",
			Namespace: "argocd",
			Labels: map[string]string{
				"app.kubernetes.io/part-of": "argocd",
			},
		},
		Data: config,
	}, &corev1.Secret{
		ObjectMeta: metav1.ObjectMeta{
			Name:      "argocd-secret",
			Namespace: "argocd",
		},
		Data: mergedSecretConfig,
	})
}

func TestSessionManager_VerifyToken(t *testing.T) {
	oidcTestServer := utiltest.GetOIDCTestServer(t)
	t.Cleanup(oidcTestServer.Close)

	dexTestServer := utiltest.GetDexTestServer(t)
	t.Cleanup(dexTestServer.Close)

	t.Run("RS512 is supported", func(t *testing.T) {
		config := map[string]string{
			"url": "",
			"oidc.config": fmt.Sprintf(`
name: Test
issuer: %s
clientID: xxx
clientSecret: yyy
requestedScopes: ["oidc"]`, oidcTestServer.URL),
		}

		settingsMgr := settings.NewSettingsManager(context.Background(), getKubeClientWithConfig(config, nil), "argocd")
		mgr := NewSessionManager(settingsMgr, getProjLister(), "", nil, NewUserStateStorage(nil))
		mgr.verificationDelayNoiseEnabled = false
		// Use test server's client to avoid TLS issues.
		mgr.client = oidcTestServer.Client()

		claims := jwt.RegisteredClaims{Audience: jwt.ClaimStrings{"test-client"}, Subject: "admin", ExpiresAt: jwt.NewNumericDate(time.Now().Add(time.Hour * 24))}
		claims.Issuer = oidcTestServer.URL
		token := jwt.NewWithClaims(jwt.SigningMethodRS512, claims)
		key, err := jwt.ParseRSAPrivateKeyFromPEM(utiltest.PrivateKey)
		require.NoError(t, err)
		tokenString, err := token.SignedString(key)
		require.NoError(t, err)

		_, _, err = mgr.VerifyToken(tokenString)
		assert.NotContains(t, err.Error(), "oidc: id token signed with unsupported algorithm")
	})

	t.Run("oidcConfig.rootCA is respected", func(t *testing.T) {
		cert := pem.EncodeToMemory(&pem.Block{Type: "CERTIFICATE", Bytes: oidcTestServer.TLS.Certificates[0].Certificate[0]})

		config := map[string]string{
			"url": "",
			"oidc.config": fmt.Sprintf(`
name: Test
issuer: %s
clientID: xxx
clientSecret: yyy
requestedScopes: ["oidc"]
rootCA: |
  %s
`, oidcTestServer.URL, strings.Replace(string(cert), "\n", "\n  ", -1)),
		}

		settingsMgr := settings.NewSettingsManager(context.Background(), getKubeClientWithConfig(config, nil), "argocd")
		mgr := NewSessionManager(settingsMgr, getProjLister(), "", nil, NewUserStateStorage(nil))
		mgr.verificationDelayNoiseEnabled = false

		claims := jwt.RegisteredClaims{Audience: jwt.ClaimStrings{"test-client"}, Subject: "admin", ExpiresAt: jwt.NewNumericDate(time.Now().Add(time.Hour * 24))}
		claims.Issuer = oidcTestServer.URL
		token := jwt.NewWithClaims(jwt.SigningMethodRS256, claims)
		key, err := jwt.ParseRSAPrivateKeyFromPEM(utiltest.PrivateKey)
		require.NoError(t, err)
		tokenString, err := token.SignedString(key)
		require.NoError(t, err)

		_, _, err = mgr.VerifyToken(tokenString)
		// If the root CA is being respected, we won't get this error. The error message is environment-dependent, so
		// we check for either of the error messages associated with a failed cert check.
		assert.NotContains(t, err.Error(), "certificate is not trusted")
		assert.NotContains(t, err.Error(), "certificate signed by unknown authority")
	})

	t.Run("OIDC provider is Dex, TLS is configured", func(t *testing.T) {
		config := map[string]string{
			"url": dexTestServer.URL,
			"dex.config": `connectors:
- type: github
  name: GitHub
  config:
    clientID: aabbccddeeff00112233
    clientSecret: aabbccddeeff00112233`,
		}

		// This is not actually used in the test. The test only calls the OIDC test server. But a valid cert/key pair
		// must be set to test VerifyToken's behavior when Argo CD is configured with TLS enabled.
		secretConfig := map[string][]byte{
			"tls.crt": utiltest.Cert,
			"tls.key": utiltest.PrivateKey,
		}

		settingsMgr := settings.NewSettingsManager(context.Background(), getKubeClientWithConfig(config, secretConfig), "argocd")
		mgr := NewSessionManager(settingsMgr, getProjLister(), dexTestServer.URL, &dex.DexTLSConfig{StrictValidation: false}, NewUserStateStorage(nil))
		mgr.verificationDelayNoiseEnabled = false

		claims := jwt.RegisteredClaims{Audience: jwt.ClaimStrings{"argo-cd-cli"}, Subject: "admin", ExpiresAt: jwt.NewNumericDate(time.Now().Add(time.Hour * 24))}
		claims.Issuer = fmt.Sprintf("%s/api/dex", dexTestServer.URL)
		token := jwt.NewWithClaims(jwt.SigningMethodRS512, claims)
		key, err := jwt.ParseRSAPrivateKeyFromPEM(utiltest.PrivateKey)
		require.NoError(t, err)
		tokenString, err := token.SignedString(key)
		require.NoError(t, err)

		_, _, err = mgr.VerifyToken(tokenString)
		require.NoError(t, err)
	})

	t.Run("OIDC provider is external, TLS is configured", func(t *testing.T) {
		config := map[string]string{
			"url": "",
			"oidc.config": fmt.Sprintf(`
name: Test
issuer: %s
clientID: xxx
clientSecret: yyy
requestedScopes: ["oidc"]`, oidcTestServer.URL),
		}

		// This is not actually used in the test. The test only calls the OIDC test server. But a valid cert/key pair
		// must be set to test VerifyToken's behavior when Argo CD is configured with TLS enabled.
		secretConfig := map[string][]byte{
			"tls.crt": utiltest.Cert,
			"tls.key": utiltest.PrivateKey,
		}

		settingsMgr := settings.NewSettingsManager(context.Background(), getKubeClientWithConfig(config, secretConfig), "argocd")
		mgr := NewSessionManager(settingsMgr, getProjLister(), "", nil, NewUserStateStorage(nil))
		mgr.verificationDelayNoiseEnabled = false

		claims := jwt.RegisteredClaims{Audience: jwt.ClaimStrings{"test-client"}, Subject: "admin", ExpiresAt: jwt.NewNumericDate(time.Now().Add(time.Hour * 24))}
		claims.Issuer = oidcTestServer.URL
		token := jwt.NewWithClaims(jwt.SigningMethodRS512, claims)
		key, err := jwt.ParseRSAPrivateKeyFromPEM(utiltest.PrivateKey)
		require.NoError(t, err)
		tokenString, err := token.SignedString(key)
		require.NoError(t, err)

		_, _, err = mgr.VerifyToken(tokenString)
		require.Error(t, err)
		assert.ErrorIs(t, err, common.TokenVerificationErr)
	})

	t.Run("OIDC provider is external, TLS is configured, OIDCTLSInsecureSkipVerify is true", func(t *testing.T) {
		config := map[string]string{
			"url": "",
			"oidc.config": fmt.Sprintf(`
name: Test
issuer: %s
clientID: xxx
clientSecret: yyy
requestedScopes: ["oidc"]`, oidcTestServer.URL),
			"oidc.tls.insecure.skip.verify": "true",
		}

		// This is not actually used in the test. The test only calls the OIDC test server. But a valid cert/key pair
		// must be set to test VerifyToken's behavior when Argo CD is configured with TLS enabled.
		secretConfig := map[string][]byte{
			"tls.crt": utiltest.Cert,
			"tls.key": utiltest.PrivateKey,
		}

		settingsMgr := settings.NewSettingsManager(context.Background(), getKubeClientWithConfig(config, secretConfig), "argocd")
		mgr := NewSessionManager(settingsMgr, getProjLister(), "", nil, NewUserStateStorage(nil))
		mgr.verificationDelayNoiseEnabled = false

		claims := jwt.RegisteredClaims{Audience: jwt.ClaimStrings{"test-client"}, Subject: "admin", ExpiresAt: jwt.NewNumericDate(time.Now().Add(time.Hour * 24))}
		claims.Issuer = oidcTestServer.URL
		token := jwt.NewWithClaims(jwt.SigningMethodRS512, claims)
		key, err := jwt.ParseRSAPrivateKeyFromPEM(utiltest.PrivateKey)
		require.NoError(t, err)
		tokenString, err := token.SignedString(key)
		require.NoError(t, err)

		_, _, err = mgr.VerifyToken(tokenString)
		assert.NotContains(t, err.Error(), "certificate is not trusted")
		assert.NotContains(t, err.Error(), "certificate signed by unknown authority")
	})

	t.Run("OIDC provider is external, TLS is not configured, OIDCTLSInsecureSkipVerify is true", func(t *testing.T) {
		config := map[string]string{
			"url": "",
			"oidc.config": fmt.Sprintf(`
name: Test
issuer: %s
clientID: xxx
clientSecret: yyy
requestedScopes: ["oidc"]`, oidcTestServer.URL),
			"oidc.tls.insecure.skip.verify": "true",
		}

		settingsMgr := settings.NewSettingsManager(context.Background(), getKubeClientWithConfig(config, nil), "argocd")
		mgr := NewSessionManager(settingsMgr, getProjLister(), "", nil, NewUserStateStorage(nil))
		mgr.verificationDelayNoiseEnabled = false

		claims := jwt.RegisteredClaims{Audience: jwt.ClaimStrings{"test-client"}, Subject: "admin", ExpiresAt: jwt.NewNumericDate(time.Now().Add(time.Hour * 24))}
		claims.Issuer = oidcTestServer.URL
		token := jwt.NewWithClaims(jwt.SigningMethodRS512, claims)
		key, err := jwt.ParseRSAPrivateKeyFromPEM(utiltest.PrivateKey)
		require.NoError(t, err)
		tokenString, err := token.SignedString(key)
		require.NoError(t, err)

		_, _, err = mgr.VerifyToken(tokenString)
		// This is the error thrown when the test server's certificate _is_ being verified.
		assert.NotContains(t, err.Error(), "certificate is not trusted")
		assert.NotContains(t, err.Error(), "certificate signed by unknown authority")
	})

	t.Run("OIDC provider is external, audience is not specified", func(t *testing.T) {
		config := map[string]string{
			"url": "",
			"oidc.config": fmt.Sprintf(`
name: Test
issuer: %s
clientID: xxx
clientSecret: yyy
requestedScopes: ["oidc"]`, oidcTestServer.URL),
			"oidc.tls.insecure.skip.verify": "true", // This isn't what we're testing.
		}

		// This is not actually used in the test. The test only calls the OIDC test server. But a valid cert/key pair
		// must be set to test VerifyToken's behavior when Argo CD is configured with TLS enabled.
		secretConfig := map[string][]byte{
			"tls.crt": utiltest.Cert,
			"tls.key": utiltest.PrivateKey,
		}

		settingsMgr := settings.NewSettingsManager(context.Background(), getKubeClientWithConfig(config, secretConfig), "argocd")
		mgr := NewSessionManager(settingsMgr, getProjLister(), "", nil, NewUserStateStorage(nil))
		mgr.verificationDelayNoiseEnabled = false

		claims := jwt.RegisteredClaims{Subject: "admin", ExpiresAt: jwt.NewNumericDate(time.Now().Add(time.Hour * 24))}
		claims.Issuer = oidcTestServer.URL
		token := jwt.NewWithClaims(jwt.SigningMethodRS512, claims)
		key, err := jwt.ParseRSAPrivateKeyFromPEM(utiltest.PrivateKey)
		require.NoError(t, err)
		tokenString, err := token.SignedString(key)
		require.NoError(t, err)

		_, _, err = mgr.VerifyToken(tokenString)
		assert.Error(t, err)
	})

	t.Run("OIDC provider is external, audience is not specified, absent audience is allowed", func(t *testing.T) {
		config := map[string]string{
			"url": "",
			"oidc.config": fmt.Sprintf(`
name: Test
issuer: %s
clientID: xxx
clientSecret: yyy
requestedScopes: ["oidc"]
skipAudienceCheckWhenTokenHasNoAudience: true`, oidcTestServer.URL),
			"oidc.tls.insecure.skip.verify": "true", // This isn't what we're testing.
		}

		// This is not actually used in the test. The test only calls the OIDC test server. But a valid cert/key pair
		// must be set to test VerifyToken's behavior when Argo CD is configured with TLS enabled.
		secretConfig := map[string][]byte{
			"tls.crt": utiltest.Cert,
			"tls.key": utiltest.PrivateKey,
		}

		settingsMgr := settings.NewSettingsManager(context.Background(), getKubeClientWithConfig(config, secretConfig), "argocd")
		mgr := NewSessionManager(settingsMgr, getProjLister(), "", nil, NewUserStateStorage(nil))
		mgr.verificationDelayNoiseEnabled = false

		claims := jwt.RegisteredClaims{Subject: "admin", ExpiresAt: jwt.NewNumericDate(time.Now().Add(time.Hour * 24))}
		claims.Issuer = oidcTestServer.URL
		token := jwt.NewWithClaims(jwt.SigningMethodRS512, claims)
		key, err := jwt.ParseRSAPrivateKeyFromPEM(utiltest.PrivateKey)
		require.NoError(t, err)
		tokenString, err := token.SignedString(key)
		require.NoError(t, err)

		_, _, err = mgr.VerifyToken(tokenString)
		assert.NoError(t, err)
	})

	t.Run("OIDC provider is external, audience is not specified but is required", func(t *testing.T) {
		config := map[string]string{
			"url": "",
			"oidc.config": fmt.Sprintf(`
name: Test
issuer: %s
clientID: xxx
clientSecret: yyy
requestedScopes: ["oidc"]
skipAudienceCheckWhenTokenHasNoAudience: false`, oidcTestServer.URL),
			"oidc.tls.insecure.skip.verify": "true", // This isn't what we're testing.
		}

		// This is not actually used in the test. The test only calls the OIDC test server. But a valid cert/key pair
		// must be set to test VerifyToken's behavior when Argo CD is configured with TLS enabled.
		secretConfig := map[string][]byte{
			"tls.crt": utiltest.Cert,
			"tls.key": utiltest.PrivateKey,
		}

		settingsMgr := settings.NewSettingsManager(context.Background(), getKubeClientWithConfig(config, secretConfig), "argocd")
		mgr := NewSessionManager(settingsMgr, getProjLister(), "", nil, NewUserStateStorage(nil))
		mgr.verificationDelayNoiseEnabled = false

		claims := jwt.RegisteredClaims{Subject: "admin", ExpiresAt: jwt.NewNumericDate(time.Now().Add(time.Hour * 24))}
		claims.Issuer = oidcTestServer.URL
		token := jwt.NewWithClaims(jwt.SigningMethodRS512, claims)
		key, err := jwt.ParseRSAPrivateKeyFromPEM(utiltest.PrivateKey)
		require.NoError(t, err)
		tokenString, err := token.SignedString(key)
		require.NoError(t, err)

		_, _, err = mgr.VerifyToken(tokenString)
		require.Error(t, err)
		assert.ErrorIs(t, err, common.TokenVerificationErr)
	})

	t.Run("OIDC provider is external, audience is client ID, no allowed list specified", func(t *testing.T) {
		config := map[string]string{
			"url": "",
			"oidc.config": fmt.Sprintf(`
name: Test
issuer: %s
clientID: xxx
clientSecret: yyy
requestedScopes: ["oidc"]`, oidcTestServer.URL),
			"oidc.tls.insecure.skip.verify": "true", // This isn't what we're testing.
		}

		// This is not actually used in the test. The test only calls the OIDC test server. But a valid cert/key pair
		// must be set to test VerifyToken's behavior when Argo CD is configured with TLS enabled.
		secretConfig := map[string][]byte{
			"tls.crt": utiltest.Cert,
			"tls.key": utiltest.PrivateKey,
		}

		settingsMgr := settings.NewSettingsManager(context.Background(), getKubeClientWithConfig(config, secretConfig), "argocd")
		mgr := NewSessionManager(settingsMgr, getProjLister(), "", nil, NewUserStateStorage(nil))
		mgr.verificationDelayNoiseEnabled = false

		claims := jwt.RegisteredClaims{Audience: jwt.ClaimStrings{"xxx"}, Subject: "admin", ExpiresAt: jwt.NewNumericDate(time.Now().Add(time.Hour * 24))}
		claims.Issuer = oidcTestServer.URL
		token := jwt.NewWithClaims(jwt.SigningMethodRS512, claims)
		key, err := jwt.ParseRSAPrivateKeyFromPEM(utiltest.PrivateKey)
		require.NoError(t, err)
		tokenString, err := token.SignedString(key)
		require.NoError(t, err)

		_, _, err = mgr.VerifyToken(tokenString)
		require.NoError(t, err)
	})

	t.Run("OIDC provider is external, audience is in allowed list", func(t *testing.T) {
		config := map[string]string{
			"url": "",
			"oidc.config": fmt.Sprintf(`
name: Test
issuer: %s
clientID: xxx
clientSecret: yyy
requestedScopes: ["oidc"]
allowedAudiences:
- something`, oidcTestServer.URL),
			"oidc.tls.insecure.skip.verify": "true", // This isn't what we're testing.
		}

		// This is not actually used in the test. The test only calls the OIDC test server. But a valid cert/key pair
		// must be set to test VerifyToken's behavior when Argo CD is configured with TLS enabled.
		secretConfig := map[string][]byte{
			"tls.crt": utiltest.Cert,
			"tls.key": utiltest.PrivateKey,
		}

		settingsMgr := settings.NewSettingsManager(context.Background(), getKubeClientWithConfig(config, secretConfig), "argocd")
		mgr := NewSessionManager(settingsMgr, getProjLister(), "", nil, NewUserStateStorage(nil))
		mgr.verificationDelayNoiseEnabled = false

		claims := jwt.RegisteredClaims{Audience: jwt.ClaimStrings{"something"}, Subject: "admin", ExpiresAt: jwt.NewNumericDate(time.Now().Add(time.Hour * 24))}
		claims.Issuer = oidcTestServer.URL
		token := jwt.NewWithClaims(jwt.SigningMethodRS512, claims)
		key, err := jwt.ParseRSAPrivateKeyFromPEM(utiltest.PrivateKey)
		require.NoError(t, err)
		tokenString, err := token.SignedString(key)
		require.NoError(t, err)

		_, _, err = mgr.VerifyToken(tokenString)
		assert.NoError(t, err)
	})

	t.Run("OIDC provider is external, audience is not in allowed list", func(t *testing.T) {
		config := map[string]string{
			"url": "",
			"oidc.config": fmt.Sprintf(`
name: Test
issuer: %s
clientID: xxx
clientSecret: yyy
requestedScopes: ["oidc"]
allowedAudiences:
- something-else`, oidcTestServer.URL),
			"oidc.tls.insecure.skip.verify": "true", // This isn't what we're testing.
		}

		// This is not actually used in the test. The test only calls the OIDC test server. But a valid cert/key pair
		// must be set to test VerifyToken's behavior when Argo CD is configured with TLS enabled.
		secretConfig := map[string][]byte{
			"tls.crt": utiltest.Cert,
			"tls.key": utiltest.PrivateKey,
		}

		settingsMgr := settings.NewSettingsManager(context.Background(), getKubeClientWithConfig(config, secretConfig), "argocd")
		mgr := NewSessionManager(settingsMgr, getProjLister(), "", nil, NewUserStateStorage(nil))
		mgr.verificationDelayNoiseEnabled = false

		claims := jwt.RegisteredClaims{Audience: jwt.ClaimStrings{"something"}, Subject: "admin", ExpiresAt: jwt.NewNumericDate(time.Now().Add(time.Hour * 24))}
		claims.Issuer = oidcTestServer.URL
		token := jwt.NewWithClaims(jwt.SigningMethodRS512, claims)
		key, err := jwt.ParseRSAPrivateKeyFromPEM(utiltest.PrivateKey)
		require.NoError(t, err)
		tokenString, err := token.SignedString(key)
		require.NoError(t, err)

		_, _, err = mgr.VerifyToken(tokenString)
		require.Error(t, err)
		assert.ErrorIs(t, err, common.TokenVerificationErr)
	})

	t.Run("OIDC provider is external, audience is not client ID, and there is no allow list", func(t *testing.T) {
		config := map[string]string{
			"url": "",
			"oidc.config": fmt.Sprintf(`
name: Test
issuer: %s
clientID: xxx
clientSecret: yyy
requestedScopes: ["oidc"]`, oidcTestServer.URL),
			"oidc.tls.insecure.skip.verify": "true", // This isn't what we're testing.
		}

		// This is not actually used in the test. The test only calls the OIDC test server. But a valid cert/key pair
		// must be set to test VerifyToken's behavior when Argo CD is configured with TLS enabled.
		secretConfig := map[string][]byte{
			"tls.crt": utiltest.Cert,
			"tls.key": utiltest.PrivateKey,
		}

		settingsMgr := settings.NewSettingsManager(context.Background(), getKubeClientWithConfig(config, secretConfig), "argocd")
		mgr := NewSessionManager(settingsMgr, getProjLister(), "", nil, NewUserStateStorage(nil))
		mgr.verificationDelayNoiseEnabled = false

		claims := jwt.RegisteredClaims{Audience: jwt.ClaimStrings{"something"}, Subject: "admin", ExpiresAt: jwt.NewNumericDate(time.Now().Add(time.Hour * 24))}
		claims.Issuer = oidcTestServer.URL
		token := jwt.NewWithClaims(jwt.SigningMethodRS512, claims)
		key, err := jwt.ParseRSAPrivateKeyFromPEM(utiltest.PrivateKey)
		require.NoError(t, err)
		tokenString, err := token.SignedString(key)
		require.NoError(t, err)

		_, _, err = mgr.VerifyToken(tokenString)
		require.Error(t, err)
		assert.ErrorIs(t, err, common.TokenVerificationErr)
	})

	t.Run("OIDC provider is external, audience is specified, but allow list is empty", func(t *testing.T) {
		config := map[string]string{
			"url": "",
			"oidc.config": fmt.Sprintf(`
name: Test
issuer: %s
clientID: xxx
clientSecret: yyy
requestedScopes: ["oidc"]
allowedAudiences: []`, oidcTestServer.URL),
			"oidc.tls.insecure.skip.verify": "true", // This isn't what we're testing.
		}

		// This is not actually used in the test. The test only calls the OIDC test server. But a valid cert/key pair
		// must be set to test VerifyToken's behavior when Argo CD is configured with TLS enabled.
		secretConfig := map[string][]byte{
			"tls.crt": utiltest.Cert,
			"tls.key": utiltest.PrivateKey,
		}

		settingsMgr := settings.NewSettingsManager(context.Background(), getKubeClientWithConfig(config, secretConfig), "argocd")
		mgr := NewSessionManager(settingsMgr, getProjLister(), "", nil, NewUserStateStorage(nil))
		mgr.verificationDelayNoiseEnabled = false

		claims := jwt.RegisteredClaims{Audience: jwt.ClaimStrings{"something"}, Subject: "admin", ExpiresAt: jwt.NewNumericDate(time.Now().Add(time.Hour * 24))}
		claims.Issuer = oidcTestServer.URL
		token := jwt.NewWithClaims(jwt.SigningMethodRS512, claims)
		key, err := jwt.ParseRSAPrivateKeyFromPEM(utiltest.PrivateKey)
		require.NoError(t, err)
		tokenString, err := token.SignedString(key)
		require.NoError(t, err)

		_, _, err = mgr.VerifyToken(tokenString)
		require.Error(t, err)
		assert.ErrorIs(t, err, common.TokenVerificationErr)
	})

	// Make sure the logic works to allow any of the allowed audiences, not just the first one.
	t.Run("OIDC provider is external, audience is specified, actual audience isn't the first allowed audience", func(t *testing.T) {
		config := map[string]string{
			"url": "",
			"oidc.config": fmt.Sprintf(`
name: Test
issuer: %s
clientID: xxx
clientSecret: yyy
requestedScopes: ["oidc"]
allowedAudiences: ["aud-a", "aud-b"]`, oidcTestServer.URL),
			"oidc.tls.insecure.skip.verify": "true", // This isn't what we're testing.
		}

		// This is not actually used in the test. The test only calls the OIDC test server. But a valid cert/key pair
		// must be set to test VerifyToken's behavior when Argo CD is configured with TLS enabled.
		secretConfig := map[string][]byte{
			"tls.crt": utiltest.Cert,
			"tls.key": utiltest.PrivateKey,
		}

		settingsMgr := settings.NewSettingsManager(context.Background(), getKubeClientWithConfig(config, secretConfig), "argocd")
		mgr := NewSessionManager(settingsMgr, getProjLister(), "", nil, NewUserStateStorage(nil))
		mgr.verificationDelayNoiseEnabled = false

		claims := jwt.RegisteredClaims{Audience: jwt.ClaimStrings{"aud-b"}, Subject: "admin", ExpiresAt: jwt.NewNumericDate(time.Now().Add(time.Hour * 24))}
		claims.Issuer = oidcTestServer.URL
		token := jwt.NewWithClaims(jwt.SigningMethodRS512, claims)
		key, err := jwt.ParseRSAPrivateKeyFromPEM(utiltest.PrivateKey)
		require.NoError(t, err)
		tokenString, err := token.SignedString(key)
		require.NoError(t, err)

		_, _, err = mgr.VerifyToken(tokenString)
		assert.NoError(t, err)
	})

	t.Run("OIDC provider is external, audience is not specified, token is signed with the wrong key", func(t *testing.T) {
		config := map[string]string{
			"url": "",
			"oidc.config": fmt.Sprintf(`
name: Test
issuer: %s
clientID: xxx
clientSecret: yyy
requestedScopes: ["oidc"]`, oidcTestServer.URL),
			"oidc.tls.insecure.skip.verify": "true", // This isn't what we're testing.
		}

		// This is not actually used in the test. The test only calls the OIDC test server. But a valid cert/key pair
		// must be set to test VerifyToken's behavior when Argo CD is configured with TLS enabled.
		secretConfig := map[string][]byte{
			"tls.crt": utiltest.Cert,
			"tls.key": utiltest.PrivateKey,
		}

		settingsMgr := settings.NewSettingsManager(context.Background(), getKubeClientWithConfig(config, secretConfig), "argocd")
		mgr := NewSessionManager(settingsMgr, getProjLister(), "", nil, NewUserStateStorage(nil))
		mgr.verificationDelayNoiseEnabled = false

		claims := jwt.RegisteredClaims{Subject: "admin", ExpiresAt: jwt.NewNumericDate(time.Now().Add(time.Hour * 24))}
		claims.Issuer = oidcTestServer.URL
		token := jwt.NewWithClaims(jwt.SigningMethodRS512, claims)
		key, err := jwt.ParseRSAPrivateKeyFromPEM(utiltest.PrivateKey2)
		require.NoError(t, err)
		tokenString, err := token.SignedString(key)
		require.NoError(t, err)

		_, _, err = mgr.VerifyToken(tokenString)
		require.Error(t, err)
		assert.ErrorIs(t, err, common.TokenVerificationErr)
	})
<<<<<<< HEAD
}

func Test_PickFailureAttemptWhenOverflowed(t *testing.T) {
	t.Run("Not pick admin user from the queue", func(t *testing.T) {
		failures := map[string]LoginAttempts{
			"admin": {
				FailCount: 1,
			},
			"test2": {
				FailCount: 1,
			},
		}

		// inside pickRandomNonAdminLoginFailure, it uses random, so we need to test it multiple times
		for i := 0; i < 1000; i++ {
			user := pickRandomNonAdminLoginFailure(failures, "test")
			assert.Equal(t, "test2", *user)
		}
	})

	t.Run("Not pick admin user and current user from the queue", func(t *testing.T) {
		failures := map[string]LoginAttempts{
			"test": {
				FailCount: 1,
			},
			"admin": {
				FailCount: 1,
			},
			"test2": {
				FailCount: 1,
			},
		}

		// inside pickRandomNonAdminLoginFailure, it uses random, so we need to test it multiple times
		for i := 0; i < 1000; i++ {
			user := pickRandomNonAdminLoginFailure(failures, "test")
			assert.Equal(t, "test2", *user)
		}
=======

	t.Run("OIDC provider is external, token is revoked", func(t *testing.T) {
		tokenID := "123"
		redisClient, closer := test.NewInMemoryRedis()
		defer closer()

		storage := NewUserStateStorage(redisClient)
		err := storage.RevokeToken(context.Background(), tokenID, autoRegenerateTokenDuration*2)
		require.NoError(t, err)

		config := map[string]string{
			"url": "",
			"oidc.config": fmt.Sprintf(`
name: Test
issuer: %s
clientID: xxx
clientSecret: yyy
requestedScopes: ["oidc"]`, oidcTestServer.URL),
			"oidc.tls.insecure.skip.verify": "true", // This isn't what we're testing.
		}

		// This is not actually used in the test. The test only calls the OIDC test server. But a valid cert/key pair
		// must be set to test VerifyToken's behavior when Argo CD is configured with TLS enabled.
		secretConfig := map[string][]byte{
			"tls.crt": utiltest.Cert,
			"tls.key": utiltest.PrivateKey,
		}

		settingsMgr := settings.NewSettingsManager(context.Background(), getKubeClientWithConfig(config, secretConfig), "argocd")
		mgr := NewSessionManager(settingsMgr, getProjLister(), "", nil, storage)
		mgr.verificationDelayNoiseEnabled = false

		claims := jwt.RegisteredClaims{Audience: jwt.ClaimStrings{"xxx"}, Subject: "admin", ExpiresAt: jwt.NewNumericDate(time.Now().Add(time.Hour * 24))}
		claims.Issuer = oidcTestServer.URL
		claims.ID = tokenID
		token := jwt.NewWithClaims(jwt.SigningMethodRS512, claims)
		key, err := jwt.ParseRSAPrivateKeyFromPEM(utiltest.PrivateKey)
		require.NoError(t, err)
		tokenString, err := token.SignedString(key)
		require.NoError(t, err)

		_, _, err = mgr.VerifyToken(tokenString)
		require.Error(t, err)
		assert.Equal(t, "token has been revoked, please re-login", err.Error())
	})

	t.Run("OIDC provider is Dex, token is revoked", func(t *testing.T) {
		tokenID := "123"
		redisClient, closer := test.NewInMemoryRedis()
		defer closer()

		storage := NewUserStateStorage(redisClient)
		err := storage.RevokeToken(context.Background(), tokenID, autoRegenerateTokenDuration*2)
		require.NoError(t, err)

		config := map[string]string{
			"url": dexTestServer.URL,
			"dex.config": `connectors:
- type: github
  name: GitHub
  config:
    clientID: aabbccddeeff00112233
    clientSecret: aabbccddeeff00112233`,
		}

		// This is not actually used in the test. The test only calls the OIDC test server. But a valid cert/key pair
		// must be set to test VerifyToken's behavior when Argo CD is configured with TLS enabled.
		secretConfig := map[string][]byte{
			"tls.crt": utiltest.Cert,
			"tls.key": utiltest.PrivateKey,
		}

		settingsMgr := settings.NewSettingsManager(context.Background(), getKubeClientWithConfig(config, secretConfig), "argocd")
		mgr := NewSessionManager(settingsMgr, getProjLister(), dexTestServer.URL, &dex.DexTLSConfig{StrictValidation: false}, storage)
		mgr.verificationDelayNoiseEnabled = false

		claims := jwt.RegisteredClaims{Audience: jwt.ClaimStrings{"argo-cd-cli"}, Subject: "admin", ExpiresAt: jwt.NewNumericDate(time.Now().Add(time.Hour * 24))}
		claims.Issuer = fmt.Sprintf("%s/api/dex", dexTestServer.URL)
		claims.ID = tokenID
		token := jwt.NewWithClaims(jwt.SigningMethodRS512, claims)
		key, err := jwt.ParseRSAPrivateKeyFromPEM(utiltest.PrivateKey)
		require.NoError(t, err)
		tokenString, err := token.SignedString(key)
		require.NoError(t, err)

		_, _, err = mgr.VerifyToken(tokenString)
		require.Error(t, err)
		assert.Equal(t, "token has been revoked, please re-login", err.Error())
>>>>>>> d42c9ad1
	})
}<|MERGE_RESOLUTION|>--- conflicted
+++ resolved
@@ -1211,7 +1211,95 @@
 		require.Error(t, err)
 		assert.ErrorIs(t, err, common.TokenVerificationErr)
 	})
-<<<<<<< HEAD
+
+	t.Run("OIDC provider is external, token is revoked", func(t *testing.T) {
+		tokenID := "123"
+		redisClient, closer := test.NewInMemoryRedis()
+		defer closer()
+
+		storage := NewUserStateStorage(redisClient)
+		err := storage.RevokeToken(context.Background(), tokenID, autoRegenerateTokenDuration*2)
+		require.NoError(t, err)
+
+		config := map[string]string{
+			"url": "",
+			"oidc.config": fmt.Sprintf(`
+name: Test
+issuer: %s
+clientID: xxx
+clientSecret: yyy
+requestedScopes: ["oidc"]`, oidcTestServer.URL),
+			"oidc.tls.insecure.skip.verify": "true", // This isn't what we're testing.
+		}
+
+		// This is not actually used in the test. The test only calls the OIDC test server. But a valid cert/key pair
+		// must be set to test VerifyToken's behavior when Argo CD is configured with TLS enabled.
+		secretConfig := map[string][]byte{
+			"tls.crt": utiltest.Cert,
+			"tls.key": utiltest.PrivateKey,
+		}
+
+		settingsMgr := settings.NewSettingsManager(context.Background(), getKubeClientWithConfig(config, secretConfig), "argocd")
+		mgr := NewSessionManager(settingsMgr, getProjLister(), "", nil, storage)
+		mgr.verificationDelayNoiseEnabled = false
+
+		claims := jwt.RegisteredClaims{Audience: jwt.ClaimStrings{"xxx"}, Subject: "admin", ExpiresAt: jwt.NewNumericDate(time.Now().Add(time.Hour * 24))}
+		claims.Issuer = oidcTestServer.URL
+		claims.ID = tokenID
+		token := jwt.NewWithClaims(jwt.SigningMethodRS512, claims)
+		key, err := jwt.ParseRSAPrivateKeyFromPEM(utiltest.PrivateKey)
+		require.NoError(t, err)
+		tokenString, err := token.SignedString(key)
+		require.NoError(t, err)
+
+		_, _, err = mgr.VerifyToken(tokenString)
+		require.Error(t, err)
+		assert.Equal(t, "token has been revoked, please re-login", err.Error())
+	})
+
+	t.Run("OIDC provider is Dex, token is revoked", func(t *testing.T) {
+		tokenID := "123"
+		redisClient, closer := test.NewInMemoryRedis()
+		defer closer()
+
+		storage := NewUserStateStorage(redisClient)
+		err := storage.RevokeToken(context.Background(), tokenID, autoRegenerateTokenDuration*2)
+		require.NoError(t, err)
+
+		config := map[string]string{
+			"url": dexTestServer.URL,
+			"dex.config": `connectors:
+- type: github
+  name: GitHub
+  config:
+    clientID: aabbccddeeff00112233
+    clientSecret: aabbccddeeff00112233`,
+		}
+
+		// This is not actually used in the test. The test only calls the OIDC test server. But a valid cert/key pair
+		// must be set to test VerifyToken's behavior when Argo CD is configured with TLS enabled.
+		secretConfig := map[string][]byte{
+			"tls.crt": utiltest.Cert,
+			"tls.key": utiltest.PrivateKey,
+		}
+
+		settingsMgr := settings.NewSettingsManager(context.Background(), getKubeClientWithConfig(config, secretConfig), "argocd")
+		mgr := NewSessionManager(settingsMgr, getProjLister(), dexTestServer.URL, &dex.DexTLSConfig{StrictValidation: false}, storage)
+		mgr.verificationDelayNoiseEnabled = false
+
+		claims := jwt.RegisteredClaims{Audience: jwt.ClaimStrings{"argo-cd-cli"}, Subject: "admin", ExpiresAt: jwt.NewNumericDate(time.Now().Add(time.Hour * 24))}
+		claims.Issuer = fmt.Sprintf("%s/api/dex", dexTestServer.URL)
+		claims.ID = tokenID
+		token := jwt.NewWithClaims(jwt.SigningMethodRS512, claims)
+		key, err := jwt.ParseRSAPrivateKeyFromPEM(utiltest.PrivateKey)
+		require.NoError(t, err)
+		tokenString, err := token.SignedString(key)
+		require.NoError(t, err)
+
+		_, _, err = mgr.VerifyToken(tokenString)
+		require.Error(t, err)
+		assert.Equal(t, "token has been revoked, please re-login", err.Error())
+	})
 }
 
 func Test_PickFailureAttemptWhenOverflowed(t *testing.T) {
@@ -1250,95 +1338,5 @@
 			user := pickRandomNonAdminLoginFailure(failures, "test")
 			assert.Equal(t, "test2", *user)
 		}
-=======
-
-	t.Run("OIDC provider is external, token is revoked", func(t *testing.T) {
-		tokenID := "123"
-		redisClient, closer := test.NewInMemoryRedis()
-		defer closer()
-
-		storage := NewUserStateStorage(redisClient)
-		err := storage.RevokeToken(context.Background(), tokenID, autoRegenerateTokenDuration*2)
-		require.NoError(t, err)
-
-		config := map[string]string{
-			"url": "",
-			"oidc.config": fmt.Sprintf(`
-name: Test
-issuer: %s
-clientID: xxx
-clientSecret: yyy
-requestedScopes: ["oidc"]`, oidcTestServer.URL),
-			"oidc.tls.insecure.skip.verify": "true", // This isn't what we're testing.
-		}
-
-		// This is not actually used in the test. The test only calls the OIDC test server. But a valid cert/key pair
-		// must be set to test VerifyToken's behavior when Argo CD is configured with TLS enabled.
-		secretConfig := map[string][]byte{
-			"tls.crt": utiltest.Cert,
-			"tls.key": utiltest.PrivateKey,
-		}
-
-		settingsMgr := settings.NewSettingsManager(context.Background(), getKubeClientWithConfig(config, secretConfig), "argocd")
-		mgr := NewSessionManager(settingsMgr, getProjLister(), "", nil, storage)
-		mgr.verificationDelayNoiseEnabled = false
-
-		claims := jwt.RegisteredClaims{Audience: jwt.ClaimStrings{"xxx"}, Subject: "admin", ExpiresAt: jwt.NewNumericDate(time.Now().Add(time.Hour * 24))}
-		claims.Issuer = oidcTestServer.URL
-		claims.ID = tokenID
-		token := jwt.NewWithClaims(jwt.SigningMethodRS512, claims)
-		key, err := jwt.ParseRSAPrivateKeyFromPEM(utiltest.PrivateKey)
-		require.NoError(t, err)
-		tokenString, err := token.SignedString(key)
-		require.NoError(t, err)
-
-		_, _, err = mgr.VerifyToken(tokenString)
-		require.Error(t, err)
-		assert.Equal(t, "token has been revoked, please re-login", err.Error())
-	})
-
-	t.Run("OIDC provider is Dex, token is revoked", func(t *testing.T) {
-		tokenID := "123"
-		redisClient, closer := test.NewInMemoryRedis()
-		defer closer()
-
-		storage := NewUserStateStorage(redisClient)
-		err := storage.RevokeToken(context.Background(), tokenID, autoRegenerateTokenDuration*2)
-		require.NoError(t, err)
-
-		config := map[string]string{
-			"url": dexTestServer.URL,
-			"dex.config": `connectors:
-- type: github
-  name: GitHub
-  config:
-    clientID: aabbccddeeff00112233
-    clientSecret: aabbccddeeff00112233`,
-		}
-
-		// This is not actually used in the test. The test only calls the OIDC test server. But a valid cert/key pair
-		// must be set to test VerifyToken's behavior when Argo CD is configured with TLS enabled.
-		secretConfig := map[string][]byte{
-			"tls.crt": utiltest.Cert,
-			"tls.key": utiltest.PrivateKey,
-		}
-
-		settingsMgr := settings.NewSettingsManager(context.Background(), getKubeClientWithConfig(config, secretConfig), "argocd")
-		mgr := NewSessionManager(settingsMgr, getProjLister(), dexTestServer.URL, &dex.DexTLSConfig{StrictValidation: false}, storage)
-		mgr.verificationDelayNoiseEnabled = false
-
-		claims := jwt.RegisteredClaims{Audience: jwt.ClaimStrings{"argo-cd-cli"}, Subject: "admin", ExpiresAt: jwt.NewNumericDate(time.Now().Add(time.Hour * 24))}
-		claims.Issuer = fmt.Sprintf("%s/api/dex", dexTestServer.URL)
-		claims.ID = tokenID
-		token := jwt.NewWithClaims(jwt.SigningMethodRS512, claims)
-		key, err := jwt.ParseRSAPrivateKeyFromPEM(utiltest.PrivateKey)
-		require.NoError(t, err)
-		tokenString, err := token.SignedString(key)
-		require.NoError(t, err)
-
-		_, _, err = mgr.VerifyToken(tokenString)
-		require.Error(t, err)
-		assert.Equal(t, "token has been revoked, please re-login", err.Error())
->>>>>>> d42c9ad1
 	})
 }