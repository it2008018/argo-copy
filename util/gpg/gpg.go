package gpg

import (
	"bufio"
	"encoding/hex"
	"fmt"
	"os"
	"os/exec"
	"path"
	"path/filepath"
	"regexp"
	"strings"
	"time"

	"github.com/argoproj/argo-cd/v2/common"
	appsv1 "github.com/argoproj/argo-cd/v2/pkg/apis/application/v1alpha1"
	executil "github.com/argoproj/argo-cd/v2/util/exec"
)

// Regular expression to match public key beginning
var subTypeMatch = regexp.MustCompile(`^pub\s+([a-z0-9]+)\s\d+-\d+-\d+\s\[[A-Z]+\].*$`)

// Regular expression to match key ID output from gpg
var keyIdMatch = regexp.MustCompile(`^\s+([0-9A-Za-z]+)\s*$`)

// Regular expression to match identity output from gpg
var uidMatch = regexp.MustCompile(`^uid\s*\[\s*([a-z]+)\s*\]\s+(.*)$`)

// Regular expression to match import status
var importMatch = regexp.MustCompile(`^gpg: key ([A-Z0-9]+): public key "([^"]+)" imported$`)

// Regular expression to match the start of a commit signature verification
var verificationStartMatch = regexp.MustCompile(`^gpg: Signature made ([a-zA-Z0-9\ :]+)$`)

// Regular expression to match the key ID of a commit signature verification
var verificationKeyIDMatch = regexp.MustCompile(`^gpg:\s+using\s([A-Za-z]+)\skey\s([a-zA-Z0-9]+)$`)

// Regular expression to match possible additional fields of a commit signature verification
var verificationAdditionalFields = regexp.MustCompile(`^gpg:\s+issuer\s.+$`)

// Regular expression to match the signature status of a commit signature verification
var verificationStatusMatch = regexp.MustCompile(`^gpg: ([a-zA-Z]+) signature from "([^"]+)" \[([a-zA-Z]+)\]$`)

// This is the recipe for automatic key generation, passed to gpg --batch --gen-key
// for initializing our keyring with a trustdb. A new private key will be generated each
// time argocd-server starts, so it's transient and is not used for anything except for
// creating the trustdb in a specific argocd-repo-server pod.
var batchKeyCreateRecipe = `%no-protection
%transient-key
Key-Type: default
Key-Length: 2048
Key-Usage: sign
Name-Real: Anon Ymous
Name-Comment: ArgoCD key signing key
Name-Email: noreply@argoproj.io
Expire-Date: 6m
%commit
`

// Canary marker for GNUPGHOME created by Argo CD
const canaryMarkerFilename = ".argocd-generated"

type PGPKeyID string

func isHexString(s string) bool {
	_, err := hex.DecodeString(s)
	if err != nil {
		return false
	} else {
		return true
	}
}

// KeyID get the actual correct (short) key ID from either a fingerprint or the key ID. Returns the empty string if k seems not to be a PGP key ID.
func KeyID(k string) string {
	if IsLongKeyID(k) {
		return k[24:]
	} else if IsShortKeyID(k) {
		return k
	}
	// Invalid key
	return ""
}

// IsLongKeyID returns true if the string represents a long key ID (aka fingerprint)
func IsLongKeyID(k string) bool {
	if len(k) == 40 && isHexString(k) {
		return true
	} else {
		return false
	}
}

// IsShortKeyID returns true if the string represents a short key ID
func IsShortKeyID(k string) bool {
	if len(k) == 16 && isHexString(k) {
		return true
	} else {
		return false
	}
}

// Result of a git commit verification
type PGPVerifyResult struct {
	// Date the signature was made
	Date string
	// KeyID the signature was made with
	KeyID string
	// Identity
	Identity string
	// Trust level of the key
	Trust string
	// Cipher of the key the signature was made with
	Cipher string
	// Result of verification - "unknown", "good" or "bad"
	Result string
	// Additional informational message
	Message string
}

// Signature verification results
const (
	VerifyResultGood    = "Good"
	VerifyResultBad     = "Bad"
	VerifyResultInvalid = "Invalid"
	VerifyResultUnknown = "Unknown"
)

// Key trust values
const (
	TrustUnknown  = "unknown"
	TrustNone     = "never"
	TrustMarginal = "marginal"
	TrustFull     = "full"
	TrustUltimate = "ultimate"
)

// Key trust mappings
var pgpTrustLevels = map[string]int{
	TrustUnknown:  2,
	TrustNone:     3,
	TrustMarginal: 4,
	TrustFull:     5,
	TrustUltimate: 6,
}

// Maximum number of lines to parse for a gpg verify-commit output
const MaxVerificationLinesToParse = 40

// Helper function to append GNUPGHOME for a command execution environment
func getGPGEnviron() []string {
	return append(os.Environ(), fmt.Sprintf("GNUPGHOME=%s", common.GetGnuPGHomePath()), "LANG=C")
}

// Helper function to write some data to a temp file and return its path
func writeKeyToFile(keyData string) (string, error) {
	f, err := os.CreateTemp("", "gpg-public-key")
	if err != nil {
		return "", err
	}

	err = os.WriteFile(f.Name(), []byte(keyData), 0600)
	if err != nil {
		os.Remove(f.Name())
		return "", err
	}
	defer f.Close()
	return f.Name(), nil
}

// removeKeyRing removes an already initialized keyring from the file system
// This must only be called on container startup, when no gpg-agent is running
// yet, otherwise key generation will fail.
func removeKeyRing(path string) error {
	_, err := os.Stat(filepath.Join(path, canaryMarkerFilename))
	if err != nil {
		if os.IsNotExist(err) {
			return fmt.Errorf("refusing to remove directory %s: it's not initialized by Argo CD", path)
		} else {
			return err
		}
	}
	rd, err := os.Open(path)
	if err != nil {
		return err
	}
	defer rd.Close()
	dns, err := rd.Readdirnames(-1)
	if err != nil {
		return err
	}
	for _, p := range dns {
		if p == "." || p == ".." {
			continue
		}
		err := os.RemoveAll(filepath.Join(path, p))
		if err != nil {
			return err
		}
	}
	return nil
}

// IsGPGEnabled returns true if GPG feature is enabled
func IsGPGEnabled() bool {
	if en := os.Getenv("ARGOCD_GPG_ENABLED"); strings.ToLower(en) == "false" || strings.ToLower(en) == "no" {
		return false
	}
	return true
}

// InitializeGnuPG will initialize a GnuPG working directory and also create a
// transient private key so that the trust DB will work correctly.
func InitializeGnuPG(execTimeout time.Duration) error {

	gnuPgHome := common.GetGnuPGHomePath()

	// We only operate if ARGOCD_GNUPGHOME is set
	if gnuPgHome == "" {
		return fmt.Errorf("%s is not set; refusing to initialize", common.EnvGnuPGHome)
	}

	// Directory set in ARGOCD_GNUPGHOME must exist and has to be a directory
	st, err := os.Stat(gnuPgHome)
	if err != nil {
		return err
	}

	if !st.IsDir() {
		return fmt.Errorf("%s ('%s') does not point to a directory", common.EnvGnuPGHome, gnuPgHome)
	}

	_, err = os.Stat(path.Join(gnuPgHome, "trustdb.gpg"))
	if err != nil {
		if !os.IsNotExist(err) {
			return err
		}
	} else {
		// This usually happens with emptyDir mount on container crash - we need to
		// re-initialize key ring.
		err = removeKeyRing(gnuPgHome)
		if err != nil {
			return fmt.Errorf("re-initializing keyring at %s failed: %v", gnuPgHome, err)
		}
	}

	err = os.WriteFile(filepath.Join(gnuPgHome, canaryMarkerFilename), []byte("canary"), 0644)
	if err != nil {
		return fmt.Errorf("could not create canary: %v", err)
	}

	f, err := os.CreateTemp("", "gpg-key-recipe")
	if err != nil {
		return err
	}

	defer os.Remove(f.Name())

	_, err = f.WriteString(batchKeyCreateRecipe)
	if err != nil {
		return err
	}

	defer f.Close()

	cmd := exec.Command("gpg", "--no-permission-warning", "--logger-fd", "1", "--batch", "--gen-key", f.Name())
	cmd.Env = getGPGEnviron()

	_, err = executil.Run(cmd, execTimeout)
	return err
}

<<<<<<< HEAD
func ImportPGPKeysFromString(keyData string, execTimeout time.Duration) ([]*appsv1.GnuPGPublicKey, error) {
	f, err := ioutil.TempFile("", "gpg-key-import")
=======
func ImportPGPKeysFromString(keyData string) ([]*appsv1.GnuPGPublicKey, error) {
	f, err := os.CreateTemp("", "gpg-key-import")
>>>>>>> 61c09dd7
	if err != nil {
		return nil, err
	}
	defer os.Remove(f.Name())
	_, err = f.WriteString(keyData)
	if err != nil {
		return nil, err
	}
	defer f.Close()
	return ImportPGPKeys(f.Name(), execTimeout)
}

// ImportPGPKeys imports one or more keys from a file into the local keyring and optionally
// signs them with the transient private key for leveraging the trust DB.
func ImportPGPKeys(keyFile string, execTimeout time.Duration) ([]*appsv1.GnuPGPublicKey, error) {
	keys := make([]*appsv1.GnuPGPublicKey, 0)

	cmd := exec.Command("gpg", "--no-permission-warning", "--logger-fd", "1", "--import", keyFile)
	cmd.Env = getGPGEnviron()

	out, err := executil.Run(cmd, execTimeout)
	if err != nil {
		return nil, err
	}

	scanner := bufio.NewScanner(strings.NewReader(out))
	for scanner.Scan() {
		if !strings.HasPrefix(scanner.Text(), "gpg: ") {
			continue
		}
		// We ignore lines that are not of interest
		token := importMatch.FindStringSubmatch(scanner.Text())
		if len(token) != 3 {
			continue
		}

		key := appsv1.GnuPGPublicKey{
			KeyID: token[1],
			Owner: token[2],
			// By default, trust level is unknown
			Trust: TrustUnknown,
			// Subtype is unknown at this point
			SubType:     "unknown",
			Fingerprint: "",
		}

		keys = append(keys, &key)
	}

	return keys, nil
}

func ValidatePGPKeysFromString(keyData string, execTimeout time.Duration) (map[string]*appsv1.GnuPGPublicKey, error) {
	f, err := writeKeyToFile(keyData)
	if err != nil {
		return nil, err
	}
	defer os.Remove(f)

	return ValidatePGPKeys(f, execTimeout)
}

// ValidatePGPKeys validates whether the keys in keyFile are valid PGP keys and can be imported
// It does so by importing them into a temporary keyring. The returned keys are complete, that
// is, they contain all relevant information
func ValidatePGPKeys(keyFile string, execTimeout time.Duration) (map[string]*appsv1.GnuPGPublicKey, error) {
	keys := make(map[string]*appsv1.GnuPGPublicKey)
	tempHome, err := os.MkdirTemp("", "gpg-verify-key")
	if err != nil {
		return nil, err
	}
	defer os.RemoveAll(tempHome)

	// Remember original GNUPGHOME, then set it to temp directory
	oldGPGHome := os.Getenv(common.EnvGnuPGHome)
	defer os.Setenv(common.EnvGnuPGHome, oldGPGHome)
	os.Setenv(common.EnvGnuPGHome, tempHome)

	// Import they keys to our temporary keyring...
	_, err = ImportPGPKeys(keyFile, execTimeout)
	if err != nil {
		return nil, err
	}

	// ... and export them again, to get key data and fingerprint
	imported, err := GetInstalledPGPKeys(nil, execTimeout)
	if err != nil {
		return nil, err
	}

	for _, key := range imported {
		keys[key.KeyID] = key
	}

	return keys, nil
}

// SetPGPTrustLevelById sets the given trust level on keys with specified key IDs
func SetPGPTrustLevelById(kids []string, trustLevel string, execTimeout time.Duration) error {
	keys := make([]*appsv1.GnuPGPublicKey, 0)
	for _, kid := range kids {
		keys = append(keys, &appsv1.GnuPGPublicKey{KeyID: kid})
	}
	return SetPGPTrustLevel(keys, trustLevel, execTimeout)
}

// SetPGPTrustLevel sets the given trust level on specified keys
func SetPGPTrustLevel(pgpKeys []*appsv1.GnuPGPublicKey, trustLevel string, execTimeout time.Duration) error {
	trust, ok := pgpTrustLevels[trustLevel]
	if !ok {
		return fmt.Errorf("Unknown trust level: %s", trustLevel)
	}

	// We need to store ownertrust specification in a temp file. Format is <fingerprint>:<level>
	f, err := os.CreateTemp("", "gpg-key-fps")
	if err != nil {
		return err
	}

	defer os.Remove(f.Name())

	for _, k := range pgpKeys {
		_, err := f.WriteString(fmt.Sprintf("%s:%d\n", k.KeyID, trust))
		if err != nil {
			return err
		}
	}

	defer f.Close()

	// Load ownertrust from the file we have constructed and instruct gpg to update the trustdb
	cmd := exec.Command("gpg", "--no-permission-warning", "--import-ownertrust", f.Name())
	cmd.Env = getGPGEnviron()

	_, err = executil.Run(cmd, execTimeout)
	if err != nil {
		return err
	}

	// Update the trustdb once we updated the ownertrust, to prevent gpg to do it once we validate a signature
	cmd = exec.Command("gpg", "--no-permission-warning", "--update-trustdb")
	cmd.Env = getGPGEnviron()
	_, err = executil.Run(cmd, execTimeout)
	if err != nil {
		return err
	}

	return nil
}

// DeletePGPKey deletes a key from our GnuPG key ring
func DeletePGPKey(keyID string, execTimeout time.Duration) error {
	args := append([]string{}, "--no-permission-warning", "--yes", "--batch", "--delete-keys", keyID)
	cmd := exec.Command("gpg", args...)
	cmd.Env = getGPGEnviron()

	_, err := executil.Run(cmd, execTimeout)
	if err != nil {
		return err
	}

	return nil
}

// IsSecretKey returns true if the keyID also has a private key in the keyring
func IsSecretKey(keyID string, execTimeout time.Duration) (bool, error) {
	args := append([]string{}, "--no-permission-warning", "--list-secret-keys", keyID)
	cmd := exec.Command("gpg-wrapper.sh", args...)
	cmd.Env = getGPGEnviron()
	out, err := executil.Run(cmd, execTimeout)
	if err != nil {
		return false, err
	}
	if strings.HasPrefix(out, "gpg: error reading key: No secret key") {
		return false, nil
	}
	return true, nil
}

// GetInstalledPGPKeys runs gpg to retrieve public keys from our keyring. If kids is non-empty, limit result to those key IDs
func GetInstalledPGPKeys(kids []string, execTimeout time.Duration) ([]*appsv1.GnuPGPublicKey, error) {
	keys := make([]*appsv1.GnuPGPublicKey, 0)

	args := append([]string{}, "--no-permission-warning", "--list-public-keys")
	// kids can contain an arbitrary list of key IDs we want to list. If empty, we list all keys.
	if len(kids) > 0 {
		args = append(args, kids...)
	}
	cmd := exec.Command("gpg", args...)
	cmd.Env = getGPGEnviron()

	out, err := executil.Run(cmd, execTimeout)
	if err != nil {
		return nil, err
	}

	scanner := bufio.NewScanner(strings.NewReader(out))
	var curKey *appsv1.GnuPGPublicKey = nil
	for scanner.Scan() {
		if strings.HasPrefix(scanner.Text(), "pub ") {
			// This is the beginning of a new key, time to store the previously parsed one in our list and start fresh.
			if curKey != nil {
				keys = append(keys, curKey)
				curKey = nil
			}

			key := appsv1.GnuPGPublicKey{}

			// Second field in pub output denotes key sub type (cipher and length)
			token := subTypeMatch.FindStringSubmatch(scanner.Text())
			if len(token) != 2 {
				return nil, fmt.Errorf("Invalid line: %s (len=%d)", scanner.Text(), len(token))
			}
			key.SubType = token[1]

			// Next line should be the key ID, no prefix
			if !scanner.Scan() {
				return nil, fmt.Errorf("Invalid output from gpg, end of text after primary key")
			}

			token = keyIdMatch.FindStringSubmatch(scanner.Text())
			if len(token) != 2 {
				return nil, fmt.Errorf("Invalid output from gpg, no key ID for primary key")
			}

			key.Fingerprint = token[1]
			// KeyID is just the last bytes of the fingerprint
			key.KeyID = token[1][24:]

			if curKey == nil {
				curKey = &key
			}

			// Next line should be UID
			if !scanner.Scan() {
				return nil, fmt.Errorf("Invalid output from gpg, end of text after key ID")
			}

			if !strings.HasPrefix(scanner.Text(), "uid ") {
				return nil, fmt.Errorf("Invalid output from gpg, no identity for primary key")
			}

			token = uidMatch.FindStringSubmatch(scanner.Text())

			if len(token) < 3 {
				return nil, fmt.Errorf("Malformed identity line: %s (len=%d)", scanner.Text(), len(token))
			}

			// Store trust level
			key.Trust = token[1]

			// Identity - we are only interested in the first uid
			key.Owner = token[2]
		}
	}

	// Also store the last processed key into our list to be returned
	if curKey != nil {
		keys = append(keys, curKey)
	}

	// We need to get the final key for each imported key, so we run --export on each key
	for _, key := range keys {
		cmd := exec.Command("gpg", "--no-permission-warning", "-a", "--export", key.KeyID)
		cmd.Env = getGPGEnviron()

		out, err := executil.Run(cmd, execTimeout)
		if err != nil {
			return nil, err
		}
		key.KeyData = out
	}

	return keys, nil
}

// ParsePGPCommitSignature parses the output of "git verify-commit" and returns the result
func ParseGitCommitVerification(signature string) PGPVerifyResult {
	result := PGPVerifyResult{Result: VerifyResultUnknown}
	parseOk := false
	linesParsed := 0

	// Shortcut for returning an unknown verification result with a reason
	unknownResult := func(reason string) PGPVerifyResult {
		return PGPVerifyResult{
			Result:  VerifyResultUnknown,
			Message: reason,
		}
	}

	scanner := bufio.NewScanner(strings.NewReader(signature))
	for scanner.Scan() && linesParsed < MaxVerificationLinesToParse {
		linesParsed += 1

		// Indicating the beginning of a signature
		start := verificationStartMatch.FindStringSubmatch(scanner.Text())
		if len(start) == 2 {
			result.Date = start[1]
			if !scanner.Scan() {
				return unknownResult("Unexpected end-of-file while parsing commit verification output.")
			}

			linesParsed += 1

			// What key has made the signature?
			keyID := verificationKeyIDMatch.FindStringSubmatch(scanner.Text())
			if len(keyID) != 3 {
				return unknownResult("Could not parse key ID of commit verification output.")
			}

			result.Cipher = keyID[1]
			result.KeyID = KeyID(keyID[2])
			if result.KeyID == "" {
				return unknownResult(fmt.Sprintf("Invalid PGP key ID found in verification result: %s", result.KeyID))
			}

			// What was the result of signature verification?
			if !scanner.Scan() {
				return unknownResult("Unexpected end-of-file while parsing commit verification output.")
			}

			linesParsed += 1

			// Skip additional fields
			for verificationAdditionalFields.MatchString(scanner.Text()) {
				if !scanner.Scan() {
					return unknownResult("Unexpected end-of-file while parsing commit verification output.")
				}

				linesParsed += 1
			}

			if strings.HasPrefix(scanner.Text(), "gpg: Can't check signature: ") {
				result.Result = VerifyResultInvalid
				result.Identity = "unknown"
				result.Trust = TrustUnknown
				result.Message = scanner.Text()
			} else {
				sigState := verificationStatusMatch.FindStringSubmatch(scanner.Text())
				if len(sigState) != 4 {
					return unknownResult("Could not parse result of verify operation, check logs for more information.")
				}

				switch strings.ToLower(sigState[1]) {
				case "good":
					result.Result = VerifyResultGood
				case "bad":
					result.Result = VerifyResultBad
				default:
					result.Result = VerifyResultInvalid
				}
				result.Identity = sigState[2]

				// Did we catch a valid trust?
				if _, ok := pgpTrustLevels[sigState[3]]; ok {
					result.Trust = sigState[3]
				} else {
					result.Trust = TrustUnknown
				}
				result.Message = "Success verifying the commit signature."
			}

			// No more data to parse here
			parseOk = true
			break
		}
	}

	if parseOk && linesParsed < MaxVerificationLinesToParse {
		// Operation successfull - return result
		return result
	} else if linesParsed >= MaxVerificationLinesToParse {
		// Too many output lines, return error
		return unknownResult("Too many lines of gpg verify-commit output, abort.")
	} else {
		// No data found, return error
		return unknownResult("Could not parse output of verify-commit, no verification data found.")
	}
}

// SyncKeyRingFromDirectory will sync the GPG keyring with files in a directory. This is a one-way sync,
// with the configuration being the leading information.
// Files must have a file name matching their Key ID. Keys that are found in the directory but are not
// in the keyring will be installed to the keyring, files that exist in the keyring but do not exist in
// the directory will be deleted.
func SyncKeyRingFromDirectory(basePath string, execTimeout time.Duration) ([]string, []string, error) {
	configured := make(map[string]interface{})
	newKeys := make([]string, 0)
	fingerprints := make([]string, 0)
	removedKeys := make([]string, 0)
	st, err := os.Stat(basePath)

	if err != nil {
		return nil, nil, err
	}
	if !st.IsDir() {
		return nil, nil, fmt.Errorf("%s is not a directory", basePath)
	}

	// Collect configuration, i.e. files in basePath
	err = filepath.Walk(basePath, func(path string, fi os.FileInfo, err error) error {
		if err != nil {
			return err
		}
		if fi == nil {
			return nil
		}
		if IsShortKeyID(fi.Name()) {
			configured[fi.Name()] = true
		}
		return nil
	})
	if err != nil {
		return nil, nil, err
	}

	// Collect GPG keys installed in the key ring
	installed := make(map[string]*appsv1.GnuPGPublicKey)
	keys, err := GetInstalledPGPKeys(nil, execTimeout)
	if err != nil {
		return nil, nil, err
	}
	for _, v := range keys {
		installed[v.KeyID] = v
	}

	// First, add all keys that are found in the configuration but are not yet in the keyring
	for key := range configured {
		if _, ok := installed[key]; !ok {
			addedKey, err := ImportPGPKeys(path.Join(basePath, key), execTimeout)
			if err != nil {
				return nil, nil, err
			}
			if len(addedKey) != 1 {
				return nil, nil, fmt.Errorf("Invalid key found in %s", path.Join(basePath, key))
			}
			importedKey, err := GetInstalledPGPKeys([]string{addedKey[0].KeyID}, execTimeout)
			if err != nil {
				return nil, nil, err
			} else if len(importedKey) != 1 {
				return nil, nil, fmt.Errorf("Could not get details of imported key ID %s", importedKey)
			}
			newKeys = append(newKeys, key)
			fingerprints = append(fingerprints, importedKey[0].Fingerprint)
		}
	}

	// Delete all keys from the keyring that are not found in the configuration anymore.
	for key := range installed {
		secret, err := IsSecretKey(key, execTimeout)
		if err != nil {
			return nil, nil, err
		}
		if _, ok := configured[key]; !ok && !secret {
			err := DeletePGPKey(key, execTimeout)
			if err != nil {
				return nil, nil, err
			}
			removedKeys = append(removedKeys, key)
		}
	}

	// Update owner trust for new keys
	if len(fingerprints) > 0 {
		_ = SetPGPTrustLevelById(fingerprints, TrustUltimate, execTimeout)
	}

	return newKeys, removedKeys, err
}<|MERGE_RESOLUTION|>--- conflicted
+++ resolved
@@ -270,13 +270,8 @@
 	return err
 }
 
-<<<<<<< HEAD
 func ImportPGPKeysFromString(keyData string, execTimeout time.Duration) ([]*appsv1.GnuPGPublicKey, error) {
-	f, err := ioutil.TempFile("", "gpg-key-import")
-=======
-func ImportPGPKeysFromString(keyData string) ([]*appsv1.GnuPGPublicKey, error) {
 	f, err := os.CreateTemp("", "gpg-key-import")
->>>>>>> 61c09dd7
 	if err != nil {
 		return nil, err
 	}
