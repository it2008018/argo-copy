--- conflicted
+++ resolved
@@ -54,7 +54,8 @@
 			"app.kubernetes.io/managed-by": "argo-cd",
 			"app.kubernetes.io/part-of":    "${ARGOCD_APP_NAME}",
 		},
-<<<<<<< HEAD
+		Namespace:                 namespace,
+		CommonAnnotationsEnvsubst: true,
 		Replicas: []v1alpha1.KustomizeReplica{
 			{
 				Name:  "nginx-deployment",
@@ -65,10 +66,6 @@
 				Count: intstr.FromString("4"),
 			},
 		},
-=======
-		Namespace:                 namespace,
-		CommonAnnotationsEnvsubst: true,
->>>>>>> 04db457b
 	}
 	objs, images, err := kustomize.Build(&kustomizeSource, nil, env)
 	assert.Nil(t, err)
@@ -89,14 +86,11 @@
 				"app.kubernetes.io/managed-by": "argo-cd",
 				"app.kubernetes.io/part-of":    "argo-cd-tests",
 			}, obj.GetAnnotations())
-<<<<<<< HEAD
 			replicas, ok, err := unstructured.NestedInt64(obj.Object, "spec", "replicas")
 			require.NoError(t, err)
 			require.True(t, ok)
 			assert.Equal(t, int64(4), replicas)
-=======
 			assert.Equal(t, namespace, obj.GetNamespace())
->>>>>>> 04db457b
 		case "Deployment":
 			assert.Equal(t, namePrefix+"nginx-deployment"+nameSuffix, obj.GetName())
 			assert.Equal(t, map[string]string{
@@ -108,14 +102,11 @@
 				"app.kubernetes.io/managed-by": "argo-cd",
 				"app.kubernetes.io/part-of":    "argo-cd-tests",
 			}, obj.GetAnnotations())
-<<<<<<< HEAD
 			replicas, ok, err := unstructured.NestedInt64(obj.Object, "spec", "replicas")
 			require.NoError(t, err)
 			require.True(t, ok)
 			assert.Equal(t, int64(2), replicas)
-=======
 			assert.Equal(t, namespace, obj.GetNamespace())
->>>>>>> 04db457b
 		}
 	}
 
