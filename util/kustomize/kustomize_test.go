package kustomize

import (
	"io/ioutil"
	"path"
	"path/filepath"
	"testing"

	"github.com/argoproj/pkg/exec"
	"github.com/stretchr/testify/assert"

	"github.com/argoproj/argo-cd/pkg/apis/application/v1alpha1"
	"github.com/argoproj/argo-cd/util/git"
)

const kustomization1 = "kustomization_yaml"
const kustomization2a = "kustomization_yml"
const kustomization2b = "Kustomization"

func testDataDir() (string, error) {
	res, err := ioutil.TempDir("", "kustomize-test")
	if err != nil {
		return "", err
	}
	_, err = exec.RunCommand("cp", exec.CmdOpts{}, "-r", "./testdata/"+kustomization1, filepath.Join(res, "testdata"))
	if err != nil {
		return "", err
	}
	return path.Join(res, "testdata"), nil
}

func TestKustomizeBuild(t *testing.T) {
	appPath, err := testDataDir()
	assert.Nil(t, err)
	namePrefix := "namePrefix-"
	kustomize := NewKustomizeApp(appPath, git.NopCreds{}, "")
	kustomizeSource := v1alpha1.ApplicationSourceKustomize{
		NamePrefix: namePrefix,
<<<<<<< HEAD
		Images:     []string{"nginx:1.15.5"},
=======
		ImageTags: []v1alpha1.KustomizeImageTag{
			{
				Name:  "k8s.gcr.io/nginx-slim",
				Value: "latest",
			},
		},
		Images: v1alpha1.KustomizeImages{"nginx:1.15.5"},
>>>>>>> 4e15036c
		CommonLabels: map[string]string{
			"app.kubernetes.io/managed-by": "argo-cd",
			"app.kubernetes.io/part-of":    "argo-cd-tests",
		},
	}
	objs, images, err := kustomize.Build(&kustomizeSource)
	assert.Nil(t, err)
	if err != nil {
		assert.Equal(t, len(objs), 2)
		assert.Equal(t, len(images), 2)
	}
	for _, obj := range objs {
		switch obj.GetKind() {
		case "StatefulSet":
			assert.Equal(t, namePrefix+"web", obj.GetName())
			assert.Equal(t, map[string]string{
				"app.kubernetes.io/managed-by": "argo-cd",
				"app.kubernetes.io/part-of":    "argo-cd-tests",
			}, obj.GetLabels())
		case "Deployment":
			assert.Equal(t, namePrefix+"nginx-deployment", obj.GetName())
			assert.Equal(t, map[string]string{
				"app":                          "nginx",
				"app.kubernetes.io/managed-by": "argo-cd",
				"app.kubernetes.io/part-of":    "argo-cd-tests",
			}, obj.GetLabels())
		}
	}

	for _, image := range images {
		switch image {
		case "nginx":
			assert.Equal(t, "1.15.5", image)
		}
	}
}

func TestFindKustomization(t *testing.T) {
	testFindKustomization(t, kustomization1, "kustomization.yaml")
	testFindKustomization(t, kustomization2a, "kustomization.yml")
	testFindKustomization(t, kustomization2b, "Kustomization")
}

func testFindKustomization(t *testing.T, set string, expected string) {
	kustomization, err := (&kustomize{path: "testdata/" + set}).findKustomization()
	assert.Nil(t, err)
	assert.Equal(t, "testdata/"+set+"/"+expected, kustomization)
}

func TestIsKustomization(t *testing.T) {
	assert.True(t, IsKustomization("kustomization.yaml"))
	assert.True(t, IsKustomization("kustomization.yml"))
	assert.True(t, IsKustomization("Kustomization"))
	assert.False(t, IsKustomization("rubbish.yml"))
}<|MERGE_RESOLUTION|>--- conflicted
+++ resolved
@@ -36,17 +36,7 @@
 	kustomize := NewKustomizeApp(appPath, git.NopCreds{}, "")
 	kustomizeSource := v1alpha1.ApplicationSourceKustomize{
 		NamePrefix: namePrefix,
-<<<<<<< HEAD
-		Images:     []string{"nginx:1.15.5"},
-=======
-		ImageTags: []v1alpha1.KustomizeImageTag{
-			{
-				Name:  "k8s.gcr.io/nginx-slim",
-				Value: "latest",
-			},
-		},
 		Images: v1alpha1.KustomizeImages{"nginx:1.15.5"},
->>>>>>> 4e15036c
 		CommonLabels: map[string]string{
 			"app.kubernetes.io/managed-by": "argo-cd",
 			"app.kubernetes.io/part-of":    "argo-cd-tests",
