--- conflicted
+++ resolved
@@ -13,11 +13,8 @@
 	"sync"
 
 	"github.com/Masterminds/semver/v3"
-<<<<<<< HEAD
-=======
 	"sigs.k8s.io/yaml"
 
->>>>>>> 6eba5be8
 	"github.com/argoproj/gitops-engine/pkg/utils/kube"
 	log "github.com/sirupsen/logrus"
 	"k8s.io/apimachinery/pkg/apis/meta/v1/unstructured"
@@ -251,7 +248,6 @@
 			}
 		}
 
-<<<<<<< HEAD
 		if len(opts.Components) > 0 {
 			// components only supported in kustomize >= v3.7.0
 			// https://github.com/kubernetes-sigs/kustomize/blob/master/examples/components.md
@@ -273,7 +269,8 @@
 			data, _ := os.ReadFile(k.path + "/" + "kustomization.yaml")
 
 			log.Info("****", string(data), "****")
-=======
+		}
+
 		if len(opts.Patches) > 0 {
 			kustomizationPath := filepath.Join(k.path, "kustomization.yaml")
 			b, err := os.ReadFile(kustomizationPath)
@@ -320,7 +317,6 @@
 			if err != nil {
 				return nil, nil, fmt.Errorf("failed to write kustomization.yaml with updated 'patches' field: %w", err)
 			}
->>>>>>> 6eba5be8
 		}
 	}
 
