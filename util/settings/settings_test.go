--- conflicted
+++ resolved
@@ -65,8 +65,6 @@
 			assert.Equal(t, tt.want, tt.get(settings))
 		})
 	}
-<<<<<<< HEAD
-=======
 
 	err = updateSettingsFromConfigMap(&settings, &configMap)
 
@@ -158,5 +156,4 @@
 
 	assert.True(t, settings.IsExcludedResource("not-whitelisted-resource", "whitelisted-kind", ""))
 	assert.True(t, settings.IsExcludedResource("not-whitelisted-resource", "", ""))
->>>>>>> d9345c99
 }