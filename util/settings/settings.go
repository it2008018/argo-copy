package settings

import (
	"context"
	"crypto/rand"
	"crypto/sha256"
	"crypto/tls"
	"crypto/x509"
	"encoding/base64"
	"fmt"
	"math/big"
	"net/url"
	"path"
	"reflect"
	"strconv"
	"strings"
	"sync"
	"time"

	timeutil "github.com/argoproj/pkg/time"
	"github.com/ghodss/yaml"
	log "github.com/sirupsen/logrus"
	apiv1 "k8s.io/api/core/v1"
	apierr "k8s.io/apimachinery/pkg/api/errors"
	apierrors "k8s.io/apimachinery/pkg/api/errors"
	metav1 "k8s.io/apimachinery/pkg/apis/meta/v1"
	"k8s.io/apimachinery/pkg/fields"
	"k8s.io/apimachinery/pkg/labels"
	v1 "k8s.io/client-go/informers/core/v1"
	"k8s.io/client-go/kubernetes"
	v1listers "k8s.io/client-go/listers/core/v1"
	"k8s.io/client-go/tools/cache"

	"github.com/argoproj/argo-cd/v2/common"
	"github.com/argoproj/argo-cd/v2/pkg/apis/application/v1alpha1"
	"github.com/argoproj/argo-cd/v2/server/settings/oidc"
	"github.com/argoproj/argo-cd/v2/util"
	"github.com/argoproj/argo-cd/v2/util/crypto"
	"github.com/argoproj/argo-cd/v2/util/kube"
	"github.com/argoproj/argo-cd/v2/util/password"
	tlsutil "github.com/argoproj/argo-cd/v2/util/tls"
)

// ArgoCDSettings holds in-memory runtime configuration options.
type ArgoCDSettings struct {
	// URL is the externally facing URL users will visit to reach Argo CD.
	// The value here is used when configuring SSO. Omitting this value will disable SSO.
	URL string `json:"url,omitempty"`
	// Indicates if status badge is enabled or not.
	StatusBadgeEnabled bool `json:"statusBadgeEnable"`
	// Indicates if status badge custom root URL should be used.
	StatusBadgeRootUrl string `json:"statusBadgeRootUrl,omitempty"`
	// DexConfig contains portions of a dex config yaml
	DexConfig string `json:"dexConfig,omitempty"`
	// OIDCConfigRAW holds OIDC configuration as a raw string
	OIDCConfigRAW string `json:"oidcConfig,omitempty"`
	// ServerSignature holds the key used to generate JWT tokens.
	ServerSignature []byte `json:"serverSignature,omitempty"`
	// Certificate holds the certificate/private key for the Argo CD API server.
	// If nil, will run insecure without TLS.
	Certificate *tls.Certificate `json:"-"`
	// CertificateIsExternal indicates whether Certificate was loaded from external secret
	CertificateIsExternal bool `json:"-"`
	// WebhookGitLabSecret holds the shared secret for authenticating GitHub webhook events
	WebhookGitHubSecret string `json:"webhookGitHubSecret,omitempty"`
	// WebhookGitLabSecret holds the shared secret for authenticating GitLab webhook events
	WebhookGitLabSecret string `json:"webhookGitLabSecret,omitempty"`
	// WebhookBitbucketUUID holds the UUID for authenticating Bitbucket webhook events
	WebhookBitbucketUUID string `json:"webhookBitbucketUUID,omitempty"`
	// WebhookBitbucketServerSecret holds the shared secret for authenticating BitbucketServer webhook events
	WebhookBitbucketServerSecret string `json:"webhookBitbucketServerSecret,omitempty"`
	// WebhookGogsSecret holds the shared secret for authenticating Gogs webhook events
	WebhookGogsSecret string `json:"webhookGogsSecret,omitempty"`
	// Secrets holds all secrets in argocd-secret as a map[string]string
	Secrets map[string]string `json:"secrets,omitempty"`
	// KustomizeBuildOptions is a string of kustomize build parameters
	KustomizeBuildOptions string `json:"kustomizeBuildOptions,omitempty"`
	// Indicates if anonymous user is enabled or not
	AnonymousUserEnabled bool `json:"anonymousUserEnabled,omitempty"`
	// Specifies token expiration duration
	UserSessionDuration time.Duration `json:"userSessionDuration,omitempty"`
	// UiCssURL local or remote path to user-defined CSS to customize ArgoCD UI
	UiCssURL string `json:"uiCssURL,omitempty"`
	// Content of UI Banner
	UiBannerContent string `json:"uiBannerContent,omitempty"`
	// URL for UI Banner
	UiBannerURL string `json:"uiBannerURL,omitempty"`
	// Make Banner permanent and not closeable
	UiBannerPermanent bool `json:"uiBannerPermanent,omitempty"`
	// Position of UI Banner
	UiBannerPosition string `json:"uiBannerPosition,omitempty"`
	// PasswordPattern for password regular expression
	PasswordPattern string `json:"passwordPattern,omitempty"`
	// BinaryUrls contains the URLs for downloading argocd binaries
	BinaryUrls map[string]string `json:"binaryUrls,omitempty"`
	// InClusterEnabled indicates whether to allow in-cluster server address
	InClusterEnabled bool `json:"inClusterEnabled"`
	// ServerRBACLogEnforceEnable temporary var indicates whether rbac will be enforced on logs
	ServerRBACLogEnforceEnable bool `json:"serverRBACLogEnforceEnable"`
	// ExecEnabled indicates whether the UI exec feature is enabled
	ExecEnabled bool `json:"execEnabled"`
	// ExecShells restricts which shells are allowed for `exec` and in which order they are tried
	ExecShells []string `json:"execShells"`
	// TrackingMethod defines the resource tracking method to be used
	TrackingMethod string `json:"application.resourceTrackingMethod,omitempty"`
	// OIDCTLSInsecureSkipVerify determines whether certificate verification is skipped when verifying tokens with the
	// configured OIDC provider (either external or the bundled Dex instance). Setting this to `true` will cause JWT
	// token verification to pass despite the OIDC provider having an invalid certificate. Only set to `true` if you
	// understand the risks.
	OIDCTLSInsecureSkipVerify bool `json:"oidcTLSInsecureSkipVerify"`
	// AppsInAnyNamespaceEnabled indicates whether applications are allowed to be created in any namespace
	AppsInAnyNamespaceEnabled bool `json:"appsInAnyNamespaceEnabled"`
	// ExtensionConfig configurations related to ArgoCD proxy extensions. The value
	// is a yaml string defined in extension.ExtensionConfigs struct.
	ExtensionConfig string `json:"extensionConfig,omitempty"`
}

type GoogleAnalytics struct {
	TrackingID     string `json:"trackingID,omitempty"`
	AnonymizeUsers bool   `json:"anonymizeUsers,omitempty"`
}

type GlobalProjectSettings struct {
	ProjectName   string               `json:"projectName,omitempty"`
	LabelSelector metav1.LabelSelector `json:"labelSelector,omitempty"`
}

// Help settings
type Help struct {
	// the URL for getting chat help, this will typically be your Slack channel for support
	ChatURL string `json:"chatUrl,omitempty"`
	// the text for getting chat help, defaults to "Chat now!"
	ChatText string `json:"chatText,omitempty"`
	// the URLs for downloading argocd binaries
	BinaryURLs map[string]string `json:"binaryUrl,omitempty"`
}

// oidcConfig is the same as the public OIDCConfig, except the public one excludes the AllowedAudiences and the
// SkipAudienceCheckWhenTokenHasNoAudience fields.
// AllowedAudiences should be accessed via ArgoCDSettings.OAuth2AllowedAudiences.
// SkipAudienceCheckWhenTokenHasNoAudience should be accessed via ArgoCDSettings.SkipAudienceCheckWhenTokenHasNoAudience.
type oidcConfig struct {
	OIDCConfig
	AllowedAudiences                        []string `json:"allowedAudiences,omitempty"`
	SkipAudienceCheckWhenTokenHasNoAudience *bool    `json:"skipAudienceCheckWhenTokenHasNoAudience,omitempty"`
}

func (o *oidcConfig) toExported() *OIDCConfig {
	if o == nil {
		return nil
	}
	return &OIDCConfig{
		Name:                   o.Name,
		Issuer:                 o.Issuer,
		ClientID:               o.ClientID,
		ClientSecret:           o.ClientSecret,
		CLIClientID:            o.CLIClientID,
		RequestedScopes:        o.RequestedScopes,
		RequestedIDTokenClaims: o.RequestedIDTokenClaims,
		LogoutURL:              o.LogoutURL,
		RootCA:                 o.RootCA,
	}
}

type OIDCConfig struct {
	Name                   string                 `json:"name,omitempty"`
	Issuer                 string                 `json:"issuer,omitempty"`
	ClientID               string                 `json:"clientID,omitempty"`
	ClientSecret           string                 `json:"clientSecret,omitempty"`
	CLIClientID            string                 `json:"cliClientID,omitempty"`
	RequestedScopes        []string               `json:"requestedScopes,omitempty"`
	RequestedIDTokenClaims map[string]*oidc.Claim `json:"requestedIDTokenClaims,omitempty"`
	LogoutURL              string                 `json:"logoutURL,omitempty"`
	RootCA                 string                 `json:"rootCA,omitempty"`
}

// DEPRECATED. Helm repository credentials are now managed using RepoCredentials
type HelmRepoCredentials struct {
	URL            string                   `json:"url,omitempty"`
	Name           string                   `json:"name,omitempty"`
	UsernameSecret *apiv1.SecretKeySelector `json:"usernameSecret,omitempty"`
	PasswordSecret *apiv1.SecretKeySelector `json:"passwordSecret,omitempty"`
	CertSecret     *apiv1.SecretKeySelector `json:"certSecret,omitempty"`
	KeySecret      *apiv1.SecretKeySelector `json:"keySecret,omitempty"`
}

// KustomizeVersion holds information about additional Kustomize version
type KustomizeVersion struct {
	// Name holds Kustomize version name
	Name string
	// Path holds corresponding binary path
	Path string
	// BuildOptions that are specific to Kustomize version
	BuildOptions string
}

// KustomizeSettings holds kustomize settings
type KustomizeSettings struct {
	BuildOptions string
	Versions     []KustomizeVersion
}

var (
	ByClusterURLIndexer     = "byClusterURL"
	byClusterURLIndexerFunc = func(obj interface{}) ([]string, error) {
		s, ok := obj.(*apiv1.Secret)
		if !ok {
			return nil, nil
		}
		if s.Labels == nil || s.Labels[common.LabelKeySecretType] != common.LabelValueSecretTypeCluster {
			return nil, nil
		}
		if s.Data == nil {
			return nil, nil
		}
		if url, ok := s.Data["server"]; ok {
			return []string{strings.TrimRight(string(url), "/")}, nil
		}
		return nil, nil
	}
	ByClusterNameIndexer     = "byClusterName"
	byClusterNameIndexerFunc = func(obj interface{}) ([]string, error) {
		s, ok := obj.(*apiv1.Secret)
		if !ok {
			return nil, nil
		}
		if s.Labels == nil || s.Labels[common.LabelKeySecretType] != common.LabelValueSecretTypeCluster {
			return nil, nil
		}
		if s.Data == nil {
			return nil, nil
		}
		if name, ok := s.Data["name"]; ok {
			return []string{string(name)}, nil
		}
		return nil, nil
	}
	ByProjectClusterIndexer = "byProjectCluster"
	ByProjectRepoIndexer    = "byProjectRepo"
	byProjectIndexerFunc    = func(secretType string) func(obj interface{}) ([]string, error) {
		return func(obj interface{}) ([]string, error) {
			s, ok := obj.(*apiv1.Secret)
			if !ok {
				return nil, nil
			}
			if s.Labels == nil || s.Labels[common.LabelKeySecretType] != secretType {
				return nil, nil
			}
			if s.Data == nil {
				return nil, nil
			}
			if project, ok := s.Data["project"]; ok {
				return []string{string(project)}, nil
			}
			return nil, nil
		}
	}
)

func (ks *KustomizeSettings) GetOptions(source v1alpha1.ApplicationSource) (*v1alpha1.KustomizeOptions, error) {
	binaryPath := ""
	buildOptions := ""
	if source.Kustomize != nil && source.Kustomize.Version != "" {
		for _, ver := range ks.Versions {
			if ver.Name == source.Kustomize.Version {
				// add version specific path and build options
				binaryPath = ver.Path
				buildOptions = ver.BuildOptions
				break
			}
		}
		if binaryPath == "" {
			return nil, fmt.Errorf("kustomize version %s is not registered", source.Kustomize.Version)
		}
	} else {
		// add build options for the default version
		buildOptions = ks.BuildOptions
	}
	return &v1alpha1.KustomizeOptions{
		BuildOptions: buildOptions,
		BinaryPath:   binaryPath,
	}, nil
}

// Credentials for accessing a Git repository
type Repository struct {
	// The URL to the repository
	URL string `json:"url,omitempty"`
	// the type of the repo, "git" or "helm", assumed to be "git" if empty or absent
	Type string `json:"type,omitempty"`
	// helm only
	Name string `json:"name,omitempty"`
	// Name of the secret storing the username used to access the repo
	UsernameSecret *apiv1.SecretKeySelector `json:"usernameSecret,omitempty"`
	// Name of the secret storing the password used to access the repo
	PasswordSecret *apiv1.SecretKeySelector `json:"passwordSecret,omitempty"`
	// Name of the secret storing the SSH private key used to access the repo. Git only
	SSHPrivateKeySecret *apiv1.SecretKeySelector `json:"sshPrivateKeySecret,omitempty"`
	// Whether to connect the repository in an insecure way (deprecated)
	InsecureIgnoreHostKey bool `json:"insecureIgnoreHostKey,omitempty"`
	// Whether to connect the repository in an insecure way
	Insecure bool `json:"insecure,omitempty"`
	// Whether the repo is git-lfs enabled. Git only.
	EnableLFS bool `json:"enableLfs,omitempty"`
	// Name of the secret storing the TLS client cert data
	TLSClientCertDataSecret *apiv1.SecretKeySelector `json:"tlsClientCertDataSecret,omitempty"`
	// Name of the secret storing the TLS client cert's key data
	TLSClientCertKeySecret *apiv1.SecretKeySelector `json:"tlsClientCertKeySecret,omitempty"`
	// Whether the repo is helm-oci enabled. Git only.
	EnableOci bool `json:"enableOci,omitempty"`
	// Github App Private Key PEM data
	GithubAppPrivateKeySecret *apiv1.SecretKeySelector `json:"githubAppPrivateKeySecret,omitempty"`
	// Github App ID of the app used to access the repo
	GithubAppId int64 `json:"githubAppID,omitempty"`
	// Github App Installation ID of the installed GitHub App
	GithubAppInstallationId int64 `json:"githubAppInstallationID,omitempty"`
	// Github App Enterprise base url if empty will default to https://api.github.com
	GithubAppEnterpriseBaseURL string `json:"githubAppEnterpriseBaseUrl,omitempty"`
	// Proxy specifies the HTTP/HTTPS proxy used to access the repo
	Proxy string `json:"proxy,omitempty"`
	// GCPServiceAccountKey specifies the service account key in JSON format to be used for getting credentials to Google Cloud Source repos
	GCPServiceAccountKey *apiv1.SecretKeySelector `json:"gcpServiceAccountKey,omitempty"`
	// ForceHttpBasicAuth determines whether Argo CD should force use of basic auth for HTTP connected repositories
	ForceHttpBasicAuth bool `json:"forceHttpBasicAuth,omitempty"`
}

// Credential template for accessing repositories
type RepositoryCredentials struct {
	// The URL pattern the repository URL has to match
	URL string `json:"url,omitempty"`
	// Name of the secret storing the username used to access the repo
	UsernameSecret *apiv1.SecretKeySelector `json:"usernameSecret,omitempty"`
	// Name of the secret storing the password used to access the repo
	PasswordSecret *apiv1.SecretKeySelector `json:"passwordSecret,omitempty"`
	// Name of the secret storing the SSH private key used to access the repo. Git only
	SSHPrivateKeySecret *apiv1.SecretKeySelector `json:"sshPrivateKeySecret,omitempty"`
	// Name of the secret storing the TLS client cert data
	TLSClientCertDataSecret *apiv1.SecretKeySelector `json:"tlsClientCertDataSecret,omitempty"`
	// Name of the secret storing the TLS client cert's key data
	TLSClientCertKeySecret *apiv1.SecretKeySelector `json:"tlsClientCertKeySecret,omitempty"`
	// Github App Private Key PEM data
	GithubAppPrivateKeySecret *apiv1.SecretKeySelector `json:"githubAppPrivateKeySecret,omitempty"`
	// Github App ID of the app used to access the repo
	GithubAppId int64 `json:"githubAppID,omitempty"`
	// Github App Installation ID of the installed GitHub App
	GithubAppInstallationId int64 `json:"githubAppInstallationID,omitempty"`
	// Github App Enterprise base url if empty will default to https://api.github.com
	GithubAppEnterpriseBaseURL string `json:"githubAppEnterpriseBaseUrl,omitempty"`
	// EnableOCI specifies whether helm-oci support should be enabled for this repo
	EnableOCI bool `json:"enableOCI,omitempty"`
	// the type of the repositoryCredentials, "git" or "helm", assumed to be "git" if empty or absent
	Type string `json:"type,omitempty"`
	// GCPServiceAccountKey specifies the service account key in JSON format to be used for getting credentials to Google Cloud Source repos
	GCPServiceAccountKey *apiv1.SecretKeySelector `json:"gcpServiceAccountKey,omitempty"`
	// ForceHttpBasicAuth determines whether Argo CD should force use of basic auth for HTTP connected repositories
	ForceHttpBasicAuth bool `json:"forceHttpBasicAuth,omitempty"`
}

// DeepLink structure
type DeepLink struct {
	// URL that the deep link will redirect to
	URL string `json:"url"`
	// Title that will be displayed in the UI corresponding to that link
	Title string `json:"title"`
	// Description (optional) a description for what the deep link is about
	Description *string `json:"description,omitempty"`
	// IconClass (optional) a font-awesome icon class to be used when displaying the links in dropdown menus.
	IconClass *string `json:"icon.class,omitempty"`
	// Condition (optional) a conditional statement depending on which the deep link shall be rendered
	Condition *string `json:"if,omitempty"`
}

const (
	// settingServerSignatureKey designates the key for a server secret key inside a Kubernetes secret.
	settingServerSignatureKey = "server.secretkey"
	// gaTrackingID holds Google Analytics tracking id
	gaTrackingID = "ga.trackingid"
	// the URL for getting chat help, this will typically be your Slack channel for support
	helpChatURL = "help.chatUrl"
	// the text for getting chat help, defaults to "Chat now!"
	helpChatText = "help.chatText"
	// gaAnonymizeUsers specifies if user ids should be anonymized (hashed) before sending to Google Analytics. True unless value is set to 'false'
	gaAnonymizeUsers = "ga.anonymizeusers"
	// settingServerCertificate designates the key for the public cert used in TLS
	settingServerCertificate = "tls.crt"
	// settingServerPrivateKey designates the key for the private key used in TLS
	settingServerPrivateKey = "tls.key"
	// settingURLKey designates the key where Argo CD's external URL is set
	settingURLKey = "url"
	// repositoriesKey designates the key where ArgoCDs repositories list is set
	repositoriesKey = "repositories"
	// repositoryCredentialsKey designates the key where ArgoCDs repositories credentials list is set
	repositoryCredentialsKey = "repository.credentials"
	// helmRepositoriesKey designates the key where list of helm repositories is set
	helmRepositoriesKey = "helm.repositories"
	// settingDexConfigKey designates the key for the dex config
	settingDexConfigKey = "dex.config"
	// settingsOIDCConfigKey designates the key for OIDC config
	settingsOIDCConfigKey = "oidc.config"
	// statusBadgeEnabledKey holds the key which enables of disables status badge feature
	statusBadgeEnabledKey = "statusbadge.enabled"
	// statusBadgeRootUrlKey holds the key for the root badge URL override
	statusBadgeRootUrlKey = "statusbadge.url"
	// settingsWebhookGitHubSecret is the key for the GitHub shared webhook secret
	settingsWebhookGitHubSecretKey = "webhook.github.secret"
	// settingsWebhookGitLabSecret is the key for the GitLab shared webhook secret
	settingsWebhookGitLabSecretKey = "webhook.gitlab.secret"
	// settingsWebhookBitbucketUUID is the key for Bitbucket webhook UUID
	settingsWebhookBitbucketUUIDKey = "webhook.bitbucket.uuid"
	// settingsWebhookBitbucketServerSecret is the key for BitbucketServer webhook secret
	settingsWebhookBitbucketServerSecretKey = "webhook.bitbucketserver.secret"
	// settingsWebhookGogsSecret is the key for Gogs webhook secret
	settingsWebhookGogsSecretKey = "webhook.gogs.secret"
	// settingsApplicationInstanceLabelKey is the key to configure injected app instance label key
	settingsApplicationInstanceLabelKey = "application.instanceLabelKey"
	// settingsResourceTrackingMethodKey is the key to configure tracking method for application resources
	settingsResourceTrackingMethodKey = "application.resourceTrackingMethod"
	// resourcesCustomizationsKey is the key to the map of resource overrides
	resourceCustomizationsKey = "resource.customizations"
	// resourceExclusions is the key to the list of excluded resources
	resourceExclusionsKey = "resource.exclusions"
	// resourceInclusions is the key to the list of explicitly watched resources
	resourceInclusionsKey = "resource.inclusions"
	// resourceCustomLabelKey is the key to a custom label to show in node info, if present
	resourceCustomLabelsKey = "resource.customLabels"
	// configManagementPluginsKey is the key to the list of config management plugins
	configManagementPluginsKey = "configManagementPlugins"
	// kustomizeBuildOptionsKey is a string of kustomize build parameters
	kustomizeBuildOptionsKey = "kustomize.buildOptions"
	// kustomizeVersionKeyPrefix is a kustomize version key prefix
	kustomizeVersionKeyPrefix = "kustomize.version"
	// kustomizePathPrefixKey is a kustomize path for a specific version
	kustomizePathPrefixKey = "kustomize.path"
	// anonymousUserEnabledKey is the key which enables or disables anonymous user
	anonymousUserEnabledKey = "users.anonymous.enabled"
	// userSessionDurationKey is the key which specifies token expiration duration
	userSessionDurationKey = "users.session.duration"
	// diffOptions is the key where diff options are configured
	resourceCompareOptionsKey = "resource.compareoptions"
	// settingUiCssURLKey designates the key for user-defined CSS URL for UI customization
	settingUiCssURLKey = "ui.cssurl"
	// settingUiBannerContentKey designates the key for content of user-defined info banner for UI
	settingUiBannerContentKey = "ui.bannercontent"
	// settingUiBannerURLKey designates the key for the link for user-defined info banner for UI
	settingUiBannerURLKey = "ui.bannerurl"
	// settingUiBannerPermanentKey designates the key for whether the banner is permanent and not closeable
	settingUiBannerPermanentKey = "ui.bannerpermanent"
	// settingUiBannerPositionKey designates the key for the position of the banner
	settingUiBannerPositionKey = "ui.bannerposition"
	// settingsBinaryUrlsKey designates the key for the argocd binary URLs
	settingsBinaryUrlsKey = "help.download"
	// globalProjectsKey designates the key for global project settings
	globalProjectsKey = "globalProjects"
	// initialPasswordSecretName is the name of the secret that will hold the initial admin password
	initialPasswordSecretName = "argocd-initial-admin-secret"
	// initialPasswordSecretField is the name of the field in initialPasswordSecretName to store the password
	initialPasswordSecretField = "password"
	// initialPasswordLength defines the length of the generated initial password
	initialPasswordLength = 16
	// externalServerTLSSecretName defines the name of the external secret holding the server's TLS certificate
	externalServerTLSSecretName = "argocd-server-tls"
	// partOfArgoCDSelector holds label selector that should be applied to config maps and secrets used to manage Argo CD
	partOfArgoCDSelector = "app.kubernetes.io/part-of=argocd"
	// settingsPasswordPatternKey is the key to configure user password regular expression
	settingsPasswordPatternKey = "passwordPattern"
	// inClusterEnabledKey is the key to configure whether to allow in-cluster server address
	inClusterEnabledKey = "cluster.inClusterEnabled"
	// settingsServerRBACLogEnforceEnable is the key to configure whether logs RBAC enforcement is enabled
	settingsServerRBACLogEnforceEnableKey = "server.rbac.log.enforce.enable"
	// helmValuesFileSchemesKey is the key to configure the list of supported helm values file schemas
	helmValuesFileSchemesKey = "helm.valuesFileSchemes"
	// execEnabledKey is the key to configure whether the UI exec feature is enabled
	execEnabledKey = "exec.enabled"
	// execShellsKey is the key to configure which shells are allowed for `exec` and in what order they are tried
	execShellsKey = "exec.shells"
	// oidcTLSInsecureSkipVerifyKey is the key to configure whether TLS cert verification is skipped for OIDC connections
	oidcTLSInsecureSkipVerifyKey = "oidc.tls.insecure.skip.verify"
	// ApplicationDeepLinks is the application deep link key
	ApplicationDeepLinks = "application.links"
	// ProjectDeepLinks is the project deep link key
	ProjectDeepLinks = "project.links"
	// ResourceDeepLinks is the resource deep link key
	ResourceDeepLinks = "resource.links"
	extensionConfig   = "extension.config"
)

var (
	sourceTypeToEnableGenerationKey = map[v1alpha1.ApplicationSourceType]string{
		v1alpha1.ApplicationSourceTypeKustomize: "kustomize.enable",
		v1alpha1.ApplicationSourceTypeHelm:      "helm.enable",
		v1alpha1.ApplicationSourceTypeDirectory: "jsonnet.enable",
	}
)

// SettingsManager holds config info for a new manager with which to access Kubernetes ConfigMaps.
type SettingsManager struct {
	ctx             context.Context
	clientset       kubernetes.Interface
	secrets         v1listers.SecretLister
	secretsInformer cache.SharedIndexInformer
	configmaps      v1listers.ConfigMapLister
	namespace       string
	// subscribers is a list of subscribers to settings updates
	subscribers []chan<- *ArgoCDSettings
	// mutex protects concurrency sensitive parts of settings manager: access to subscribers list and initialization flag
	mutex                 *sync.Mutex
	initContextCancel     func()
	reposCache            []Repository
	repoCredsCache        []RepositoryCredentials
	reposOrClusterChanged func()
}

type incompleteSettingsError struct {
	message string
}

type IgnoreStatus string

const (
	// IgnoreResourceStatusInCRD ignores status changes for all CRDs
	IgnoreResourceStatusInCRD IgnoreStatus = "crd"
	// IgnoreResourceStatusInAll ignores status changes for all resources
	IgnoreResourceStatusInAll IgnoreStatus = "all"
	// IgnoreResourceStatusInNone ignores status changes for no resources
	IgnoreResourceStatusInNone IgnoreStatus = "off"
)

type ArgoCDDiffOptions struct {
	IgnoreAggregatedRoles bool `json:"ignoreAggregatedRoles,omitempty"`

	// If set to true then differences caused by status are ignored.
	IgnoreResourceStatusField IgnoreStatus `json:"ignoreResourceStatusField,omitempty"`
}

func (e *incompleteSettingsError) Error() string {
	return e.message
}

func (mgr *SettingsManager) onRepoOrClusterChanged() {
	if mgr.reposOrClusterChanged != nil {
		go mgr.reposOrClusterChanged()
	}
}

func (mgr *SettingsManager) GetSecretsLister() (v1listers.SecretLister, error) {
	err := mgr.ensureSynced(false)
	if err != nil {
		return nil, err
	}
	return mgr.secrets, nil
}

func (mgr *SettingsManager) GetSecretsInformer() (cache.SharedIndexInformer, error) {
	err := mgr.ensureSynced(false)
	if err != nil {
		return nil, err
	}
	return mgr.secretsInformer, nil
}

func (mgr *SettingsManager) updateSecret(callback func(*apiv1.Secret) error) error {
	err := mgr.ensureSynced(false)
	if err != nil {
		return err
	}
	argoCDSecret, err := mgr.secrets.Secrets(mgr.namespace).Get(common.ArgoCDSecretName)
	createSecret := false
	if err != nil {
		if !apierr.IsNotFound(err) {
			return err
		}
		argoCDSecret = &apiv1.Secret{
			ObjectMeta: metav1.ObjectMeta{
				Name: common.ArgoCDSecretName,
			},
			Data: make(map[string][]byte),
		}
		createSecret = true
	}
	if argoCDSecret.Data == nil {
		argoCDSecret.Data = make(map[string][]byte)
	}

	updatedSecret := argoCDSecret.DeepCopy()
	err = callback(updatedSecret)
	if err != nil {
		return err
	}

	if !createSecret && reflect.DeepEqual(argoCDSecret.Data, updatedSecret.Data) {
		return nil
	}

	if createSecret {
		_, err = mgr.clientset.CoreV1().Secrets(mgr.namespace).Create(context.Background(), updatedSecret, metav1.CreateOptions{})
	} else {
		_, err = mgr.clientset.CoreV1().Secrets(mgr.namespace).Update(context.Background(), updatedSecret, metav1.UpdateOptions{})
	}
	if err != nil {
		return err
	}

	return mgr.ResyncInformers()
}

func (mgr *SettingsManager) updateConfigMap(callback func(*apiv1.ConfigMap) error) error {
	argoCDCM, err := mgr.getConfigMap()
	createCM := false
	if err != nil {
		if !apierr.IsNotFound(err) {
			return err
		}
		argoCDCM = &apiv1.ConfigMap{
			ObjectMeta: metav1.ObjectMeta{
				Name: common.ArgoCDConfigMapName,
			},
		}
		createCM = true
	}
	if argoCDCM.Data == nil {
		argoCDCM.Data = make(map[string]string)
	}
	beforeUpdate := argoCDCM.DeepCopy()
	err = callback(argoCDCM)
	if err != nil {
		return err
	}
	if reflect.DeepEqual(beforeUpdate.Data, argoCDCM.Data) {
		return nil
	}

	if createCM {
		_, err = mgr.clientset.CoreV1().ConfigMaps(mgr.namespace).Create(context.Background(), argoCDCM, metav1.CreateOptions{})
	} else {
		_, err = mgr.clientset.CoreV1().ConfigMaps(mgr.namespace).Update(context.Background(), argoCDCM, metav1.UpdateOptions{})
	}

	if err != nil {
		return err
	}

	mgr.invalidateCache()

	return mgr.ResyncInformers()
}

func (mgr *SettingsManager) getConfigMap() (*apiv1.ConfigMap, error) {
	err := mgr.ensureSynced(false)
	if err != nil {
		return nil, err
	}
	argoCDCM, err := mgr.configmaps.ConfigMaps(mgr.namespace).Get(common.ArgoCDConfigMapName)
	if err != nil {
		return nil, err
	}
	if argoCDCM.Data == nil {
		argoCDCM.Data = make(map[string]string)
	}
	return argoCDCM, err
}

// Returns the ConfigMap with the given name from the cluster.
// The ConfigMap must be labeled with "app.kubernetes.io/part-of: argocd" in
// order to be retrievable.
func (mgr *SettingsManager) GetConfigMapByName(configMapName string) (*apiv1.ConfigMap, error) {
	err := mgr.ensureSynced(false)
	if err != nil {
		return nil, err
	}
	configMap, err := mgr.configmaps.ConfigMaps(mgr.namespace).Get(configMapName)
	if err != nil {
		return nil, err
	}
	return configMap, err
}

func (mgr *SettingsManager) GetResourcesFilter() (*ResourcesFilter, error) {
	argoCDCM, err := mgr.getConfigMap()
	if err != nil {
		return nil, err
	}
	rf := &ResourcesFilter{}
	if value, ok := argoCDCM.Data[resourceInclusionsKey]; ok {
		includedResources := make([]FilteredResource, 0)
		err := yaml.Unmarshal([]byte(value), &includedResources)
		if err != nil {
			return nil, err
		}
		rf.ResourceInclusions = includedResources
	}

	if value, ok := argoCDCM.Data[resourceExclusionsKey]; ok {
		excludedResources := make([]FilteredResource, 0)
		err := yaml.Unmarshal([]byte(value), &excludedResources)
		if err != nil {
			return nil, err
		}
		rf.ResourceExclusions = excludedResources
	}
	return rf, nil
}

func (mgr *SettingsManager) GetAppInstanceLabelKey() (string, error) {
	argoCDCM, err := mgr.getConfigMap()
	if err != nil {
		return "", err
	}
	label := argoCDCM.Data[settingsApplicationInstanceLabelKey]
	if label == "" {
		return common.LabelKeyAppInstance, nil
	}
	return label, nil
}

func (mgr *SettingsManager) GetTrackingMethod() (string, error) {
	argoCDCM, err := mgr.getConfigMap()
	if err != nil {
		return "", err
	}
	return argoCDCM.Data[settingsResourceTrackingMethodKey], nil
}

func (mgr *SettingsManager) GetPasswordPattern() (string, error) {
	argoCDCM, err := mgr.getConfigMap()
	if err != nil {
		return "", err
	}
	label := argoCDCM.Data[settingsPasswordPatternKey]
	if label == "" {
		return common.PasswordPatten, nil
	}
	return label, nil
}

func (mgr *SettingsManager) GetServerRBACLogEnforceEnable() (bool, error) {
	argoCDCM, err := mgr.getConfigMap()
	if err != nil {
		return false, err
	}

	if argoCDCM.Data[settingsServerRBACLogEnforceEnableKey] == "" {
		return false, nil
	}

	return strconv.ParseBool(argoCDCM.Data[settingsServerRBACLogEnforceEnableKey])
}

func (mgr *SettingsManager) GetConfigManagementPlugins() ([]v1alpha1.ConfigManagementPlugin, error) {
	argoCDCM, err := mgr.getConfigMap()
	if err != nil {
		return nil, err
	}
	plugins := make([]v1alpha1.ConfigManagementPlugin, 0)
	if value, ok := argoCDCM.Data[configManagementPluginsKey]; ok {
		err := yaml.Unmarshal([]byte(value), &plugins)
		if err != nil {
			return nil, err
		}
	}
	return plugins, nil
}

func (mgr *SettingsManager) GetDeepLinks(deeplinkType string) ([]DeepLink, error) {
	argoCDCM, err := mgr.getConfigMap()
	if err != nil {
		return nil, err
	}
	deepLinks := make([]DeepLink, 0)
	if value, ok := argoCDCM.Data[deeplinkType]; ok {
		err := yaml.Unmarshal([]byte(value), &deepLinks)
		if err != nil {
			return nil, err
		}
	}
	return deepLinks, nil
}

func (mgr *SettingsManager) GetEnabledSourceTypes() (map[string]bool, error) {
	argoCDCM, err := mgr.getConfigMap()
	if err != nil {
		return nil, err
	}
	res := map[string]bool{}
	for sourceType := range sourceTypeToEnableGenerationKey {
		res[string(sourceType)] = true
	}
	for sourceType, key := range sourceTypeToEnableGenerationKey {
		if val, ok := argoCDCM.Data[key]; ok && val != "" {
			res[string(sourceType)] = val == "true"
		}
	}
	// plugin based manifest generation cannot be disabled
	res[string(v1alpha1.ApplicationSourceTypePlugin)] = true
	return res, nil
}

// GetResourceOverrides loads Resource Overrides from argocd-cm ConfigMap
func (mgr *SettingsManager) GetResourceOverrides() (map[string]v1alpha1.ResourceOverride, error) {
	argoCDCM, err := mgr.getConfigMap()
	if err != nil {
		return nil, err
	}
	resourceOverrides := map[string]v1alpha1.ResourceOverride{}
	if value, ok := argoCDCM.Data[resourceCustomizationsKey]; ok && value != "" {
		err := yaml.Unmarshal([]byte(value), &resourceOverrides)
		if err != nil {
			return nil, err
		}
	}

	err = mgr.appendResourceOverridesFromSplitKeys(argoCDCM.Data, resourceOverrides)
	if err != nil {
		return nil, err
	}

	var diffOptions ArgoCDDiffOptions
	if value, ok := argoCDCM.Data[resourceCompareOptionsKey]; ok {
		err := yaml.Unmarshal([]byte(value), &diffOptions)
		if err != nil {
			return nil, err
		}
	}

	crdGK := "apiextensions.k8s.io/CustomResourceDefinition"
	crdPrsvUnkn := "/spec/preserveUnknownFields"

	switch diffOptions.IgnoreResourceStatusField {
	case "", "crd":
		addStatusOverrideToGK(resourceOverrides, crdGK)
		addIgnoreDiffItemOverrideToGK(resourceOverrides, crdGK, crdPrsvUnkn)
	case "all":
		addStatusOverrideToGK(resourceOverrides, "*/*")
		log.Info("Ignore status for all objects")

	case "off", "false":
		log.Info("Not ignoring status for any object")

	default:
		addStatusOverrideToGK(resourceOverrides, crdGK)
		log.Warnf("Unrecognized value for ignoreResourceStatusField - %s, ignore status for CustomResourceDefinitions", diffOptions.IgnoreResourceStatusField)
	}

	return resourceOverrides, nil
}

func addStatusOverrideToGK(resourceOverrides map[string]v1alpha1.ResourceOverride, groupKind string) {
	if val, ok := resourceOverrides[groupKind]; ok {
		val.IgnoreDifferences.JSONPointers = append(val.IgnoreDifferences.JSONPointers, "/status")
		resourceOverrides[groupKind] = val
	} else {
		resourceOverrides[groupKind] = v1alpha1.ResourceOverride{
			IgnoreDifferences: v1alpha1.OverrideIgnoreDiff{JSONPointers: []string{"/status"}},
		}
	}
}

func addIgnoreDiffItemOverrideToGK(resourceOverrides map[string]v1alpha1.ResourceOverride, groupKind, ignoreItem string) {
	if val, ok := resourceOverrides[groupKind]; ok {
		val.IgnoreDifferences.JSONPointers = append(val.IgnoreDifferences.JSONPointers, ignoreItem)
		resourceOverrides[groupKind] = val
	} else {
		resourceOverrides[groupKind] = v1alpha1.ResourceOverride{
			IgnoreDifferences: v1alpha1.OverrideIgnoreDiff{JSONPointers: []string{ignoreItem}},
		}
	}
}

func (mgr *SettingsManager) appendResourceOverridesFromSplitKeys(cmData map[string]string, resourceOverrides map[string]v1alpha1.ResourceOverride) error {
	for k, v := range cmData {
		if !strings.HasPrefix(k, resourceCustomizationsKey) {
			continue
		}

		// config map key should be of format resource.customizations.<type>.<group-kind>
		parts := strings.SplitN(k, ".", 4)
		if len(parts) < 4 {
			continue
		}

		overrideKey, err := convertToOverrideKey(parts[3])
		if err != nil {
			return err
		}

		if overrideKey == "all" {
			overrideKey = "*/*"
		}

		overrideVal, ok := resourceOverrides[overrideKey]
		if !ok {
			overrideVal = v1alpha1.ResourceOverride{}
		}

		customizationType := parts[2]
		switch customizationType {
		case "health":
			overrideVal.HealthLua = v
		case "useOpenLibs":
			useOpenLibs, err := strconv.ParseBool(v)
			if err != nil {
				return err
			}
			overrideVal.UseOpenLibs = useOpenLibs
		case "actions":
			overrideVal.Actions = v
		case "ignoreDifferences":
			overrideIgnoreDiff := v1alpha1.OverrideIgnoreDiff{}
			err := yaml.Unmarshal([]byte(v), &overrideIgnoreDiff)
			if err != nil {
				return err
			}
			overrideVal.IgnoreDifferences = overrideIgnoreDiff
		case "knownTypeFields":
			var knownTypeFields []v1alpha1.KnownTypeField
			err := yaml.Unmarshal([]byte(v), &knownTypeFields)
			if err != nil {
				return err
			}
			overrideVal.KnownTypeFields = knownTypeFields
		default:
			return fmt.Errorf("resource customization type %s not supported", customizationType)
		}
		resourceOverrides[overrideKey] = overrideVal
	}
	return nil
}

// Convert group-kind format to <group/kind>, allowed key format examples
// resource.customizations.health.cert-manager.io_Certificate
// resource.customizations.health.Certificate
func convertToOverrideKey(groupKind string) (string, error) {
	parts := strings.Split(groupKind, "_")
	if len(parts) == 2 {
		return fmt.Sprintf("%s/%s", parts[0], parts[1]), nil
	} else if len(parts) == 1 && groupKind != "" {
		return groupKind, nil
	}
	return "", fmt.Errorf("group kind should be in format `resource.customizations.<type>.<group_kind>` or resource.customizations.<type>.<kind>`, got group kind: '%s'", groupKind)
}

func GetDefaultDiffOptions() ArgoCDDiffOptions {
	return ArgoCDDiffOptions{IgnoreAggregatedRoles: false}
}

// GetResourceCompareOptions loads the resource compare options settings from the ConfigMap
func (mgr *SettingsManager) GetResourceCompareOptions() (ArgoCDDiffOptions, error) {
	// We have a sane set of default diff options
	diffOptions := GetDefaultDiffOptions()

	argoCDCM, err := mgr.getConfigMap()
	if err != nil {
		return diffOptions, err
	}

	if value, ok := argoCDCM.Data[resourceCompareOptionsKey]; ok {
		err := yaml.Unmarshal([]byte(value), &diffOptions)
		if err != nil {
			return diffOptions, err
		}
	}

	return diffOptions, nil
}

// GetHelmSettings returns helm settings
func (mgr *SettingsManager) GetHelmSettings() (*v1alpha1.HelmOptions, error) {
	argoCDCM, err := mgr.getConfigMap()
	if err != nil {
		return nil, err
	}
	helmOptions := &v1alpha1.HelmOptions{}
	if value, ok := argoCDCM.Data[helmValuesFileSchemesKey]; ok {
		for _, item := range strings.Split(value, ",") {
			if item := strings.TrimSpace(item); item != "" {
				helmOptions.ValuesFileSchemes = append(helmOptions.ValuesFileSchemes, item)
			}
		}
	} else {
		helmOptions.ValuesFileSchemes = []string{"https", "http"}
	}
	return helmOptions, nil
}

// GetKustomizeSettings loads the kustomize settings from argocd-cm ConfigMap
func (mgr *SettingsManager) GetKustomizeSettings() (*KustomizeSettings, error) {
	argoCDCM, err := mgr.getConfigMap()
	if err != nil {
		return nil, err
	}
	kustomizeVersionsMap := map[string]KustomizeVersion{}
	buildOptions := map[string]string{}
	settings := &KustomizeSettings{}

	// extract build options for the default version
	if options, ok := argoCDCM.Data[kustomizeBuildOptionsKey]; ok {
		settings.BuildOptions = options
	}

	// extract per-version binary paths and build options
	for k, v := range argoCDCM.Data {
		// extract version and path from kustomize.version.<version>
		if strings.HasPrefix(k, kustomizeVersionKeyPrefix) {
			err = addKustomizeVersion(kustomizeVersionKeyPrefix, k, v, kustomizeVersionsMap)
			if err != nil {
				return nil, err
			}
		}

		// extract version and path from kustomize.path.<version>
		if strings.HasPrefix(k, kustomizePathPrefixKey) {
			err = addKustomizeVersion(kustomizePathPrefixKey, k, v, kustomizeVersionsMap)
			if err != nil {
				return nil, err
			}
		}

		// extract version and build options from kustomize.buildOptions.<version>
		if strings.HasPrefix(k, kustomizeBuildOptionsKey) && k != kustomizeBuildOptionsKey {
			buildOptions[k[len(kustomizeBuildOptionsKey)+1:]] = v
		}
	}

	for _, v := range kustomizeVersionsMap {
		if _, ok := buildOptions[v.Name]; ok {
			v.BuildOptions = buildOptions[v.Name]
		}
		settings.Versions = append(settings.Versions, v)
	}
	return settings, nil
}

func addKustomizeVersion(prefix, name, path string, kvMap map[string]KustomizeVersion) error {
	version := name[len(prefix)+1:]
	if _, ok := kvMap[version]; ok {
		return fmt.Errorf("found duplicate kustomize version: %s", version)
	}
	kvMap[version] = KustomizeVersion{
		Name: version,
		Path: path,
	}
	return nil
}

// DEPRECATED. Helm repository credentials are now managed using RepoCredentials
func (mgr *SettingsManager) GetHelmRepositories() ([]HelmRepoCredentials, error) {
	argoCDCM, err := mgr.getConfigMap()
	if err != nil {
		return nil, err
	}
	helmRepositories := make([]HelmRepoCredentials, 0)
	helmRepositoriesStr := argoCDCM.Data[helmRepositoriesKey]
	if helmRepositoriesStr != "" {
		err := yaml.Unmarshal([]byte(helmRepositoriesStr), &helmRepositories)
		if err != nil {
			return nil, err
		}
	}
	return helmRepositories, nil
}

func (mgr *SettingsManager) GetRepositories() ([]Repository, error) {

	mgr.mutex.Lock()
	reposCache := mgr.reposCache
	mgr.mutex.Unlock()
	if reposCache != nil {
		return reposCache, nil
	}

	// Get the config map outside of the lock
	argoCDCM, err := mgr.getConfigMap()
	if err != nil {
		return nil, err
	}

	mgr.mutex.Lock()
	defer mgr.mutex.Unlock()
	repositories := make([]Repository, 0)
	repositoriesStr := argoCDCM.Data[repositoriesKey]
	if repositoriesStr != "" {
		err := yaml.Unmarshal([]byte(repositoriesStr), &repositories)
		if err != nil {
			return nil, err
		}
	}
	mgr.reposCache = repositories

	return mgr.reposCache, nil
}

func (mgr *SettingsManager) SaveRepositories(repos []Repository) error {
	return mgr.updateConfigMap(func(argoCDCM *apiv1.ConfigMap) error {
		if len(repos) > 0 {
			yamlStr, err := yaml.Marshal(repos)
			if err != nil {
				return err
			}
			argoCDCM.Data[repositoriesKey] = string(yamlStr)
		} else {
			delete(argoCDCM.Data, repositoriesKey)
		}
		return nil
	})
}

func (mgr *SettingsManager) SaveRepositoryCredentials(creds []RepositoryCredentials) error {
	return mgr.updateConfigMap(func(argoCDCM *apiv1.ConfigMap) error {
		if len(creds) > 0 {
			yamlStr, err := yaml.Marshal(creds)
			if err != nil {
				return err
			}
			argoCDCM.Data[repositoryCredentialsKey] = string(yamlStr)
		} else {
			delete(argoCDCM.Data, repositoryCredentialsKey)
		}
		return nil
	})
}

func (mgr *SettingsManager) GetRepositoryCredentials() ([]RepositoryCredentials, error) {

	mgr.mutex.Lock()
	repoCredsCache := mgr.repoCredsCache
	mgr.mutex.Unlock()
	if repoCredsCache != nil {
		return repoCredsCache, nil
	}

	// Get the config map outside of the lock
	argoCDCM, err := mgr.getConfigMap()
	if err != nil {
		return nil, err
	}

	mgr.mutex.Lock()
	defer mgr.mutex.Unlock()
	creds := make([]RepositoryCredentials, 0)
	credsStr := argoCDCM.Data[repositoryCredentialsKey]
	if credsStr != "" {
		err := yaml.Unmarshal([]byte(credsStr), &creds)
		if err != nil {
			return nil, err
		}
	}
	mgr.repoCredsCache = creds

	return mgr.repoCredsCache, nil
}

func (mgr *SettingsManager) GetGoogleAnalytics() (*GoogleAnalytics, error) {
	argoCDCM, err := mgr.getConfigMap()
	if err != nil {
		return nil, err
	}
	return &GoogleAnalytics{
		TrackingID:     argoCDCM.Data[gaTrackingID],
		AnonymizeUsers: argoCDCM.Data[gaAnonymizeUsers] != "false",
	}, nil
}

func (mgr *SettingsManager) GetHelp() (*Help, error) {
	argoCDCM, err := mgr.getConfigMap()
	if err != nil {
		return nil, err
	}
	chatText, ok := argoCDCM.Data[helpChatText]
	if !ok {
		chatText = "Chat now!"
	}
	chatURL, ok := argoCDCM.Data[helpChatURL]
	if !ok {
		chatText = ""
	}
	return &Help{
		ChatURL:    chatURL,
		ChatText:   chatText,
		BinaryURLs: getDownloadBinaryUrlsFromConfigMap(argoCDCM),
	}, nil
}

// GetSettings retrieves settings from the ArgoCDConfigMap and secret.
func (mgr *SettingsManager) GetSettings() (*ArgoCDSettings, error) {
	err := mgr.ensureSynced(false)
	if err != nil {
		return nil, err
	}
	argoCDCM, err := mgr.configmaps.ConfigMaps(mgr.namespace).Get(common.ArgoCDConfigMapName)
	if err != nil {
		return nil, err
	}
	argoCDSecret, err := mgr.secrets.Secrets(mgr.namespace).Get(common.ArgoCDSecretName)
	if err != nil {
		return nil, err
	}
	selector, err := labels.Parse(partOfArgoCDSelector)
	if err != nil {
		return nil, err
	}
	secrets, err := mgr.secrets.Secrets(mgr.namespace).List(selector)
	if err != nil {
		return nil, err
	}
	var settings ArgoCDSettings
	var errs []error
	updateSettingsFromConfigMap(&settings, argoCDCM)
	if err := mgr.updateSettingsFromSecret(&settings, argoCDSecret, secrets); err != nil {
		errs = append(errs, err)
	}
	if len(errs) > 0 {
		return &settings, errs[0]
	}

	return &settings, nil
}

// Clears cached settings on configmap/secret change
func (mgr *SettingsManager) invalidateCache() {
	mgr.mutex.Lock()
	defer mgr.mutex.Unlock()

	mgr.reposCache = nil
	mgr.repoCredsCache = nil
}

func (mgr *SettingsManager) initialize(ctx context.Context) error {
	tweakConfigMap := func(options *metav1.ListOptions) {
		cmLabelSelector := fields.ParseSelectorOrDie(partOfArgoCDSelector)
		options.LabelSelector = cmLabelSelector.String()
	}

	eventHandler := cache.ResourceEventHandlerFuncs{
		UpdateFunc: func(oldObj, newObj interface{}) {
			mgr.invalidateCache()
			mgr.onRepoOrClusterChanged()
		},
		AddFunc: func(obj interface{}) {
			mgr.onRepoOrClusterChanged()
		},
		DeleteFunc: func(obj interface{}) {
			mgr.onRepoOrClusterChanged()
		},
	}
	indexers := cache.Indexers{
		cache.NamespaceIndex:    cache.MetaNamespaceIndexFunc,
		ByClusterURLIndexer:     byClusterURLIndexerFunc,
		ByClusterNameIndexer:    byClusterNameIndexerFunc,
		ByProjectClusterIndexer: byProjectIndexerFunc(common.LabelValueSecretTypeCluster),
		ByProjectRepoIndexer:    byProjectIndexerFunc(common.LabelValueSecretTypeRepository),
	}
	cmInformer := v1.NewFilteredConfigMapInformer(mgr.clientset, mgr.namespace, 3*time.Minute, indexers, tweakConfigMap)
	secretsInformer := v1.NewSecretInformer(mgr.clientset, mgr.namespace, 3*time.Minute, indexers)
	cmInformer.AddEventHandler(eventHandler)
	secretsInformer.AddEventHandler(eventHandler)

	log.Info("Starting configmap/secret informers")
	go func() {
		cmInformer.Run(ctx.Done())
		log.Info("configmap informer cancelled")
	}()
	go func() {
		secretsInformer.Run(ctx.Done())
		log.Info("secrets informer cancelled")
	}()

	if !cache.WaitForCacheSync(ctx.Done(), cmInformer.HasSynced, secretsInformer.HasSynced) {
		return fmt.Errorf("Timed out waiting for settings cache to sync")
	}
	log.Info("Configmap/secret informer synced")

	tryNotify := func() {
		newSettings, err := mgr.GetSettings()
		if err != nil {
			log.Warnf("Unable to parse updated settings: %v", err)
		} else {
			mgr.notifySubscribers(newSettings)
		}
	}
	now := time.Now()
	handler := cache.ResourceEventHandlerFuncs{
		AddFunc: func(obj interface{}) {
			if metaObj, ok := obj.(metav1.Object); ok {
				if metaObj.GetCreationTimestamp().After(now) {
					tryNotify()
				}
			}

		},
		UpdateFunc: func(oldObj, newObj interface{}) {
			oldMeta, oldOk := oldObj.(metav1.Common)
			newMeta, newOk := newObj.(metav1.Common)
			if oldOk && newOk && oldMeta.GetResourceVersion() != newMeta.GetResourceVersion() {
				tryNotify()
			}
		},
	}
	secretsInformer.AddEventHandler(handler)
	cmInformer.AddEventHandler(handler)
	mgr.secrets = v1listers.NewSecretLister(secretsInformer.GetIndexer())
	mgr.secretsInformer = secretsInformer
	mgr.configmaps = v1listers.NewConfigMapLister(cmInformer.GetIndexer())
	return nil
}

func (mgr *SettingsManager) ensureSynced(forceResync bool) error {
	mgr.mutex.Lock()
	defer mgr.mutex.Unlock()
	if !forceResync && mgr.secrets != nil && mgr.configmaps != nil {
		return nil
	}

	if mgr.initContextCancel != nil {
		mgr.initContextCancel()
	}
	ctx, cancel := context.WithCancel(mgr.ctx)
	mgr.initContextCancel = cancel
	return mgr.initialize(ctx)
}

func getDownloadBinaryUrlsFromConfigMap(argoCDCM *apiv1.ConfigMap) map[string]string {
	binaryUrls := map[string]string{}
	for _, archType := range []string{"darwin-amd64", "darwin-arm64", "windows-amd64", "linux-amd64", "linux-arm64", "linux-ppc64le", "linux-s390x"} {
		if val, ok := argoCDCM.Data[settingsBinaryUrlsKey+"."+archType]; ok {
			binaryUrls[archType] = val
		}
	}
	return binaryUrls
}

// updateSettingsFromConfigMap transfers settings from a Kubernetes configmap into an ArgoCDSettings struct.
func updateSettingsFromConfigMap(settings *ArgoCDSettings, argoCDCM *apiv1.ConfigMap) {
	settings.DexConfig = argoCDCM.Data[settingDexConfigKey]
	settings.OIDCConfigRAW = argoCDCM.Data[settingsOIDCConfigKey]
	settings.KustomizeBuildOptions = argoCDCM.Data[kustomizeBuildOptionsKey]
	settings.StatusBadgeEnabled = argoCDCM.Data[statusBadgeEnabledKey] == "true"
	settings.StatusBadgeRootUrl = argoCDCM.Data[statusBadgeRootUrlKey]
	settings.AnonymousUserEnabled = argoCDCM.Data[anonymousUserEnabledKey] == "true"
	settings.UiCssURL = argoCDCM.Data[settingUiCssURLKey]
	settings.UiBannerContent = argoCDCM.Data[settingUiBannerContentKey]
	settings.UiBannerPermanent = argoCDCM.Data[settingUiBannerPermanentKey] == "true"
	settings.UiBannerPosition = argoCDCM.Data[settingUiBannerPositionKey]
	settings.ServerRBACLogEnforceEnable = argoCDCM.Data[settingsServerRBACLogEnforceEnableKey] == "true"
	settings.BinaryUrls = getDownloadBinaryUrlsFromConfigMap(argoCDCM)
	if err := validateExternalURL(argoCDCM.Data[settingURLKey]); err != nil {
		log.Warnf("Failed to validate URL in configmap: %v", err)
	}
	settings.URL = argoCDCM.Data[settingURLKey]
	if err := validateExternalURL(argoCDCM.Data[settingUiBannerURLKey]); err != nil {
		log.Warnf("Failed to validate UI banner URL in configmap: %v", err)
	}
	settings.UiBannerURL = argoCDCM.Data[settingUiBannerURLKey]
	settings.UserSessionDuration = time.Hour * 24
	if userSessionDurationStr, ok := argoCDCM.Data[userSessionDurationKey]; ok {
		if val, err := timeutil.ParseDuration(userSessionDurationStr); err != nil {
			log.Warnf("Failed to parse '%s' key: %v", userSessionDurationKey, err)
		} else {
			settings.UserSessionDuration = *val
		}
	}
	settings.PasswordPattern = argoCDCM.Data[settingsPasswordPatternKey]
	if settings.PasswordPattern == "" {
		settings.PasswordPattern = common.PasswordPatten
	}
	settings.InClusterEnabled = argoCDCM.Data[inClusterEnabledKey] != "false"
	settings.ExecEnabled = argoCDCM.Data[execEnabledKey] == "true"
	execShells := argoCDCM.Data[execShellsKey]
	if execShells != "" {
		settings.ExecShells = strings.Split(execShells, ",")
	} else {
		// Fall back to default. If you change this list, also change docs/operator-manual/argocd-cm.yaml.
		settings.ExecShells = []string{"bash", "sh", "powershell", "cmd"}
	}
	settings.TrackingMethod = argoCDCM.Data[settingsResourceTrackingMethodKey]
	settings.OIDCTLSInsecureSkipVerify = argoCDCM.Data[oidcTLSInsecureSkipVerifyKey] == "true"
	settings.ExtensionConfig = argoCDCM.Data[extensionConfig]
}

// validateExternalURL ensures the external URL that is set on the configmap is valid
func validateExternalURL(u string) error {
	if u == "" {
		return nil
	}
	URL, err := url.Parse(u)
	if err != nil {
		return fmt.Errorf("Failed to parse URL: %v", err)
	}
	if URL.Scheme != "http" && URL.Scheme != "https" {
		return fmt.Errorf("URL must include http or https protocol")
	}
	return nil
}

// updateSettingsFromSecret transfers settings from a Kubernetes secret into an ArgoCDSettings struct.
func (mgr *SettingsManager) updateSettingsFromSecret(settings *ArgoCDSettings, argoCDSecret *apiv1.Secret, secrets []*apiv1.Secret) error {
	var errs []error
	secretKey, ok := argoCDSecret.Data[settingServerSignatureKey]
	if ok {
		settings.ServerSignature = secretKey
	} else {
		errs = append(errs, &incompleteSettingsError{message: "server.secretkey is missing"})
	}
	if githubWebhookSecret := argoCDSecret.Data[settingsWebhookGitHubSecretKey]; len(githubWebhookSecret) > 0 {
		settings.WebhookGitHubSecret = string(githubWebhookSecret)
	}
	if gitlabWebhookSecret := argoCDSecret.Data[settingsWebhookGitLabSecretKey]; len(gitlabWebhookSecret) > 0 {
		settings.WebhookGitLabSecret = string(gitlabWebhookSecret)
	}
	if bitbucketWebhookUUID := argoCDSecret.Data[settingsWebhookBitbucketUUIDKey]; len(bitbucketWebhookUUID) > 0 {
		settings.WebhookBitbucketUUID = string(bitbucketWebhookUUID)
	}
	if bitbucketserverWebhookSecret := argoCDSecret.Data[settingsWebhookBitbucketServerSecretKey]; len(bitbucketserverWebhookSecret) > 0 {
		settings.WebhookBitbucketServerSecret = string(bitbucketserverWebhookSecret)
	}
	if gogsWebhookSecret := argoCDSecret.Data[settingsWebhookGogsSecretKey]; len(gogsWebhookSecret) > 0 {
		settings.WebhookGogsSecret = string(gogsWebhookSecret)
	}

	// The TLS certificate may be externally managed. We try to load it from an
	// external secret first. If the external secret doesn't exist, we either
	// load it from argocd-secret or generate (and persist) a self-signed one.
	cert, err := mgr.externalServerTLSCertificate()
	if err != nil {
		errs = append(errs, &incompleteSettingsError{message: fmt.Sprintf("could not read from secret %s/%s: %v", mgr.namespace, externalServerTLSSecretName, err)})
	} else {
		if cert != nil {
			settings.Certificate = cert
			settings.CertificateIsExternal = true
			log.Infof("Loading TLS configuration from secret %s/%s", mgr.namespace, externalServerTLSSecretName)
		} else {
			serverCert, certOk := argoCDSecret.Data[settingServerCertificate]
			serverKey, keyOk := argoCDSecret.Data[settingServerPrivateKey]
			if certOk && keyOk {
				cert, err := tls.X509KeyPair(serverCert, serverKey)
				if err != nil {
					errs = append(errs, &incompleteSettingsError{message: fmt.Sprintf("invalid x509 key pair %s/%s in secret: %s", settingServerCertificate, settingServerPrivateKey, err)})
				} else {
					settings.Certificate = &cert
					settings.CertificateIsExternal = false
				}
			}
		}
	}
	secretValues := make(map[string]string, len(argoCDSecret.Data))
	for _, s := range secrets {
		for k, v := range s.Data {
			secretValues[fmt.Sprintf("%s:%s", s.Name, k)] = string(v)
		}
	}
	for k, v := range argoCDSecret.Data {
		secretValues[k] = string(v)
	}
	settings.Secrets = secretValues
	if len(errs) > 0 {
		return errs[0]
	}
	return nil
}

// externalServerTLSCertificate will try and load a TLS certificate from an
// external secret, instead of tls.crt and tls.key in argocd-secret. If both
// return values are nil, no external secret has been configured.
func (mgr *SettingsManager) externalServerTLSCertificate() (*tls.Certificate, error) {
	var cert tls.Certificate
	secret, err := mgr.clientset.CoreV1().Secrets(mgr.namespace).Get(mgr.ctx, externalServerTLSSecretName, metav1.GetOptions{})
	if err != nil {
		if apierr.IsNotFound(err) {
			return nil, nil
		}
	}
	tlsCert, certOK := secret.Data[settingServerCertificate]
	tlsKey, keyOK := secret.Data[settingServerPrivateKey]
	if certOK && keyOK {
		cert, err = tls.X509KeyPair(tlsCert, tlsKey)
		if err != nil {
			return nil, err
		}
	}
	return &cert, nil
}

// SaveSettings serializes ArgoCDSettings and upserts it into K8s secret/configmap
func (mgr *SettingsManager) SaveSettings(settings *ArgoCDSettings) error {
	err := mgr.updateConfigMap(func(argoCDCM *apiv1.ConfigMap) error {
		if settings.URL != "" {
			argoCDCM.Data[settingURLKey] = settings.URL
		} else {
			delete(argoCDCM.Data, settingURLKey)
		}
		if settings.DexConfig != "" {
			argoCDCM.Data[settingDexConfigKey] = settings.DexConfig
		} else {
			delete(argoCDCM.Data, settings.DexConfig)
		}
		if settings.OIDCConfigRAW != "" {
			argoCDCM.Data[settingsOIDCConfigKey] = settings.OIDCConfigRAW
		} else {
			delete(argoCDCM.Data, settingsOIDCConfigKey)
		}
		if settings.UiCssURL != "" {
			argoCDCM.Data[settingUiCssURLKey] = settings.UiCssURL
		}
		if settings.UiBannerContent != "" {
			argoCDCM.Data[settingUiBannerContentKey] = settings.UiBannerContent
		} else {
			delete(argoCDCM.Data, settingUiBannerContentKey)
		}
		if settings.UiBannerURL != "" {
			argoCDCM.Data[settingUiBannerURLKey] = settings.UiBannerURL
		} else {
			delete(argoCDCM.Data, settingUiBannerURLKey)
		}
		return nil
	})

	if err != nil {
		return err
	}

	return mgr.updateSecret(func(argoCDSecret *apiv1.Secret) error {
		argoCDSecret.Data[settingServerSignatureKey] = settings.ServerSignature
		if settings.WebhookGitHubSecret != "" {
			argoCDSecret.Data[settingsWebhookGitHubSecretKey] = []byte(settings.WebhookGitHubSecret)
		}
		if settings.WebhookGitLabSecret != "" {
			argoCDSecret.Data[settingsWebhookGitLabSecretKey] = []byte(settings.WebhookGitLabSecret)
		}
		if settings.WebhookBitbucketUUID != "" {
			argoCDSecret.Data[settingsWebhookBitbucketUUIDKey] = []byte(settings.WebhookBitbucketUUID)
		}
		if settings.WebhookBitbucketServerSecret != "" {
			argoCDSecret.Data[settingsWebhookBitbucketServerSecretKey] = []byte(settings.WebhookBitbucketServerSecret)
		}
		if settings.WebhookGogsSecret != "" {
			argoCDSecret.Data[settingsWebhookGogsSecretKey] = []byte(settings.WebhookGogsSecret)
		}
		// we only write the certificate to the secret if it's not externally
		// managed.
		if settings.Certificate != nil && !settings.CertificateIsExternal {
			cert, key := tlsutil.EncodeX509KeyPair(*settings.Certificate)
			argoCDSecret.Data[settingServerCertificate] = cert
			argoCDSecret.Data[settingServerPrivateKey] = key
		} else {
			delete(argoCDSecret.Data, settingServerCertificate)
			delete(argoCDSecret.Data, settingServerPrivateKey)
		}
		return nil
	})
}

// Save the SSH known host data into the corresponding ConfigMap
func (mgr *SettingsManager) SaveSSHKnownHostsData(ctx context.Context, knownHostsList []string) error {
	err := mgr.ensureSynced(false)
	if err != nil {
		return err
	}

	certCM, err := mgr.GetConfigMapByName(common.ArgoCDKnownHostsConfigMapName)
	if err != nil {
		return err
	}

	if certCM.Data == nil {
		certCM.Data = make(map[string]string)
	}

	sshKnownHostsData := strings.Join(knownHostsList, "\n") + "\n"
	certCM.Data["ssh_known_hosts"] = sshKnownHostsData
	_, err = mgr.clientset.CoreV1().ConfigMaps(mgr.namespace).Update(ctx, certCM, metav1.UpdateOptions{})
	if err != nil {
		return err
	}

	return mgr.ResyncInformers()
}

func (mgr *SettingsManager) SaveTLSCertificateData(ctx context.Context, tlsCertificates map[string]string) error {
	err := mgr.ensureSynced(false)
	if err != nil {
		return err
	}

	certCM, err := mgr.GetConfigMapByName(common.ArgoCDTLSCertsConfigMapName)
	if err != nil {
		return err
	}

	certCM.Data = tlsCertificates
	_, err = mgr.clientset.CoreV1().ConfigMaps(mgr.namespace).Update(ctx, certCM, metav1.UpdateOptions{})
	if err != nil {
		return err
	}

	return mgr.ResyncInformers()
}

func (mgr *SettingsManager) SaveGPGPublicKeyData(ctx context.Context, gpgPublicKeys map[string]string) error {
	err := mgr.ensureSynced(false)
	if err != nil {
		return err
	}

	keysCM, err := mgr.GetConfigMapByName(common.ArgoCDGPGKeysConfigMapName)
	if err != nil {
		return err
	}

	keysCM.Data = gpgPublicKeys
	_, err = mgr.clientset.CoreV1().ConfigMaps(mgr.namespace).Update(ctx, keysCM, metav1.UpdateOptions{})
	if err != nil {
		return err
	}

	return mgr.ResyncInformers()

}

type SettingsManagerOpts func(mgs *SettingsManager)

func WithRepoOrClusterChangedHandler(handler func()) SettingsManagerOpts {
	return func(mgr *SettingsManager) {
		mgr.reposOrClusterChanged = handler
	}
}

// NewSettingsManager generates a new SettingsManager pointer and returns it
func NewSettingsManager(ctx context.Context, clientset kubernetes.Interface, namespace string, opts ...SettingsManagerOpts) *SettingsManager {

	mgr := &SettingsManager{
		ctx:       ctx,
		clientset: clientset,
		namespace: namespace,
		mutex:     &sync.Mutex{},
	}
	for i := range opts {
		opts[i](mgr)
	}

	return mgr
}

func (mgr *SettingsManager) ResyncInformers() error {
	return mgr.ensureSynced(true)
}

// IsSSOConfigured returns whether or not single-sign-on is configured
func (a *ArgoCDSettings) IsSSOConfigured() bool {
	if a.IsDexConfigured() {
		return true
	}
	if a.OIDCConfig() != nil {
		return true
	}
	return false
}

func (a *ArgoCDSettings) IsDexConfigured() bool {
	if a.URL == "" {
		return false
	}
	dexCfg, err := UnmarshalDexConfig(a.DexConfig)
	if err != nil {
		log.Warnf("invalid dex yaml config: %s", err.Error())
		return false
	}
	return len(dexCfg) > 0
}

// GetServerEncryptionKey generates a new server encryption key using the server signature as a passphrase
func (a *ArgoCDSettings) GetServerEncryptionKey() ([]byte, error) {
	return crypto.KeyFromPassphrase(string(a.ServerSignature))
}

func UnmarshalDexConfig(config string) (map[string]interface{}, error) {
	var dexCfg map[string]interface{}
	err := yaml.Unmarshal([]byte(config), &dexCfg)
	return dexCfg, err
}

func (a *ArgoCDSettings) oidcConfig() *oidcConfig {
	if a.OIDCConfigRAW == "" {
		return nil
	}
	config, err := unmarshalOIDCConfig(a.OIDCConfigRAW)
	if err != nil {
		log.Warnf("invalid oidc config: %v", err)
		return nil
	}
	config.ClientSecret = ReplaceStringSecret(config.ClientSecret, a.Secrets)
	config.ClientID = ReplaceStringSecret(config.ClientID, a.Secrets)
	return &config
}

func (a *ArgoCDSettings) OIDCConfig() *OIDCConfig {
	config := a.oidcConfig()
	if config == nil {
		return nil
	}
	return config.toExported()
<<<<<<< HEAD
}

func unmarshalOIDCConfig(configStr string) (oidcConfig, error) {
	var config oidcConfig
	err := yaml.Unmarshal([]byte(configStr), &config)
	return config, err
}

=======
}

func unmarshalOIDCConfig(configStr string) (oidcConfig, error) {
	var config oidcConfig
	err := yaml.Unmarshal([]byte(configStr), &config)
	return config, err
}

>>>>>>> ecbb7aa0
func ValidateOIDCConfig(configStr string) error {
	_, err := unmarshalOIDCConfig(configStr)
	return err
}

// TLSConfig returns a tls.Config with the configured certificates
func (a *ArgoCDSettings) TLSConfig() *tls.Config {
	if a.Certificate == nil {
		return nil
	}
	certPool := x509.NewCertPool()
	pemCertBytes, _ := tlsutil.EncodeX509KeyPair(*a.Certificate)
	ok := certPool.AppendCertsFromPEM(pemCertBytes)
	if !ok {
		panic("bad certs")
	}
	return &tls.Config{
		RootCAs: certPool,
	}
}

func (a *ArgoCDSettings) IssuerURL() string {
	if oidcConfig := a.OIDCConfig(); oidcConfig != nil {
		return oidcConfig.Issuer
	}
	if a.DexConfig != "" {
		return a.URL + common.DexAPIEndpoint
	}
	return ""
}

func (a *ArgoCDSettings) OAuth2ClientID() string {
	if oidcConfig := a.OIDCConfig(); oidcConfig != nil {
		return oidcConfig.ClientID
	}
	if a.DexConfig != "" {
		return common.ArgoCDClientAppID
	}
	return ""
}

// OAuth2AllowedAudiences returns a list of audiences that are allowed for the OAuth2 client. If the user has not
// explicitly configured the list of audiences (or has configured an empty list), then the OAuth2 client ID is returned
// as the only allowed audience. When using the bundled Dex, that client ID is always "argo-cd".
func (a *ArgoCDSettings) OAuth2AllowedAudiences() []string {
	if config := a.oidcConfig(); config != nil {
		if len(config.AllowedAudiences) == 0 {
			allowedAudiences := []string{config.ClientID}
			if config.CLIClientID != "" {
				allowedAudiences = append(allowedAudiences, config.CLIClientID)
			}
			return allowedAudiences
		}
		return config.AllowedAudiences
	}
	if a.DexConfig != "" {
		return []string{common.ArgoCDClientAppID, common.ArgoCDCLIClientAppID}
	}
	return nil
}

func (a *ArgoCDSettings) SkipAudienceCheckWhenTokenHasNoAudience() bool {
	if config := a.oidcConfig(); config != nil {
		if config.SkipAudienceCheckWhenTokenHasNoAudience != nil {
			return *config.SkipAudienceCheckWhenTokenHasNoAudience
		}
		return false
	}
	// When using the bundled Dex, the audience check is required. Dex will always send JWTs with an audience.
	return false
}

func (a *ArgoCDSettings) OAuth2ClientSecret() string {
	if oidcConfig := a.OIDCConfig(); oidcConfig != nil {
		return oidcConfig.ClientSecret
	}
	if a.DexConfig != "" {
		return a.DexOAuth2ClientSecret()
	}
	return ""
}

// OIDCTLSConfig returns the TLS config for the OIDC provider. If an external provider is configured, returns a TLS
// config using the root CAs (if any) specified in the OIDC config. If an external OIDC provider is not configured,
// returns the API server TLS config, because the API server proxies requests to Dex.
func (a *ArgoCDSettings) OIDCTLSConfig() *tls.Config {
	var tlsConfig *tls.Config

	oidcConfig := a.OIDCConfig()
	if oidcConfig != nil {
		tlsConfig = &tls.Config{}
		if oidcConfig.RootCA != "" {
			certPool := x509.NewCertPool()
			ok := certPool.AppendCertsFromPEM([]byte(oidcConfig.RootCA))
			if !ok {
				log.Warn("failed to append certificates from PEM: proceeding without custom rootCA")
			} else {
				tlsConfig.RootCAs = certPool
			}
		}
	} else {
		tlsConfig = a.TLSConfig()
	}
	if tlsConfig != nil && a.OIDCTLSInsecureSkipVerify {
		tlsConfig.InsecureSkipVerify = true
	}
	return tlsConfig
}

func appendURLPath(inputURL string, inputPath string) (string, error) {
	u, err := url.Parse(inputURL)
	if err != nil {
		return "", err
	}
	u.Path = path.Join(u.Path, inputPath)
	return u.String(), nil
}

func (a *ArgoCDSettings) RedirectURL() (string, error) {
	return appendURLPath(a.URL, common.CallbackEndpoint)
}

func (a *ArgoCDSettings) DexRedirectURL() (string, error) {
	return appendURLPath(a.URL, common.DexCallbackEndpoint)
}

// DexOAuth2ClientSecret calculates an arbitrary, but predictable OAuth2 client secret string derived
// from the server secret. This is called by the dex startup wrapper (argocd-dex rundex), as well
// as the API server, such that they both independently come to the same conclusion of what the
// OAuth2 shared client secret should be.
func (a *ArgoCDSettings) DexOAuth2ClientSecret() string {
	h := sha256.New()
	_, err := h.Write(a.ServerSignature)
	if err != nil {
		panic(err)
	}
	sha := h.Sum(nil)
	return base64.URLEncoding.EncodeToString(sha)[:40]
}

// Subscribe registers a channel in which to subscribe to settings updates
func (mgr *SettingsManager) Subscribe(subCh chan<- *ArgoCDSettings) {
	mgr.mutex.Lock()
	defer mgr.mutex.Unlock()
	mgr.subscribers = append(mgr.subscribers, subCh)
	log.Infof("%v subscribed to settings updates", subCh)
}

// Unsubscribe unregisters a channel from receiving of settings updates
func (mgr *SettingsManager) Unsubscribe(subCh chan<- *ArgoCDSettings) {
	mgr.mutex.Lock()
	defer mgr.mutex.Unlock()
	for i, ch := range mgr.subscribers {
		if ch == subCh {
			mgr.subscribers = append(mgr.subscribers[:i], mgr.subscribers[i+1:]...)
			log.Infof("%v unsubscribed from settings updates", subCh)
			return
		}
	}
}

func (mgr *SettingsManager) notifySubscribers(newSettings *ArgoCDSettings) {
	mgr.mutex.Lock()
	defer mgr.mutex.Unlock()
	if len(mgr.subscribers) > 0 {
		subscribers := make([]chan<- *ArgoCDSettings, len(mgr.subscribers))
		copy(subscribers, mgr.subscribers)
		// make sure subscribes are notified in a separate thread to avoid potential deadlock
		go func() {
			log.Infof("Notifying %d settings subscribers: %v", len(subscribers), subscribers)
			for _, sub := range subscribers {
				sub <- newSettings
			}
		}()
	}
}

func isIncompleteSettingsError(err error) bool {
	_, ok := err.(*incompleteSettingsError)
	return ok
}

// InitializeSettings is used to initialize empty admin password, signature, certificate etc if missing
func (mgr *SettingsManager) InitializeSettings(insecureModeEnabled bool) (*ArgoCDSettings, error) {
	const letters = "0123456789ABCDEFGHIJKLMNOPQRSTUVWXYZabcdefghijklmnopqrstuvwxyz-"

	cdSettings, err := mgr.GetSettings()
	if err != nil && !isIncompleteSettingsError(err) {
		return nil, err
	}
	if cdSettings == nil {
		cdSettings = &ArgoCDSettings{}
	}
	if cdSettings.ServerSignature == nil {
		// set JWT signature
		signature, err := util.MakeSignature(32)
		if err != nil {
			return nil, err
		}
		cdSettings.ServerSignature = signature
		log.Info("Initialized server signature")
	}
	err = mgr.UpdateAccount(common.ArgoCDAdminUsername, func(adminAccount *Account) error {
		if adminAccount.Enabled {
			now := time.Now().UTC()
			if adminAccount.PasswordHash == "" {
				randBytes := make([]byte, initialPasswordLength)
				for i := 0; i < initialPasswordLength; i++ {
					num, err := rand.Int(rand.Reader, big.NewInt(int64(len(letters))))
					if err != nil {
						return err
					}
					randBytes[i] = letters[num.Int64()]
				}
				initialPassword := string(randBytes)

				hashedPassword, err := password.HashPassword(initialPassword)
				if err != nil {
					return err
				}
				ku := kube.NewKubeUtil(mgr.clientset, mgr.ctx)
				err = ku.CreateOrUpdateSecretField(mgr.namespace, initialPasswordSecretName, initialPasswordSecretField, initialPassword)
				if err != nil {
					return err
				}
				adminAccount.PasswordHash = hashedPassword
				adminAccount.PasswordMtime = &now
				log.Info("Initialized admin password")
			}
			if adminAccount.PasswordMtime == nil || adminAccount.PasswordMtime.IsZero() {
				adminAccount.PasswordMtime = &now
				log.Info("Initialized admin mtime")
			}
		} else {
			log.Info("admin disabled")
		}
		return nil
	})
	if err != nil {
		return nil, err
	}

	if cdSettings.Certificate == nil && !insecureModeEnabled {
		// generate TLS cert
		hosts := []string{
			"localhost",
			"argocd-server",
			fmt.Sprintf("argocd-server.%s", mgr.namespace),
			fmt.Sprintf("argocd-server.%s.svc", mgr.namespace),
			fmt.Sprintf("argocd-server.%s.svc.cluster.local", mgr.namespace),
		}
		certOpts := tlsutil.CertOptions{
			Hosts:        hosts,
			Organization: "Argo CD",
			IsCA:         false,
		}
		cert, err := tlsutil.GenerateX509KeyPair(certOpts)
		if err != nil {
			return nil, err
		}
		cdSettings.Certificate = cert
		log.Info("Initialized TLS certificate")
	}

	err = mgr.SaveSettings(cdSettings)
	if apierrors.IsConflict(err) {
		// assume settings are initialized by another instance of api server
		log.Warnf("conflict when initializing settings. assuming updated by another replica")
		return mgr.GetSettings()
	}
	return cdSettings, nil
}

// ReplaceStringSecret checks if given string is a secret key reference ( starts with $ ) and returns corresponding value from provided map
func ReplaceStringSecret(val string, secretValues map[string]string) string {
	if val == "" || !strings.HasPrefix(val, "$") {
		return val
	}
	secretKey := val[1:]
	secretVal, ok := secretValues[secretKey]
	if !ok {
		log.Warnf("config referenced '%s', but key does not exist in secret", val)
		return val
	}
	return strings.TrimSpace(secretVal)
}

// GetGlobalProjectsSettings loads the global project settings from argocd-cm ConfigMap
func (mgr *SettingsManager) GetGlobalProjectsSettings() ([]GlobalProjectSettings, error) {
	argoCDCM, err := mgr.getConfigMap()
	if err != nil {
		return nil, err
	}
	globalProjectSettings := make([]GlobalProjectSettings, 0)
	if value, ok := argoCDCM.Data[globalProjectsKey]; ok {
		if value != "" {
			err := yaml.Unmarshal([]byte(value), &globalProjectSettings)
			if err != nil {
				return nil, err
			}
		}
	}
	return globalProjectSettings, nil
}

func (mgr *SettingsManager) GetNamespace() string {
	return mgr.namespace
}

func (mgr *SettingsManager) GetResourceCustomLabels() ([]string, error) {
	argoCDCM, err := mgr.getConfigMap()
	if err != nil {
		return []string{}, fmt.Errorf("failed getting configmap: %v", err)
	}
	labels := argoCDCM.Data[resourceCustomLabelsKey]
	if labels != "" {
		return strings.Split(labels, ","), nil
	}
	return []string{}, nil
}<|MERGE_RESOLUTION|>--- conflicted
+++ resolved
@@ -1696,7 +1696,6 @@
 		return nil
 	}
 	return config.toExported()
-<<<<<<< HEAD
 }
 
 func unmarshalOIDCConfig(configStr string) (oidcConfig, error) {
@@ -1705,16 +1704,6 @@
 	return config, err
 }
 
-=======
-}
-
-func unmarshalOIDCConfig(configStr string) (oidcConfig, error) {
-	var config oidcConfig
-	err := yaml.Unmarshal([]byte(configStr), &config)
-	return config, err
-}
-
->>>>>>> ecbb7aa0
 func ValidateOIDCConfig(configStr string) error {
 	_, err := unmarshalOIDCConfig(configStr)
 	return err
