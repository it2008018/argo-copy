package settings

import (
	"context"
	"crypto/sha256"
	"crypto/tls"
	"crypto/x509"
	"encoding/base64"
	"fmt"
	"net/url"
	"os"
	"path"
	"strings"
	"sync"
	"time"

	"github.com/ghodss/yaml"
	log "github.com/sirupsen/logrus"
	apiv1 "k8s.io/api/core/v1"
	apierr "k8s.io/apimachinery/pkg/api/errors"
	apierrors "k8s.io/apimachinery/pkg/api/errors"
	metav1 "k8s.io/apimachinery/pkg/apis/meta/v1"
	"k8s.io/apimachinery/pkg/fields"
	v1 "k8s.io/client-go/informers/core/v1"
	"k8s.io/client-go/kubernetes"
	v1listers "k8s.io/client-go/listers/core/v1"
	"k8s.io/client-go/tools/cache"

	"github.com/argoproj/argo-cd/common"
	"github.com/argoproj/argo-cd/pkg/apis/application/v1alpha1"
	"github.com/argoproj/argo-cd/server/settings/oidc"
	"github.com/argoproj/argo-cd/util"
	"github.com/argoproj/argo-cd/util/password"
	tlsutil "github.com/argoproj/argo-cd/util/tls"
)

// ArgoCDSettings holds in-memory runtime configuration options.
type ArgoCDSettings struct {
	// URL is the externally facing URL users will visit to reach Argo CD.
	// The value here is used when configuring SSO. Omitting this value will disable SSO.
	URL string `json:"url,omitempty"`
	// Indicates if status badge is enabled or not.
	StatusBadgeEnabled bool `json:"statusBadgeEnable"`
	// Admin superuser password storage
	AdminPasswordHash  string    `json:"adminPasswordHash,omitempty"`
	AdminPasswordMtime time.Time `json:"adminPasswordMtime,omitempty"`
	// DexConfig contains portions of a dex config yaml
	DexConfig string `json:"dexConfig,omitempty"`
	// OIDCConfigRAW holds OIDC configuration as a raw string
	OIDCConfigRAW string `json:"oidcConfig,omitempty"`
	// ServerSignature holds the key used to generate JWT tokens.
	ServerSignature []byte `json:"serverSignature,omitempty"`
	// Certificate holds the certificate/private key for the Argo CD API server.
	// If nil, will run insecure without TLS.
	Certificate *tls.Certificate `json:"-"`
	// WebhookGitLabSecret holds the shared secret for authenticating GitHub webhook events
	WebhookGitHubSecret string `json:"webhookGitHubSecret,omitempty"`
	// WebhookGitLabSecret holds the shared secret for authenticating GitLab webhook events
	WebhookGitLabSecret string `json:"webhookGitLabSecret,omitempty"`
	// WebhookBitbucketUUID holds the UUID for authenticating Bitbucket webhook events
	WebhookBitbucketUUID string `json:"webhookBitbucketUUID,omitempty"`
	// WebhookBitbucketServerSecret holds the shared secret for authenticating BitbucketServer webhook events
	WebhookBitbucketServerSecret string `json:"webhookBitbucketServerSecret,omitempty"`
	// WebhookGogsSecret holds the shared secret for authenticating Gogs webhook events
	WebhookGogsSecret string `json:"webhookGogsSecret,omitempty"`
	// Secrets holds all secrets in argocd-secret as a map[string]string
	Secrets map[string]string `json:"secrets,omitempty"`
	// KustomizeBuildOptions is a string of kustomize build parameters
	KustomizeBuildOptions string
	// Indicates if anonymous user is enabled or not
	AnonymousUserEnabled bool
}

type GoogleAnalytics struct {
	TrackingID     string `json:"trackingID,omitempty"`
	AnonymizeUsers bool   `json:"anonymizeUsers,omitempty"`
}

// Help settings
type Help struct {
	// the URL for getting chat help, this will typically be your Slack channel for support
	ChatURL string `json:"chatUrl,omitempty"`
	// the text for getting chat help, defaults to "Chat now!"
	ChatText string `json:"chatText,omitempty"`
}

type OIDCConfig struct {
	Name                   string                 `json:"name,omitempty"`
	Issuer                 string                 `json:"issuer,omitempty"`
	ClientID               string                 `json:"clientID,omitempty"`
	ClientSecret           string                 `json:"clientSecret,omitempty"`
	CLIClientID            string                 `json:"cliClientID,omitempty"`
	RequestedScopes        []string               `json:"requestedScopes,omitempty"`
	RequestedIDTokenClaims map[string]*oidc.Claim `json:"requestedIDTokenClaims,omitempty"`
}

// DEPRECATED. Helm repository credentials are now managed using RepoCredentials
type HelmRepoCredentials struct {
	URL            string                   `json:"url,omitempty"`
	Name           string                   `json:"name,omitempty"`
	UsernameSecret *apiv1.SecretKeySelector `json:"usernameSecret,omitempty"`
	PasswordSecret *apiv1.SecretKeySelector `json:"passwordSecret,omitempty"`
	CertSecret     *apiv1.SecretKeySelector `json:"certSecret,omitempty"`
	KeySecret      *apiv1.SecretKeySelector `json:"keySecret,omitempty"`
}

// Credentials for accessing a Git repository
type Repository struct {
	// The URL to the repository
	URL string `json:"url,omitempty"`
	// the type of the repo, "git" or "helm", assumed to be "git" if empty or absent
	Type string `json:"type,omitempty"`
	// helm only
	Name string `json:"name,omitempty"`
	// Name of the secret storing the username used to access the repo
	UsernameSecret *apiv1.SecretKeySelector `json:"usernameSecret,omitempty"`
	// Name of the secret storing the password used to access the repo
	PasswordSecret *apiv1.SecretKeySelector `json:"passwordSecret,omitempty"`
	// Name of the secret storing the SSH private key used to access the repo. Git only
	SSHPrivateKeySecret *apiv1.SecretKeySelector `json:"sshPrivateKeySecret,omitempty"`
	// Whether to connect the repository in an insecure way (deprecated)
	InsecureIgnoreHostKey bool `json:"insecureIgnoreHostKey,omitempty"`
	// Whether to connect the repository in an insecure way
	Insecure bool `json:"insecure,omitempty"`
	// Whether the repo is git-lfs enabled. Git only.
	EnableLFS bool `json:"enableLfs,omitempty"`
	// Name of the secret storing the TLS client cert data
	TLSClientCertDataSecret *apiv1.SecretKeySelector `json:"tlsClientCertDataSecret,omitempty"`
	// Name of the secret storing the TLS client cert's key data
	TLSClientCertKeySecret *apiv1.SecretKeySelector `json:"tlsClientCertKeySecret,omitempty"`
}

// Credential template for accessing repositories
type RepositoryCredentials struct {
	// The URL pattern the repository URL has to match
	URL string `json:"url,omitempty"`
	// Name of the secret storing the username used to access the repo
	UsernameSecret *apiv1.SecretKeySelector `json:"usernameSecret,omitempty"`
	// Name of the secret storing the password used to access the repo
	PasswordSecret *apiv1.SecretKeySelector `json:"passwordSecret,omitempty"`
	// Name of the secret storing the SSH private key used to access the repo. Git only
	SSHPrivateKeySecret *apiv1.SecretKeySelector `json:"sshPrivateKeySecret,omitempty"`
	// Name of the secret storing the TLS client cert data
	TLSClientCertDataSecret *apiv1.SecretKeySelector `json:"tlsClientCertDataSecret,omitempty"`
	// Name of the secret storing the TLS client cert's key data
	TLSClientCertKeySecret *apiv1.SecretKeySelector `json:"tlsClientCertKeySecret,omitempty"`
}

const (
	// settingAdminPasswordHashKey designates the key for a root password hash inside a Kubernetes secret.
	settingAdminPasswordHashKey = "admin.password"
	// settingAdminPasswordMtimeKey designates the key for a root password mtime inside a Kubernetes secret.
	settingAdminPasswordMtimeKey = "admin.passwordMtime"
	// settingServerSignatureKey designates the key for a server secret key inside a Kubernetes secret.
	settingServerSignatureKey = "server.secretkey"
	// gaTrackingID holds Google Analytics tracking id
	gaTrackingID = "ga.trackingid"
	// the URL for getting chat help, this will typically be your Slack channel for support
	helpChatURL = "help.chatUrl"
	// the text for getting chat help, defaults to "Chat now!"
	helpChatText = "help.chatText"
	// gaAnonymizeUsers specifies if user ids should be anonymized (hashed) before sending to Google Analytics. True unless value is set to 'false'
	gaAnonymizeUsers = "ga.anonymizeusers"
	// settingServerCertificate designates the key for the public cert used in TLS
	settingServerCertificate = "tls.crt"
	// settingServerPrivateKey designates the key for the private key used in TLS
	settingServerPrivateKey = "tls.key"
	// settingURLKey designates the key where Argo CD's external URL is set
	settingURLKey = "url"
	// repositoriesKey designates the key where ArgoCDs repositories list is set
	repositoriesKey = "repositories"
	// repositoryCredentialsKey designates the key where ArgoCDs repositories credentials list is set
	repositoryCredentialsKey = "repository.credentials"
	// helmRepositoriesKey designates the key where list of helm repositories is set
	helmRepositoriesKey = "helm.repositories"
	// settingDexConfigKey designates the key for the dex config
	settingDexConfigKey = "dex.config"
	// settingsOIDCConfigKey designates the key for OIDC config
	settingsOIDCConfigKey = "oidc.config"
	// statusBadgeEnabledKey holds the key which enables of disables status badge feature
	statusBadgeEnabledKey = "statusbadge.enabled"
	// settingsWebhookGitHubSecret is the key for the GitHub shared webhook secret
	settingsWebhookGitHubSecretKey = "webhook.github.secret"
	// settingsWebhookGitLabSecret is the key for the GitLab shared webhook secret
	settingsWebhookGitLabSecretKey = "webhook.gitlab.secret"
	// settingsWebhookBitbucketUUID is the key for Bitbucket webhook UUID
	settingsWebhookBitbucketUUIDKey = "webhook.bitbucket.uuid"
	// settingsWebhookBitbucketServerSecret is the key for BitbucketServer webhook secret
	settingsWebhookBitbucketServerSecretKey = "webhook.bitbucketserver.secret"
	// settingsWebhookGogsSecret is the key for Gogs webhook secret
	settingsWebhookGogsSecretKey = "webhook.gogs.secret"
	// settingsApplicationInstanceLabelKey is the key to configure injected app instance label key
	settingsApplicationInstanceLabelKey = "application.instanceLabelKey"
	// resourcesCustomizationsKey is the key to the map of resource overrides
	resourceCustomizationsKey = "resource.customizations"
	// resourceExclusions is the key to the list of excluded resources
	resourceExclusionsKey = "resource.exclusions"
	// resourceInclusions is the key to the list of explicitly watched resources
	resourceInclusionsKey = "resource.inclusions"
	// configManagementPluginsKey is the key to the list of config management plugins
	configManagementPluginsKey = "configManagementPlugins"
	// kustomizeBuildOptions is a string of kustomize build parameters
	kustomizeBuildOptions = "kustomize.buildOptions"
	// anonymousUserEnabledKey is the key which enables or disables anonymous user
	anonymousUserEnabledKey = "users.anonymous.enabled"
)

// SettingsManager holds config info for a new manager with which to access Kubernetes ConfigMaps.
type SettingsManager struct {
	ctx        context.Context
	clientset  kubernetes.Interface
	secrets    v1listers.SecretLister
	configmaps v1listers.ConfigMapLister
	namespace  string
	// subscribers is a list of subscribers to settings updates
	subscribers []chan<- *ArgoCDSettings
	// mutex protects concurrency sensitive parts of settings manager: access to subscribers list and initialization flag
	mutex             *sync.Mutex
	initContextCancel func()
}

type incompleteSettingsError struct {
	message string
}

func (e *incompleteSettingsError) Error() string {
	return e.message
}

func (mgr *SettingsManager) GetSecretsLister() (v1listers.SecretLister, error) {
	err := mgr.ensureSynced(false)
	if err != nil {
		return nil, err
	}
	return mgr.secrets, nil
}

func (mgr *SettingsManager) getConfigMap() (*apiv1.ConfigMap, error) {
	err := mgr.ensureSynced(false)
	if err != nil {
		return nil, err
	}
	argoCDCM, err := mgr.configmaps.ConfigMaps(mgr.namespace).Get(common.ArgoCDConfigMapName)
	if err != nil {
		return nil, err
	}
	if argoCDCM.Data == nil {
		argoCDCM.Data = make(map[string]string)
	}
	return argoCDCM, err
}

// Returns the ConfigMap with the given name from the cluster.
// The ConfigMap must be labeled with "app.kubernetes.io/part-of: argocd" in
// order to be retrievable.
func (mgr *SettingsManager) GetConfigMapByName(configMapName string) (*apiv1.ConfigMap, error) {
	err := mgr.ensureSynced(false)
	if err != nil {
		return nil, err
	}
	configMap, err := mgr.configmaps.ConfigMaps(mgr.namespace).Get(configMapName)
	if err != nil {
		return nil, err
	}
	return configMap, err
}

func (mgr *SettingsManager) GetResourcesFilter() (*ResourcesFilter, error) {
	argoCDCM, err := mgr.getConfigMap()
	if err != nil {
		return nil, err
	}
	rf := &ResourcesFilter{}
	if value, ok := argoCDCM.Data[resourceInclusionsKey]; ok {
		includedResources := make([]FilteredResource, 0)
		err := yaml.Unmarshal([]byte(value), &includedResources)
		if err != nil {
			return nil, err
		}
		rf.ResourceInclusions = includedResources
	}

	if value, ok := argoCDCM.Data[resourceExclusionsKey]; ok {
		excludedResources := make([]FilteredResource, 0)
		err := yaml.Unmarshal([]byte(value), &excludedResources)
		if err != nil {
			return nil, err
		}
		rf.ResourceExclusions = excludedResources
	}
	return rf, nil
}

func (mgr *SettingsManager) GetAppInstanceLabelKey() (string, error) {
	argoCDCM, err := mgr.getConfigMap()
	if err != nil {
		return "", err
	}
	label := argoCDCM.Data[settingsApplicationInstanceLabelKey]
	if label == "" {
		return common.LabelKeyAppInstance, nil
	}
	return label, nil
}

func (mgr *SettingsManager) GetConfigManagementPlugins() ([]v1alpha1.ConfigManagementPlugin, error) {
	argoCDCM, err := mgr.getConfigMap()
	if err != nil {
		return nil, err
	}
	plugins := make([]v1alpha1.ConfigManagementPlugin, 0)
	if value, ok := argoCDCM.Data[configManagementPluginsKey]; ok {
		err := yaml.Unmarshal([]byte(value), &plugins)
		if err != nil {
			return nil, err
		}
	}
	return plugins, nil
}

// GetResourceOverrides loads Resource Overrides from argocd-cm ConfigMap
func (mgr *SettingsManager) GetResourceOverrides() (map[string]v1alpha1.ResourceOverride, error) {
	argoCDCM, err := mgr.getConfigMap()
	if err != nil {
		return nil, err
	}
	resourceOverrides := map[string]v1alpha1.ResourceOverride{}
	if value, ok := argoCDCM.Data[resourceCustomizationsKey]; ok {
		err := yaml.Unmarshal([]byte(value), &resourceOverrides)
		if err != nil {
			return nil, err
		}
	}

	return resourceOverrides, nil
}

// GetKustomizeBuildOptions loads the kustomize build options from argocd-cm ConfigMap
func (mgr *SettingsManager) GetKustomizeBuildOptions() (string, error) {
	argoCDCM, err := mgr.getConfigMap()
	if err != nil {
		return "", err
	}
	return argoCDCM.Data[kustomizeBuildOptions], nil
}

<<<<<<< HEAD
func (mgr *SettingsManager) GetRepositories() ([]Repository, error) {
=======
// DEPRECATED. Helm repository credentials are now managed using RepoCredentials
func (mgr *SettingsManager) GetHelmRepositories() ([]HelmRepoCredentials, error) {
	argoCDCM, err := mgr.getConfigMap()
	if err != nil {
		return nil, err
	}
	helmRepositories := make([]HelmRepoCredentials, 0)
	helmRepositoriesStr := argoCDCM.Data[helmRepositoriesKey]
	if helmRepositoriesStr != "" {
		err := yaml.Unmarshal([]byte(helmRepositoriesStr), &helmRepositories)
		if err != nil {
			return nil, err
		}
	}
	return helmRepositories, nil
}

func (mgr *SettingsManager) GetRepositories() ([]RepoCredentials, error) {
>>>>>>> dd21ab92
	argoCDCM, err := mgr.getConfigMap()
	if err != nil {
		return nil, err
	}
	repositories := make([]Repository, 0)
	repositoriesStr := argoCDCM.Data[repositoriesKey]
	if repositoriesStr != "" {
		err := yaml.Unmarshal([]byte(repositoriesStr), &repositories)
		if err != nil {
			return nil, err
		}
	}
	return repositories, nil
}

func (mgr *SettingsManager) SaveRepositories(repos []Repository) error {
	argoCDCM, err := mgr.getConfigMap()
	if err != nil {
		return err
	}
	if len(repos) > 0 {
		yamlStr, err := yaml.Marshal(repos)
		if err != nil {
			return err
		}
		argoCDCM.Data[repositoriesKey] = string(yamlStr)
	} else {
		delete(argoCDCM.Data, repositoriesKey)
	}
	_, err = mgr.clientset.CoreV1().ConfigMaps(mgr.namespace).Update(argoCDCM)
	return err
}

func (mgr *SettingsManager) SaveRepositoryCredentials(creds []RepositoryCredentials) error {
	argoCDCM, err := mgr.getConfigMap()
	if err != nil {
		return err
	}
	if len(creds) > 0 {
		yamlStr, err := yaml.Marshal(creds)
		if err != nil {
			return err
		}
		argoCDCM.Data[repositoryCredentialsKey] = string(yamlStr)
	} else {
		delete(argoCDCM.Data, repositoryCredentialsKey)
	}
	_, err = mgr.clientset.CoreV1().ConfigMaps(mgr.namespace).Update(argoCDCM)
	return err
}

func (mgr *SettingsManager) GetRepositoryCredentials() ([]RepositoryCredentials, error) {
	argoCDCM, err := mgr.getConfigMap()
	if err != nil {
		return nil, err
	}

	creds := make([]RepositoryCredentials, 0)
	credsStr := argoCDCM.Data[repositoryCredentialsKey]
	if credsStr != "" {
		err := yaml.Unmarshal([]byte(credsStr), &creds)
		if err != nil {
			return nil, err
		}
	}
	return creds, nil
}

func (mgr *SettingsManager) GetGoogleAnalytics() (*GoogleAnalytics, error) {
	argoCDCM, err := mgr.getConfigMap()
	if err != nil {
		return nil, err
	}
	return &GoogleAnalytics{
		TrackingID:     argoCDCM.Data[gaTrackingID],
		AnonymizeUsers: argoCDCM.Data[gaAnonymizeUsers] != "false",
	}, nil
}

func (mgr *SettingsManager) GetHelp() (*Help, error) {
	argoCDCM, err := mgr.getConfigMap()
	if err != nil {
		return nil, err
	}
	chatText, ok := argoCDCM.Data[helpChatText]
	if !ok {
		chatText = "Chat now!"
	}
	return &Help{
		ChatURL:  argoCDCM.Data[helpChatURL],
		ChatText: chatText,
	}, nil
}

// GetSettings retrieves settings from the ArgoCDConfigMap and secret.
func (mgr *SettingsManager) GetSettings() (*ArgoCDSettings, error) {
	err := mgr.ensureSynced(false)
	if err != nil {
		return nil, err
	}
	argoCDCM, err := mgr.configmaps.ConfigMaps(mgr.namespace).Get(common.ArgoCDConfigMapName)
	if err != nil {
		return nil, err
	}
	argoCDSecret, err := mgr.secrets.Secrets(mgr.namespace).Get(common.ArgoCDSecretName)
	if err != nil {
		return nil, err
	}
	var settings ArgoCDSettings
	var errs []error
	updateSettingsFromConfigMap(&settings, argoCDCM)
	if err := updateSettingsFromSecret(&settings, argoCDSecret); err != nil {
		errs = append(errs, err)
	}
	if len(errs) > 0 {
		return &settings, errs[0]
	}
	return &settings, nil
}

func (mgr *SettingsManager) initialize(ctx context.Context) error {
	tweakConfigMap := func(options *metav1.ListOptions) {
		//cmFieldSelector := fields.ParseSelectorOrDie(fmt.Sprintf("metadata.name=%s", common.ArgoCDConfigMapName))
		cmLabelSelector := fields.ParseSelectorOrDie("app.kubernetes.io/part-of=argocd")
		options.LabelSelector = cmLabelSelector.String()
	}

	cmInformer := v1.NewFilteredConfigMapInformer(mgr.clientset, mgr.namespace, 3*time.Minute, cache.Indexers{}, tweakConfigMap)
	secretsInformer := v1.NewSecretInformer(mgr.clientset, mgr.namespace, 3*time.Minute, cache.Indexers{})

	log.Info("Starting configmap/secret informers")
	go func() {
		cmInformer.Run(ctx.Done())
		log.Info("configmap informer cancelled")
	}()
	go func() {
		secretsInformer.Run(ctx.Done())
		log.Info("secrets informer cancelled")
	}()

	if !cache.WaitForCacheSync(ctx.Done(), cmInformer.HasSynced, secretsInformer.HasSynced) {
		return fmt.Errorf("Timed out waiting for settings cache to sync")
	}
	log.Info("Configmap/secret informer synced")

	tryNotify := func() {
		newSettings, err := mgr.GetSettings()
		if err != nil {
			log.Warnf("Unable to parse updated settings: %v", err)
		} else {
			mgr.notifySubscribers(newSettings)
		}
	}
	now := time.Now()
	handler := cache.ResourceEventHandlerFuncs{
		AddFunc: func(obj interface{}) {
			if metaObj, ok := obj.(metav1.Object); ok {
				if metaObj.GetCreationTimestamp().After(now) {
					tryNotify()
				}
			}

		},
		UpdateFunc: func(oldObj, newObj interface{}) {
			oldMeta, oldOk := oldObj.(metav1.Common)
			newMeta, newOk := newObj.(metav1.Common)
			if oldOk && newOk && oldMeta.GetResourceVersion() != newMeta.GetResourceVersion() {
				tryNotify()
			}
		},
	}
	secretsInformer.AddEventHandler(handler)
	cmInformer.AddEventHandler(handler)
	mgr.secrets = v1listers.NewSecretLister(secretsInformer.GetIndexer())
	mgr.configmaps = v1listers.NewConfigMapLister(cmInformer.GetIndexer())
	return nil
}

func (mgr *SettingsManager) ensureSynced(forceResync bool) error {
	mgr.mutex.Lock()
	defer mgr.mutex.Unlock()
	if !forceResync && mgr.secrets != nil && mgr.configmaps != nil {
		return nil
	}

	if !forceResync && mgr.secrets != nil && mgr.configmaps != nil {
		return nil
	}
	if mgr.initContextCancel != nil {
		mgr.initContextCancel()
	}
	ctx, cancel := context.WithCancel(mgr.ctx)
	mgr.initContextCancel = cancel
	return mgr.initialize(ctx)
}

func updateSettingsFromConfigMap(settings *ArgoCDSettings, argoCDCM *apiv1.ConfigMap) {
	settings.DexConfig = argoCDCM.Data[settingDexConfigKey]
	settings.OIDCConfigRAW = argoCDCM.Data[settingsOIDCConfigKey]
	settings.URL = argoCDCM.Data[settingURLKey]
	settings.StatusBadgeEnabled = argoCDCM.Data[statusBadgeEnabledKey] == "true"
	settings.AnonymousUserEnabled = argoCDCM.Data[anonymousUserEnabledKey] == "true"
}

// updateSettingsFromSecret transfers settings from a Kubernetes secret into an ArgoCDSettings struct.
func updateSettingsFromSecret(settings *ArgoCDSettings, argoCDSecret *apiv1.Secret) error {
	var errs []error
	adminPasswordHash, ok := argoCDSecret.Data[settingAdminPasswordHashKey]
	if ok {
		settings.AdminPasswordHash = string(adminPasswordHash)
	} else {
		errs = append(errs, &incompleteSettingsError{message: "admin.password is missing"})
	}
	adminPasswordMtimeBytes, ok := argoCDSecret.Data[settingAdminPasswordMtimeKey]
	if ok {
		if adminPasswordMtime, err := time.Parse(time.RFC3339, string(adminPasswordMtimeBytes)); err == nil {
			settings.AdminPasswordMtime = adminPasswordMtime
		}
	}
	secretKey, ok := argoCDSecret.Data[settingServerSignatureKey]
	if ok {
		settings.ServerSignature = secretKey
	} else {
		errs = append(errs, &incompleteSettingsError{message: "server.secretkey is missing"})
	}
	if githubWebhookSecret := argoCDSecret.Data[settingsWebhookGitHubSecretKey]; len(githubWebhookSecret) > 0 {
		settings.WebhookGitHubSecret = string(githubWebhookSecret)
	}
	if gitlabWebhookSecret := argoCDSecret.Data[settingsWebhookGitLabSecretKey]; len(gitlabWebhookSecret) > 0 {
		settings.WebhookGitLabSecret = string(gitlabWebhookSecret)
	}
	if bitbucketWebhookUUID := argoCDSecret.Data[settingsWebhookBitbucketUUIDKey]; len(bitbucketWebhookUUID) > 0 {
		settings.WebhookBitbucketUUID = string(bitbucketWebhookUUID)
	}
	if bitbucketserverWebhookSecret := argoCDSecret.Data[settingsWebhookBitbucketServerSecretKey]; len(bitbucketserverWebhookSecret) > 0 {
		settings.WebhookBitbucketServerSecret = string(bitbucketserverWebhookSecret)
	}
	if gogsWebhookSecret := argoCDSecret.Data[settingsWebhookGogsSecretKey]; len(gogsWebhookSecret) > 0 {
		settings.WebhookGogsSecret = string(gogsWebhookSecret)
	}

	serverCert, certOk := argoCDSecret.Data[settingServerCertificate]
	serverKey, keyOk := argoCDSecret.Data[settingServerPrivateKey]
	if certOk && keyOk {
		cert, err := tls.X509KeyPair(serverCert, serverKey)
		if err != nil {
			errs = append(errs, &incompleteSettingsError{message: fmt.Sprintf("invalid x509 key pair %s/%s in secret: %s", settingServerCertificate, settingServerPrivateKey, err)})
		} else {
			settings.Certificate = &cert
		}
	}
	secretValues := make(map[string]string, len(argoCDSecret.Data))
	for k, v := range argoCDSecret.Data {
		secretValues[k] = string(v)
	}
	settings.Secrets = secretValues
	if len(errs) > 0 {
		return errs[0]
	}
	return nil
}

// SaveSettings serializes ArgoCDSettings and upserts it into K8s secret/configmap
func (mgr *SettingsManager) SaveSettings(settings *ArgoCDSettings) error {
	err := mgr.ensureSynced(false)
	if err != nil {
		return err
	}

	// Upsert the config data
	argoCDCM, err := mgr.configmaps.ConfigMaps(mgr.namespace).Get(common.ArgoCDConfigMapName)
	createCM := false
	if err != nil {
		if !apierr.IsNotFound(err) {
			return err
		}
		argoCDCM = &apiv1.ConfigMap{
			ObjectMeta: metav1.ObjectMeta{
				Name: common.ArgoCDConfigMapName,
			},
		}
		createCM = true
	}
	if argoCDCM.Data == nil {
		argoCDCM.Data = make(map[string]string)
	}
	if settings.URL != "" {
		argoCDCM.Data[settingURLKey] = settings.URL
	} else {
		delete(argoCDCM.Data, settingURLKey)
	}
	if settings.DexConfig != "" {
		argoCDCM.Data[settingDexConfigKey] = settings.DexConfig
	} else {
		delete(argoCDCM.Data, settings.DexConfig)
	}
	if settings.OIDCConfigRAW != "" {
		argoCDCM.Data[settingsOIDCConfigKey] = settings.OIDCConfigRAW
	} else {
		delete(argoCDCM.Data, settingsOIDCConfigKey)
	}

	if createCM {
		_, err = mgr.clientset.CoreV1().ConfigMaps(mgr.namespace).Create(argoCDCM)
	} else {
		_, err = mgr.clientset.CoreV1().ConfigMaps(mgr.namespace).Update(argoCDCM)
	}
	if err != nil {
		return err
	}

	// Upsert the secret data. Ensure we do not delete any extra keys which user may have added
	argoCDSecret, err := mgr.secrets.Secrets(mgr.namespace).Get(common.ArgoCDSecretName)
	createSecret := false
	if err != nil {
		if !apierr.IsNotFound(err) {
			return err
		}
		argoCDSecret = &apiv1.Secret{
			ObjectMeta: metav1.ObjectMeta{
				Name: common.ArgoCDSecretName,
			},
			Data: make(map[string][]byte),
		}
		createSecret = true
	}
	if argoCDSecret.Data == nil {
		argoCDSecret.Data = make(map[string][]byte)
	}

	argoCDSecret.Data[settingServerSignatureKey] = settings.ServerSignature
	argoCDSecret.Data[settingAdminPasswordHashKey] = []byte(settings.AdminPasswordHash)
	argoCDSecret.Data[settingAdminPasswordMtimeKey] = []byte(settings.AdminPasswordMtime.Format(time.RFC3339))
	if settings.WebhookGitHubSecret != "" {
		argoCDSecret.Data[settingsWebhookGitHubSecretKey] = []byte(settings.WebhookGitHubSecret)
	}
	if settings.WebhookGitLabSecret != "" {
		argoCDSecret.Data[settingsWebhookGitLabSecretKey] = []byte(settings.WebhookGitLabSecret)
	}
	if settings.WebhookBitbucketUUID != "" {
		argoCDSecret.Data[settingsWebhookBitbucketUUIDKey] = []byte(settings.WebhookBitbucketUUID)
	}
	if settings.WebhookBitbucketServerSecret != "" {
		argoCDSecret.Data[settingsWebhookBitbucketServerSecretKey] = []byte(settings.WebhookBitbucketServerSecret)
	}
	if settings.WebhookGogsSecret != "" {
		argoCDSecret.Data[settingsWebhookGogsSecretKey] = []byte(settings.WebhookGogsSecret)
	}
	if settings.Certificate != nil {
		cert, key := tlsutil.EncodeX509KeyPair(*settings.Certificate)
		argoCDSecret.Data[settingServerCertificate] = cert
		argoCDSecret.Data[settingServerPrivateKey] = key
	} else {
		delete(argoCDSecret.Data, settingServerCertificate)
		delete(argoCDSecret.Data, settingServerPrivateKey)
	}
	if createSecret {
		_, err = mgr.clientset.CoreV1().Secrets(mgr.namespace).Create(argoCDSecret)
	} else {
		_, err = mgr.clientset.CoreV1().Secrets(mgr.namespace).Update(argoCDSecret)
	}
	if err != nil {
		return err
	}
	return mgr.ResyncInformers()
}

// Save the SSH known host data into the corresponding ConfigMap
func (mgr *SettingsManager) SaveSSHKnownHostsData(ctx context.Context, knownHostsList []string) error {
	err := mgr.ensureSynced(false)
	if err != nil {
		return err
	}

	certCM, err := mgr.GetConfigMapByName(common.ArgoCDKnownHostsConfigMapName)
	if err != nil {
		return err
	}

	if certCM.Data == nil {
		certCM.Data = make(map[string]string)
	}

	sshKnownHostsData := strings.Join(knownHostsList, "\n") + "\n"
	certCM.Data["ssh_known_hosts"] = sshKnownHostsData
	_, err = mgr.clientset.CoreV1().ConfigMaps(mgr.namespace).Update(certCM)
	if err != nil {
		return err
	}

	return mgr.ResyncInformers()
}

func (mgr *SettingsManager) SaveTLSCertificateData(ctx context.Context, tlsCertificates map[string]string) error {
	err := mgr.ensureSynced(false)
	if err != nil {
		return err
	}

	certCM, err := mgr.GetConfigMapByName(common.ArgoCDTLSCertsConfigMapName)
	if err != nil {
		return err
	}

	certCM.Data = tlsCertificates
	_, err = mgr.clientset.CoreV1().ConfigMaps(mgr.namespace).Update(certCM)
	if err != nil {
		return err
	}

	return mgr.ResyncInformers()
}

// NewSettingsManager generates a new SettingsManager pointer and returns it
func NewSettingsManager(ctx context.Context, clientset kubernetes.Interface, namespace string) *SettingsManager {

	mgr := &SettingsManager{
		ctx:       ctx,
		clientset: clientset,
		namespace: namespace,
		mutex:     &sync.Mutex{},
	}

	return mgr
}

func (mgr *SettingsManager) ResyncInformers() error {
	return mgr.ensureSynced(true)
}

// IsSSOConfigured returns whether or not single-sign-on is configured
func (a *ArgoCDSettings) IsSSOConfigured() bool {
	if a.IsDexConfigured() {
		return true
	}
	if a.OIDCConfig() != nil {
		return true
	}
	return false
}

func (a *ArgoCDSettings) IsDexConfigured() bool {
	if a.URL == "" {
		return false
	}
	var dexCfg map[string]interface{}
	err := yaml.Unmarshal([]byte(a.DexConfig), &dexCfg)
	if err != nil {
		log.Warn("invalid dex yaml config")
		return false
	}
	return len(dexCfg) > 0
}

func (a *ArgoCDSettings) OIDCConfig() *OIDCConfig {
	if a.OIDCConfigRAW == "" {
		return nil
	}
	var oidcConfig OIDCConfig
	err := yaml.Unmarshal([]byte(a.OIDCConfigRAW), &oidcConfig)
	if err != nil {
		log.Warnf("invalid oidc config: %v", err)
		return nil
	}
	oidcConfig.ClientSecret = ReplaceStringSecret(oidcConfig.ClientSecret, a.Secrets)
	return &oidcConfig
}

// TLSConfig returns a tls.Config with the configured certificates
func (a *ArgoCDSettings) TLSConfig() *tls.Config {
	if a.Certificate == nil {
		return nil
	}
	certPool := x509.NewCertPool()
	pemCertBytes, _ := tlsutil.EncodeX509KeyPair(*a.Certificate)
	ok := certPool.AppendCertsFromPEM(pemCertBytes)
	if !ok {
		panic("bad certs")
	}
	return &tls.Config{
		RootCAs: certPool,
	}
}

func (a *ArgoCDSettings) IssuerURL() string {
	if oidcConfig := a.OIDCConfig(); oidcConfig != nil {
		return oidcConfig.Issuer
	}
	if a.DexConfig != "" {
		return a.URL + common.DexAPIEndpoint
	}
	return ""
}

func (a *ArgoCDSettings) OAuth2ClientID() string {
	if oidcConfig := a.OIDCConfig(); oidcConfig != nil {
		return oidcConfig.ClientID
	}
	if a.DexConfig != "" {
		return common.ArgoCDClientAppID
	}
	return ""
}

func (a *ArgoCDSettings) OAuth2ClientSecret() string {
	if oidcConfig := a.OIDCConfig(); oidcConfig != nil {
		return oidcConfig.ClientSecret
	}
	if a.DexConfig != "" {
		return a.DexOAuth2ClientSecret()
	}
	return ""
}

func appendURLPath(inputURL string, inputPath string) (string, error) {
	u, err := url.Parse(inputURL)
	if err != nil {
		return "", err
	}
	u.Path = path.Join(u.Path, inputPath)
	return u.String(), nil
}

func (a *ArgoCDSettings) RedirectURL() (string, error) {
	return appendURLPath(a.URL, common.CallbackEndpoint)
}

func (a *ArgoCDSettings) DexRedirectURL() (string, error) {
	return appendURLPath(a.URL, common.DexCallbackEndpoint)
}

// DexOAuth2ClientSecret calculates an arbitrary, but predictable OAuth2 client secret string derived
// from the server secret. This is called by the dex startup wrapper (argocd-util rundex), as well
// as the API server, such that they both independently come to the same conclusion of what the
// OAuth2 shared client secret should be.
func (a *ArgoCDSettings) DexOAuth2ClientSecret() string {
	h := sha256.New()
	_, err := h.Write(a.ServerSignature)
	if err != nil {
		panic(err)
	}
	sha := h.Sum(nil)
	return base64.URLEncoding.EncodeToString(sha)[:40]
}

// Subscribe registers a channel in which to subscribe to settings updates
func (mgr *SettingsManager) Subscribe(subCh chan<- *ArgoCDSettings) {
	mgr.mutex.Lock()
	defer mgr.mutex.Unlock()
	mgr.subscribers = append(mgr.subscribers, subCh)
	log.Infof("%v subscribed to settings updates", subCh)
}

// Unsubscribe unregisters a channel from receiving of settings updates
func (mgr *SettingsManager) Unsubscribe(subCh chan<- *ArgoCDSettings) {
	mgr.mutex.Lock()
	defer mgr.mutex.Unlock()
	for i, ch := range mgr.subscribers {
		if ch == subCh {
			mgr.subscribers = append(mgr.subscribers[:i], mgr.subscribers[i+1:]...)
			log.Infof("%v unsubscribed from settings updates", subCh)
			return
		}
	}
}

func (mgr *SettingsManager) notifySubscribers(newSettings *ArgoCDSettings) {
	mgr.mutex.Lock()
	defer mgr.mutex.Unlock()
	if len(mgr.subscribers) > 0 {
		log.Infof("Notifying %d settings subscribers: %v", len(mgr.subscribers), mgr.subscribers)
		for _, sub := range mgr.subscribers {
			sub <- newSettings
		}
	}
}

func isIncompleteSettingsError(err error) bool {
	_, ok := err.(*incompleteSettingsError)
	return ok
}

// InitializeSettings is used to initialize empty admin password, signature, certificate etc if missing
func (mgr *SettingsManager) InitializeSettings(insecureModeEnabled bool) (*ArgoCDSettings, error) {
	cdSettings, err := mgr.GetSettings()
	if err != nil && !isIncompleteSettingsError(err) {
		return nil, err
	}
	if cdSettings == nil {
		cdSettings = &ArgoCDSettings{}
	}
	if cdSettings.ServerSignature == nil {
		// set JWT signature
		signature, err := util.MakeSignature(32)
		if err != nil {
			return nil, err
		}
		cdSettings.ServerSignature = signature
		log.Info("Initialized server signature")
	}
	if cdSettings.AdminPasswordHash == "" {
		defaultPassword, err := os.Hostname()
		if err != nil {
			return nil, err
		}
		hashedPassword, err := password.HashPassword(defaultPassword)
		if err != nil {
			return nil, err
		}
		cdSettings.AdminPasswordHash = hashedPassword
		cdSettings.AdminPasswordMtime = time.Now().UTC()
		log.Info("Initialized admin password")
	}
	if cdSettings.AdminPasswordMtime.IsZero() {
		cdSettings.AdminPasswordMtime = time.Now().UTC()
		log.Info("Initialized admin mtime")
	}

	if cdSettings.Certificate == nil && !insecureModeEnabled {
		// generate TLS cert
		hosts := []string{
			"localhost",
			"argocd-server",
			fmt.Sprintf("argocd-server.%s", mgr.namespace),
			fmt.Sprintf("argocd-server.%s.svc", mgr.namespace),
			fmt.Sprintf("argocd-server.%s.svc.cluster.local", mgr.namespace),
		}
		certOpts := tlsutil.CertOptions{
			Hosts:        hosts,
			Organization: "Argo CD",
			IsCA:         true,
		}
		cert, err := tlsutil.GenerateX509KeyPair(certOpts)
		if err != nil {
			return nil, err
		}
		cdSettings.Certificate = cert
		log.Info("Initialized TLS certificate")
	}

	err = mgr.SaveSettings(cdSettings)
	if apierrors.IsConflict(err) {
		// assume settings are initialized by another instance of api server
		log.Warnf("conflict when initializing settings. assuming updated by another replica")
		return mgr.GetSettings()
	}
	return cdSettings, nil
}

// ReplaceStringSecret checks if given string is a secret key reference ( starts with $ ) and returns corresponding value from provided map
func ReplaceStringSecret(val string, secretValues map[string]string) string {
	if val == "" || !strings.HasPrefix(val, "$") {
		return val
	}
	secretKey := val[1:]
	secretVal, ok := secretValues[secretKey]
	if !ok {
		log.Warnf("config referenced '%s', but key does not exist in secret", val)
		return val
	}
	return secretVal
}<|MERGE_RESOLUTION|>--- conflicted
+++ resolved
@@ -344,9 +344,6 @@
 	return argoCDCM.Data[kustomizeBuildOptions], nil
 }
 
-<<<<<<< HEAD
-func (mgr *SettingsManager) GetRepositories() ([]Repository, error) {
-=======
 // DEPRECATED. Helm repository credentials are now managed using RepoCredentials
 func (mgr *SettingsManager) GetHelmRepositories() ([]HelmRepoCredentials, error) {
 	argoCDCM, err := mgr.getConfigMap()
@@ -364,8 +361,7 @@
 	return helmRepositories, nil
 }
 
-func (mgr *SettingsManager) GetRepositories() ([]RepoCredentials, error) {
->>>>>>> dd21ab92
+func (mgr *SettingsManager) GetRepositories() ([]Repository, error) {
 	argoCDCM, err := mgr.getConfigMap()
 	if err != nil {
 		return nil, err
