--- conflicted
+++ resolved
@@ -504,15 +504,12 @@
 	// ResourceDeepLinks is the resource deep link key
 	ResourceDeepLinks = "resource.links"
 	extensionConfig   = "extension.config"
-<<<<<<< HEAD
-	// kustomizeSetNamespaceEnabledKey is the key to configure if kustomize set namespace should be executed
-	kustomizeSetNamespaceEnabledKey = "kustomize.setNamespace.enabled"
-=======
 	// RespectRBAC is the key to configure argocd to respect rbac while watching for resources
 	RespectRBAC            = "resource.respectRBAC"
 	RespectRBACValueStrict = "strict"
 	RespectRBACValueNormal = "normal"
->>>>>>> 6eba5be8
+	// kustomizeSetNamespaceEnabledKey is the key to configure if kustomize set namespace should be executed
+	kustomizeSetNamespaceEnabledKey = "kustomize.setNamespace.enabled"
 )
 
 var (
