package settings

import (
	"context"
	"crypto/sha256"
	"crypto/tls"
	"crypto/x509"
	"encoding/base64"
	"fmt"
	"os"
	"strings"
	"sync"
	"time"

	"github.com/ghodss/yaml"
	log "github.com/sirupsen/logrus"
	apiv1 "k8s.io/api/core/v1"
	apierr "k8s.io/apimachinery/pkg/api/errors"
	apierrors "k8s.io/apimachinery/pkg/api/errors"
	metav1 "k8s.io/apimachinery/pkg/apis/meta/v1"
	"k8s.io/apimachinery/pkg/fields"
	v1 "k8s.io/client-go/informers/core/v1"
	"k8s.io/client-go/kubernetes"
	v1listers "k8s.io/client-go/listers/core/v1"
	"k8s.io/client-go/tools/cache"

	"github.com/argoproj/argo-cd/common"
	"github.com/argoproj/argo-cd/pkg/apis/application/v1alpha1"
	"github.com/argoproj/argo-cd/util"
	"github.com/argoproj/argo-cd/util/password"
	tlsutil "github.com/argoproj/argo-cd/util/tls"
)

// ArgoCDSettings holds in-memory runtime configuration options.
type ArgoCDSettings struct {
	// URL is the externally facing URL users will visit to reach Argo CD.
	// The value here is used when configuring SSO. Omitting this value will disable SSO.
	URL string `json:"url,omitempty"`
	// Indicates if status badge is enabled or not.
	StatusBadgeEnabled bool `json:"statusBadgeEnable"`
	// Admin superuser password storage
	AdminPasswordHash  string    `json:"adminPasswordHash,omitempty"`
	AdminPasswordMtime time.Time `json:"adminPasswordMtime,omitempty"`
	// DexConfig contains portions of a dex config yaml
	DexConfig string `json:"dexConfig,omitempty"`
	// OIDCConfigRAW holds OIDC configuration as a raw string
	OIDCConfigRAW string `json:"oidcConfig,omitempty"`
	// ServerSignature holds the key used to generate JWT tokens.
	ServerSignature []byte `json:"serverSignature,omitempty"`
	// Certificate holds the certificate/private key for the Argo CD API server.
	// If nil, will run insecure without TLS.
	Certificate *tls.Certificate `json:"-"`
	// WebhookGitLabSecret holds the shared secret for authenticating GitHub webhook events
	WebhookGitHubSecret string `json:"webhookGitHubSecret,omitempty"`
	// WebhookGitLabSecret holds the shared secret for authenticating GitLab webhook events
	WebhookGitLabSecret string `json:"webhookGitLabSecret,omitempty"`
	// WebhookBitbucketUUID holds the UUID for authenticating Bitbucket webhook events
	WebhookBitbucketUUID string `json:"webhookBitbucketUUID,omitempty"`
	// WebhookBitbucketServerSecret holds the shared secret for authenticating BitbucketServer webhook events
	WebhookBitbucketServerSecret string `json:"webhookBitbucketServerSecret,omitempty"`
	// WebhookGogsSecret holds the shared secret for authenticating Gogs webhook events
	WebhookGogsSecret string `json:"webhookGogsSecret,omitempty"`
	// Secrets holds all secrets in argocd-secret as a map[string]string
	Secrets map[string]string `json:"secrets,omitempty"`
	// Indicates if anonymous user is enabled or not
	AnonymousUserEnabled bool
}

type GoogleAnalytics struct {
	TrackingID     string `json:"trackingID,omitempty"`
	AnonymizeUsers bool   `json:"anonymizeUsers,omitempty"`
}

type OIDCConfig struct {
	Name            string   `json:"name,omitempty"`
	Issuer          string   `json:"issuer,omitempty"`
	ClientID        string   `json:"clientID,omitempty"`
	ClientSecret    string   `json:"clientSecret,omitempty"`
	CLIClientID     string   `json:"cliClientID,omitempty"`
	RequestedScopes []string `json:"requestedScopes,omitempty"`
}

// Credentials for accessing a Git repository
type RepoCredentials struct {
	// The URL to the repository
	URL string `json:"url,omitempty"`
	// Name of the secret storing the username used to access the repo
	UsernameSecret *apiv1.SecretKeySelector `json:"usernameSecret,omitempty"`
	// Name of the secret storing the password used to access the repo
	PasswordSecret *apiv1.SecretKeySelector `json:"passwordSecret,omitempty"`
	// Name of the secret storing the SSH private key used to access the repo
	SSHPrivateKeySecret *apiv1.SecretKeySelector `json:"sshPrivateKeySecret,omitempty"`
	// Whether to connect the repository in an insecure way (deprecated)
	InsecureIgnoreHostKey bool `json:"insecureIgnoreHostKey,omitempty"`
	// Whether to connect the repository in an insecure way
	Insecure bool `json:"insecure,omitempty"`
<<<<<<< HEAD
	// the type of the repo, "git" or "helm", assumed to be "git" if empty or absent
	Type string `json:"type,omitempty"`
	// helm only
	Name string `json:"name,omitempty"`
	// helm only
	CASecret *apiv1.SecretKeySelector `json:"caSecret,omitempty"`
	// helm only
	CertSecret *apiv1.SecretKeySelector `json:"certSecret,omitempty"`
	// helm only
	KeySecret *apiv1.SecretKeySelector `json:"keySecret,omitempty"`
=======
	// Whether the repo is git-lfs enabled
	EnableLFS bool `json:"enableLfs,omitempty"`
}

type HelmRepoCredentials struct {
	URL            string                   `json:"url,omitempty"`
	Name           string                   `json:"name,omitempty"`
	UsernameSecret *apiv1.SecretKeySelector `json:"usernameSecret,omitempty"`
	PasswordSecret *apiv1.SecretKeySelector `json:"passwordSecret,omitempty"`
	CASecret       *apiv1.SecretKeySelector `json:"caSecret,omitempty"`
	CertSecret     *apiv1.SecretKeySelector `json:"certSecret,omitempty"`
	KeySecret      *apiv1.SecretKeySelector `json:"keySecret,omitempty"`
>>>>>>> 604ac4f0
}

const (
	// settingAdminPasswordHashKey designates the key for a root password hash inside a Kubernetes secret.
	settingAdminPasswordHashKey = "admin.password"
	// settingAdminPasswordMtimeKey designates the key for a root password mtime inside a Kubernetes secret.
	settingAdminPasswordMtimeKey = "admin.passwordMtime"
	// settingServerSignatureKey designates the key for a server secret key inside a Kubernetes secret.
	settingServerSignatureKey = "server.secretkey"
	// gaTrackingID holds Google Analytics tracking id
	gaTrackingID = "ga.trackingid"
	// gaAnonymizeUsers specifies if user ids should be anonymized (hashed) before sending to Google Analytics. True unless value is set to 'false'
	gaAnonymizeUsers = "ga.anonymizeusers"
	// settingServerCertificate designates the key for the public cert used in TLS
	settingServerCertificate = "tls.crt"
	// settingServerPrivateKey designates the key for the private key used in TLS
	settingServerPrivateKey = "tls.key"
	// settingURLKey designates the key where Argo CD's external URL is set
	settingURLKey = "url"
	// repositoriesKey designates the key where ArgoCDs repositories list is set
	repositoriesKey = "repositories"
	// repositoryCredentialsKey designates the key where ArgoCDs repositories credentials list is set
	repositoryCredentialsKey = "repository.credentials"
	// settingDexConfigKey designates the key for the dex config
	settingDexConfigKey = "dex.config"
	// settingsOIDCConfigKey designates the key for OIDC config
	settingsOIDCConfigKey = "oidc.config"
	// statusBadgeEnabledKey holds the key which enables of disables status badge feature
	statusBadgeEnabledKey = "statusbadge.enabled"
	// settingsWebhookGitHubSecret is the key for the GitHub shared webhook secret
	settingsWebhookGitHubSecretKey = "webhook.github.secret"
	// settingsWebhookGitLabSecret is the key for the GitLab shared webhook secret
	settingsWebhookGitLabSecretKey = "webhook.gitlab.secret"
	// settingsWebhookBitbucketUUID is the key for Bitbucket webhook UUID
	settingsWebhookBitbucketUUIDKey = "webhook.bitbucket.uuid"
	// settingsWebhookBitbucketServerSecret is the key for BitbucketServer webhook secret
	settingsWebhookBitbucketServerSecretKey = "webhook.bitbucketserver.secret"
	// settingsWebhookGogsSecret is the key for Gogs webhook secret
	settingsWebhookGogsSecretKey = "webhook.gogs.secret"
	// settingsApplicationInstanceLabelKey is the key to configure injected app instance label key
	settingsApplicationInstanceLabelKey = "application.instanceLabelKey"
	// resourcesCustomizationsKey is the key to the map of resource overrides
	resourceCustomizationsKey = "resource.customizations"
	// resourceExclusions is the key to the list of excluded resources
	resourceExclusionsKey = "resource.exclusions"
	// resourceInclusions is the key to the list of explicitly watched resources
	resourceInclusionsKey = "resource.inclusions"
	// configManagementPluginsKey is the key to the list of config management plugins
	configManagementPluginsKey = "configManagementPlugins"
	// anonymousUserEnabledKey is the key which enables or disables anonymous user
	anonymousUserEnabledKey = "users.anonymous.enabled"
)

// SettingsManager holds config info for a new manager with which to access Kubernetes ConfigMaps.
type SettingsManager struct {
	ctx        context.Context
	clientset  kubernetes.Interface
	secrets    v1listers.SecretLister
	configmaps v1listers.ConfigMapLister
	namespace  string
	// subscribers is a list of subscribers to settings updates
	subscribers []chan<- *ArgoCDSettings
	// mutex protects concurrency sensitive parts of settings manager: access to subscribers list and initialization flag
	mutex             *sync.Mutex
	initContextCancel func()
}

type incompleteSettingsError struct {
	message string
}

func (e *incompleteSettingsError) Error() string {
	return e.message
}

func (mgr *SettingsManager) GetSecretsLister() (v1listers.SecretLister, error) {
	err := mgr.ensureSynced(false)
	if err != nil {
		return nil, err
	}
	return mgr.secrets, nil
}

func (mgr *SettingsManager) getConfigMap() (*apiv1.ConfigMap, error) {
	err := mgr.ensureSynced(false)
	if err != nil {
		return nil, err
	}
	argoCDCM, err := mgr.configmaps.ConfigMaps(mgr.namespace).Get(common.ArgoCDConfigMapName)
	if err != nil {
		return nil, err
	}
	if argoCDCM.Data == nil {
		argoCDCM.Data = make(map[string]string)
	}
	return argoCDCM, err
}

// Returns the ConfigMap with the given name from the cluster.
// The ConfigMap must be labeled with "app.kubernetes.io/part-of: argocd" in
// order to be retrievable.
func (mgr *SettingsManager) GetConfigMapByName(configMapName string) (*apiv1.ConfigMap, error) {
	err := mgr.ensureSynced(false)
	if err != nil {
		return nil, err
	}
	configMap, err := mgr.configmaps.ConfigMaps(mgr.namespace).Get(configMapName)
	if err != nil {
		return nil, err
	}
	return configMap, err
}

func (mgr *SettingsManager) GetResourcesFilter() (*ResourcesFilter, error) {
	argoCDCM, err := mgr.getConfigMap()
	if err != nil {
		return nil, err
	}
	rf := &ResourcesFilter{}
	if value, ok := argoCDCM.Data[resourceInclusionsKey]; ok {
		includedResources := make([]FilteredResource, 0)
		err := yaml.Unmarshal([]byte(value), &includedResources)
		if err != nil {
			return nil, err
		}
		rf.ResourceInclusions = includedResources
	}

	if value, ok := argoCDCM.Data[resourceExclusionsKey]; ok {
		excludedResources := make([]FilteredResource, 0)
		err := yaml.Unmarshal([]byte(value), &excludedResources)
		if err != nil {
			return nil, err
		}
		rf.ResourceExclusions = excludedResources
	}
	return rf, nil
}

func (mgr *SettingsManager) GetAppInstanceLabelKey() (string, error) {
	argoCDCM, err := mgr.getConfigMap()
	if err != nil {
		return "", err
	}
	label := argoCDCM.Data[settingsApplicationInstanceLabelKey]
	if label == "" {
		return common.LabelKeyAppInstance, nil
	}
	return label, nil
}

func (mgr *SettingsManager) GetConfigManagementPlugins() ([]v1alpha1.ConfigManagementPlugin, error) {
	argoCDCM, err := mgr.getConfigMap()
	if err != nil {
		return nil, err
	}
	plugins := make([]v1alpha1.ConfigManagementPlugin, 0)
	if value, ok := argoCDCM.Data[configManagementPluginsKey]; ok {
		err := yaml.Unmarshal([]byte(value), &plugins)
		if err != nil {
			return nil, err
		}
	}
	return plugins, nil
}

// GetResouceOverrides loads Resource Overrides from argocd-cm ConfigMap
func (mgr *SettingsManager) GetResourceOverrides() (map[string]v1alpha1.ResourceOverride, error) {
	argoCDCM, err := mgr.getConfigMap()
	if err != nil {
		return nil, err
	}
	resourceOverrides := map[string]v1alpha1.ResourceOverride{}
	if value, ok := argoCDCM.Data[resourceCustomizationsKey]; ok {
		err := yaml.Unmarshal([]byte(value), &resourceOverrides)
		if err != nil {
			return nil, err
		}
	}

	return resourceOverrides, nil
}

func (mgr *SettingsManager) GetRepositories() ([]RepoCredentials, error) {
	argoCDCM, err := mgr.getConfigMap()
	if err != nil {
		return nil, err
	}
	repositories := make([]RepoCredentials, 0)
	repositoriesStr := argoCDCM.Data[repositoriesKey]
	if repositoriesStr != "" {
		err := yaml.Unmarshal([]byte(repositoriesStr), &repositories)
		if err != nil {
			return nil, err
		}
	}
	return repositories, nil
}

func (mgr *SettingsManager) SaveRepositories(repos []RepoCredentials) error {
	argoCDCM, err := mgr.getConfigMap()
	if err != nil {
		return err
	}
	if len(repos) > 0 {
		yamlStr, err := yaml.Marshal(repos)
		if err != nil {
			return err
		}
		argoCDCM.Data[repositoriesKey] = string(yamlStr)
	} else {
		delete(argoCDCM.Data, repositoriesKey)
	}
	_, err = mgr.clientset.CoreV1().ConfigMaps(mgr.namespace).Update(argoCDCM)
	return err
}

func (mgr *SettingsManager) GetRepositoryCredentials() ([]RepoCredentials, error) {
	argoCDCM, err := mgr.getConfigMap()
	if err != nil {
		return nil, err
	}

	repositoryCredentials := make([]RepoCredentials, 0)
	repositoryCredentialsStr := argoCDCM.Data[repositoryCredentialsKey]
	if repositoryCredentialsStr != "" {
		err := yaml.Unmarshal([]byte(repositoryCredentialsStr), &repositoryCredentials)
		if err != nil {
			return nil, err
		}
	}
	return repositoryCredentials, nil
}

func (mgr *SettingsManager) GetGoogleAnalytics() (*GoogleAnalytics, error) {
	argoCDCM, err := mgr.getConfigMap()
	if err != nil {
		return nil, err
	}
	return &GoogleAnalytics{
		TrackingID:     argoCDCM.Data[gaTrackingID],
		AnonymizeUsers: argoCDCM.Data[gaAnonymizeUsers] != "false",
	}, nil
}

// GetSettings retrieves settings from the ArgoCDConfigMap and secret.
func (mgr *SettingsManager) GetSettings() (*ArgoCDSettings, error) {
	err := mgr.ensureSynced(false)
	if err != nil {
		return nil, err
	}
	argoCDCM, err := mgr.configmaps.ConfigMaps(mgr.namespace).Get(common.ArgoCDConfigMapName)
	if err != nil {
		return nil, err
	}
	argoCDSecret, err := mgr.secrets.Secrets(mgr.namespace).Get(common.ArgoCDSecretName)
	if err != nil {
		return nil, err
	}
	var settings ArgoCDSettings
	var errs []error
	updateSettingsFromConfigMap(&settings, argoCDCM)
	if err := updateSettingsFromSecret(&settings, argoCDSecret); err != nil {
		errs = append(errs, err)
	}
	if len(errs) > 0 {
		return &settings, errs[0]
	}
	return &settings, nil
}

func (mgr *SettingsManager) initialize(ctx context.Context) error {
	tweakConfigMap := func(options *metav1.ListOptions) {
		//cmFieldSelector := fields.ParseSelectorOrDie(fmt.Sprintf("metadata.name=%s", common.ArgoCDConfigMapName))
		cmLabelSelector := fields.ParseSelectorOrDie("app.kubernetes.io/part-of=argocd")
		options.LabelSelector = cmLabelSelector.String()
	}

	cmInformer := v1.NewFilteredConfigMapInformer(mgr.clientset, mgr.namespace, 3*time.Minute, cache.Indexers{}, tweakConfigMap)
	secretsInformer := v1.NewSecretInformer(mgr.clientset, mgr.namespace, 3*time.Minute, cache.Indexers{})

	log.Info("Starting configmap/secret informers")
	go func() {
		cmInformer.Run(ctx.Done())
		log.Info("configmap informer cancelled")
	}()
	go func() {
		secretsInformer.Run(ctx.Done())
		log.Info("secrets informer cancelled")
	}()

	if !cache.WaitForCacheSync(ctx.Done(), cmInformer.HasSynced, secretsInformer.HasSynced) {
		return fmt.Errorf("Timed out waiting for settings cache to sync")
	}
	log.Info("Configmap/secret informer synced")

	tryNotify := func() {
		newSettings, err := mgr.GetSettings()
		if err != nil {
			log.Warnf("Unable to parse updated settings: %v", err)
		} else {
			mgr.notifySubscribers(newSettings)
		}
	}
	now := time.Now()
	handler := cache.ResourceEventHandlerFuncs{
		AddFunc: func(obj interface{}) {
			if metaObj, ok := obj.(metav1.Object); ok {
				if metaObj.GetCreationTimestamp().After(now) {
					tryNotify()
				}
			}

		},
		UpdateFunc: func(oldObj, newObj interface{}) {
			oldMeta, oldOk := oldObj.(metav1.Common)
			newMeta, newOk := newObj.(metav1.Common)
			if oldOk && newOk && oldMeta.GetResourceVersion() != newMeta.GetResourceVersion() {
				tryNotify()
			}
		},
	}
	secretsInformer.AddEventHandler(handler)
	cmInformer.AddEventHandler(handler)
	mgr.secrets = v1listers.NewSecretLister(secretsInformer.GetIndexer())
	mgr.configmaps = v1listers.NewConfigMapLister(cmInformer.GetIndexer())
	return nil
}

func (mgr *SettingsManager) ensureSynced(forceResync bool) error {
	mgr.mutex.Lock()
	defer mgr.mutex.Unlock()
	if !forceResync && mgr.secrets != nil && mgr.configmaps != nil {
		return nil
	}

	if !forceResync && mgr.secrets != nil && mgr.configmaps != nil {
		return nil
	}
	if mgr.initContextCancel != nil {
		mgr.initContextCancel()
	}
	ctx, cancel := context.WithCancel(mgr.ctx)
	mgr.initContextCancel = cancel
	return mgr.initialize(ctx)
}

func updateSettingsFromConfigMap(settings *ArgoCDSettings, argoCDCM *apiv1.ConfigMap) {
	settings.DexConfig = argoCDCM.Data[settingDexConfigKey]
	settings.OIDCConfigRAW = argoCDCM.Data[settingsOIDCConfigKey]
	settings.URL = argoCDCM.Data[settingURLKey]
	settings.StatusBadgeEnabled = argoCDCM.Data[statusBadgeEnabledKey] == "true"
	settings.AnonymousUserEnabled = argoCDCM.Data[anonymousUserEnabledKey] == "true"
}

// updateSettingsFromSecret transfers settings from a Kubernetes secret into an ArgoCDSettings struct.
func updateSettingsFromSecret(settings *ArgoCDSettings, argoCDSecret *apiv1.Secret) error {
	var errs []error
	adminPasswordHash, ok := argoCDSecret.Data[settingAdminPasswordHashKey]
	if ok {
		settings.AdminPasswordHash = string(adminPasswordHash)
	} else {
		errs = append(errs, &incompleteSettingsError{message: "admin.password is missing"})
	}
	adminPasswordMtimeBytes, ok := argoCDSecret.Data[settingAdminPasswordMtimeKey]
	if ok {
		if adminPasswordMtime, err := time.Parse(time.RFC3339, string(adminPasswordMtimeBytes)); err == nil {
			settings.AdminPasswordMtime = adminPasswordMtime
		}
	}
	secretKey, ok := argoCDSecret.Data[settingServerSignatureKey]
	if ok {
		settings.ServerSignature = secretKey
	} else {
		errs = append(errs, &incompleteSettingsError{message: "server.secretkey is missing"})
	}
	if githubWebhookSecret := argoCDSecret.Data[settingsWebhookGitHubSecretKey]; len(githubWebhookSecret) > 0 {
		settings.WebhookGitHubSecret = string(githubWebhookSecret)
	}
	if gitlabWebhookSecret := argoCDSecret.Data[settingsWebhookGitLabSecretKey]; len(gitlabWebhookSecret) > 0 {
		settings.WebhookGitLabSecret = string(gitlabWebhookSecret)
	}
	if bitbucketWebhookUUID := argoCDSecret.Data[settingsWebhookBitbucketUUIDKey]; len(bitbucketWebhookUUID) > 0 {
		settings.WebhookBitbucketUUID = string(bitbucketWebhookUUID)
	}
	if bitbucketserverWebhookSecret := argoCDSecret.Data[settingsWebhookBitbucketServerSecretKey]; len(bitbucketserverWebhookSecret) > 0 {
		settings.WebhookBitbucketServerSecret = string(bitbucketserverWebhookSecret)
	}
	if gogsWebhookSecret := argoCDSecret.Data[settingsWebhookGogsSecretKey]; len(gogsWebhookSecret) > 0 {
		settings.WebhookGogsSecret = string(gogsWebhookSecret)
	}

	serverCert, certOk := argoCDSecret.Data[settingServerCertificate]
	serverKey, keyOk := argoCDSecret.Data[settingServerPrivateKey]
	if certOk && keyOk {
		cert, err := tls.X509KeyPair(serverCert, serverKey)
		if err != nil {
			errs = append(errs, &incompleteSettingsError{message: fmt.Sprintf("invalid x509 key pair %s/%s in secret: %s", settingServerCertificate, settingServerPrivateKey, err)})
		} else {
			settings.Certificate = &cert
		}
	}
	secretValues := make(map[string]string, len(argoCDSecret.Data))
	for k, v := range argoCDSecret.Data {
		secretValues[k] = string(v)
	}
	settings.Secrets = secretValues
	if len(errs) > 0 {
		return errs[0]
	}
	return nil
}

// SaveSettings serializes ArgoCDSettings and upserts it into K8s secret/configmap
func (mgr *SettingsManager) SaveSettings(settings *ArgoCDSettings) error {
	err := mgr.ensureSynced(false)
	if err != nil {
		return err
	}

	// Upsert the config data
	argoCDCM, err := mgr.configmaps.ConfigMaps(mgr.namespace).Get(common.ArgoCDConfigMapName)
	createCM := false
	if err != nil {
		if !apierr.IsNotFound(err) {
			return err
		}
		argoCDCM = &apiv1.ConfigMap{
			ObjectMeta: metav1.ObjectMeta{
				Name: common.ArgoCDConfigMapName,
			},
		}
		createCM = true
	}
	if argoCDCM.Data == nil {
		argoCDCM.Data = make(map[string]string)
	}
	if settings.URL != "" {
		argoCDCM.Data[settingURLKey] = settings.URL
	} else {
		delete(argoCDCM.Data, settingURLKey)
	}
	if settings.DexConfig != "" {
		argoCDCM.Data[settingDexConfigKey] = settings.DexConfig
	} else {
		delete(argoCDCM.Data, settings.DexConfig)
	}
	if settings.OIDCConfigRAW != "" {
		argoCDCM.Data[settingsOIDCConfigKey] = settings.OIDCConfigRAW
	} else {
		delete(argoCDCM.Data, settingsOIDCConfigKey)
	}

	if createCM {
		_, err = mgr.clientset.CoreV1().ConfigMaps(mgr.namespace).Create(argoCDCM)
	} else {
		_, err = mgr.clientset.CoreV1().ConfigMaps(mgr.namespace).Update(argoCDCM)
	}
	if err != nil {
		return err
	}

	// Upsert the secret data. Ensure we do not delete any extra keys which user may have added
	argoCDSecret, err := mgr.secrets.Secrets(mgr.namespace).Get(common.ArgoCDSecretName)
	createSecret := false
	if err != nil {
		if !apierr.IsNotFound(err) {
			return err
		}
		argoCDSecret = &apiv1.Secret{
			ObjectMeta: metav1.ObjectMeta{
				Name: common.ArgoCDSecretName,
			},
			Data: make(map[string][]byte),
		}
		createSecret = true
	}
	if argoCDSecret.Data == nil {
		argoCDSecret.Data = make(map[string][]byte)
	}

	argoCDSecret.Data[settingServerSignatureKey] = settings.ServerSignature
	argoCDSecret.Data[settingAdminPasswordHashKey] = []byte(settings.AdminPasswordHash)
	argoCDSecret.Data[settingAdminPasswordMtimeKey] = []byte(settings.AdminPasswordMtime.Format(time.RFC3339))
	if settings.WebhookGitHubSecret != "" {
		argoCDSecret.Data[settingsWebhookGitHubSecretKey] = []byte(settings.WebhookGitHubSecret)
	}
	if settings.WebhookGitLabSecret != "" {
		argoCDSecret.Data[settingsWebhookGitLabSecretKey] = []byte(settings.WebhookGitLabSecret)
	}
	if settings.WebhookBitbucketUUID != "" {
		argoCDSecret.Data[settingsWebhookBitbucketUUIDKey] = []byte(settings.WebhookBitbucketUUID)
	}
	if settings.WebhookBitbucketServerSecret != "" {
		argoCDSecret.Data[settingsWebhookBitbucketServerSecretKey] = []byte(settings.WebhookBitbucketServerSecret)
	}
	if settings.WebhookGogsSecret != "" {
		argoCDSecret.Data[settingsWebhookGogsSecretKey] = []byte(settings.WebhookGogsSecret)
	}
	if settings.Certificate != nil {
		cert, key := tlsutil.EncodeX509KeyPair(*settings.Certificate)
		argoCDSecret.Data[settingServerCertificate] = cert
		argoCDSecret.Data[settingServerPrivateKey] = key
	} else {
		delete(argoCDSecret.Data, settingServerCertificate)
		delete(argoCDSecret.Data, settingServerPrivateKey)
	}
	if createSecret {
		_, err = mgr.clientset.CoreV1().Secrets(mgr.namespace).Create(argoCDSecret)
	} else {
		_, err = mgr.clientset.CoreV1().Secrets(mgr.namespace).Update(argoCDSecret)
	}
	if err != nil {
		return err
	}
	return mgr.ResyncInformers()
}

// Save the SSH known host data into the corresponding ConfigMap
func (mgr *SettingsManager) SaveSSHKnownHostsData(ctx context.Context, knownHostsList []string) error {
	err := mgr.ensureSynced(false)
	if err != nil {
		return err
	}

	certCM, err := mgr.GetConfigMapByName(common.ArgoCDKnownHostsConfigMapName)
	if err != nil {
		return err
	}

	if certCM.Data == nil {
		certCM.Data = make(map[string]string)
	}

	certCM.Data["ssh_known_hosts"] = strings.Join(knownHostsList, "\n")
	_, err = mgr.clientset.CoreV1().ConfigMaps(mgr.namespace).Update(certCM)
	if err != nil {
		return nil
	}

	return mgr.ResyncInformers()
}

func (mgr *SettingsManager) SaveTLSCertificateData(ctx context.Context, tlsCertificates map[string]string) error {
	err := mgr.ensureSynced(false)
	if err != nil {
		return err
	}

	certCM, err := mgr.GetConfigMapByName(common.ArgoCDTLSCertsConfigMapName)
	if err != nil {
		return err
	}

	certCM.Data = tlsCertificates
	_, err = mgr.clientset.CoreV1().ConfigMaps(mgr.namespace).Update(certCM)
	if err != nil {
		return nil
	}

	return mgr.ResyncInformers()
}

// NewSettingsManager generates a new SettingsManager pointer and returns it
func NewSettingsManager(ctx context.Context, clientset kubernetes.Interface, namespace string) *SettingsManager {

	mgr := &SettingsManager{
		ctx:       ctx,
		clientset: clientset,
		namespace: namespace,
		mutex:     &sync.Mutex{},
	}

	return mgr
}

func (mgr *SettingsManager) ResyncInformers() error {
	return mgr.ensureSynced(true)
}

// IsSSOConfigured returns whether or not single-sign-on is configured
func (a *ArgoCDSettings) IsSSOConfigured() bool {
	if a.IsDexConfigured() {
		return true
	}
	if a.OIDCConfig() != nil {
		return true
	}
	return false
}

func (a *ArgoCDSettings) IsDexConfigured() bool {
	if a.URL == "" {
		return false
	}
	var dexCfg map[string]interface{}
	err := yaml.Unmarshal([]byte(a.DexConfig), &dexCfg)
	if err != nil {
		log.Warn("invalid dex yaml config")
		return false
	}
	return len(dexCfg) > 0
}

func (a *ArgoCDSettings) OIDCConfig() *OIDCConfig {
	if a.OIDCConfigRAW == "" {
		return nil
	}
	var oidcConfig OIDCConfig
	err := yaml.Unmarshal([]byte(a.OIDCConfigRAW), &oidcConfig)
	if err != nil {
		log.Warnf("invalid oidc config: %v", err)
		return nil
	}
	oidcConfig.ClientSecret = ReplaceStringSecret(oidcConfig.ClientSecret, a.Secrets)
	return &oidcConfig
}

// TLSConfig returns a tls.Config with the configured certificates
func (a *ArgoCDSettings) TLSConfig() *tls.Config {
	if a.Certificate == nil {
		return nil
	}
	certPool := x509.NewCertPool()
	pemCertBytes, _ := tlsutil.EncodeX509KeyPair(*a.Certificate)
	ok := certPool.AppendCertsFromPEM(pemCertBytes)
	if !ok {
		panic("bad certs")
	}
	return &tls.Config{
		RootCAs: certPool,
	}
}

func (a *ArgoCDSettings) IssuerURL() string {
	if oidcConfig := a.OIDCConfig(); oidcConfig != nil {
		return oidcConfig.Issuer
	}
	if a.DexConfig != "" {
		return a.URL + common.DexAPIEndpoint
	}
	return ""
}

func (a *ArgoCDSettings) OAuth2ClientID() string {
	if oidcConfig := a.OIDCConfig(); oidcConfig != nil {
		return oidcConfig.ClientID
	}
	if a.DexConfig != "" {
		return common.ArgoCDClientAppID
	}
	return ""
}

func (a *ArgoCDSettings) OAuth2ClientSecret() string {
	if oidcConfig := a.OIDCConfig(); oidcConfig != nil {
		return oidcConfig.ClientSecret
	}
	if a.DexConfig != "" {
		return a.DexOAuth2ClientSecret()
	}
	return ""
}

func (a *ArgoCDSettings) RedirectURL() string {
	return a.URL + common.CallbackEndpoint
}

// DexOAuth2ClientSecret calculates an arbitrary, but predictable OAuth2 client secret string derived
// from the server secret. This is called by the dex startup wrapper (argocd-util rundex), as well
// as the API server, such that they both independently come to the same conclusion of what the
// OAuth2 shared client secret should be.
func (a *ArgoCDSettings) DexOAuth2ClientSecret() string {
	h := sha256.New()
	_, err := h.Write(a.ServerSignature)
	if err != nil {
		panic(err)
	}
	sha := h.Sum(nil)
	return base64.URLEncoding.EncodeToString(sha)[:40]
}

// Subscribe registers a channel in which to subscribe to settings updates
func (mgr *SettingsManager) Subscribe(subCh chan<- *ArgoCDSettings) {
	mgr.mutex.Lock()
	defer mgr.mutex.Unlock()
	mgr.subscribers = append(mgr.subscribers, subCh)
	log.Infof("%v subscribed to settings updates", subCh)
}

// Unsubscribe unregisters a channel from receiving of settings updates
func (mgr *SettingsManager) Unsubscribe(subCh chan<- *ArgoCDSettings) {
	mgr.mutex.Lock()
	defer mgr.mutex.Unlock()
	for i, ch := range mgr.subscribers {
		if ch == subCh {
			mgr.subscribers = append(mgr.subscribers[:i], mgr.subscribers[i+1:]...)
			log.Infof("%v unsubscribed from settings updates", subCh)
			return
		}
	}
}

func (mgr *SettingsManager) notifySubscribers(newSettings *ArgoCDSettings) {
	mgr.mutex.Lock()
	defer mgr.mutex.Unlock()
	if len(mgr.subscribers) > 0 {
		log.Infof("Notifying %d settings subscribers: %v", len(mgr.subscribers), mgr.subscribers)
		for _, sub := range mgr.subscribers {
			sub <- newSettings
		}
	}
}

func isIncompleteSettingsError(err error) bool {
	_, ok := err.(*incompleteSettingsError)
	return ok
}

// InitializeSettings is used to initialize empty admin password, signature, certificate etc if missing
func (mgr *SettingsManager) InitializeSettings(insecureModeEnabled bool) (*ArgoCDSettings, error) {
	cdSettings, err := mgr.GetSettings()
	if err != nil && !isIncompleteSettingsError(err) {
		return nil, err
	}
	if cdSettings == nil {
		cdSettings = &ArgoCDSettings{}
	}
	if cdSettings.ServerSignature == nil {
		// set JWT signature
		signature, err := util.MakeSignature(32)
		if err != nil {
			return nil, err
		}
		cdSettings.ServerSignature = signature
		log.Info("Initialized server signature")
	}
	if cdSettings.AdminPasswordHash == "" {
		defaultPassword, err := os.Hostname()
		if err != nil {
			return nil, err
		}
		hashedPassword, err := password.HashPassword(defaultPassword)
		if err != nil {
			return nil, err
		}
		cdSettings.AdminPasswordHash = hashedPassword
		cdSettings.AdminPasswordMtime = time.Now().UTC()
		log.Info("Initialized admin password")
	}
	if cdSettings.AdminPasswordMtime.IsZero() {
		cdSettings.AdminPasswordMtime = time.Now().UTC()
		log.Info("Initialized admin mtime")
	}

	if cdSettings.Certificate == nil && !insecureModeEnabled {
		// generate TLS cert
		hosts := []string{
			"localhost",
			"argocd-server",
			fmt.Sprintf("argocd-server.%s", mgr.namespace),
			fmt.Sprintf("argocd-server.%s.svc", mgr.namespace),
			fmt.Sprintf("argocd-server.%s.svc.cluster.local", mgr.namespace),
		}
		certOpts := tlsutil.CertOptions{
			Hosts:        hosts,
			Organization: "Argo CD",
			IsCA:         true,
		}
		cert, err := tlsutil.GenerateX509KeyPair(certOpts)
		if err != nil {
			return nil, err
		}
		cdSettings.Certificate = cert
		log.Info("Initialized TLS certificate")
	}

	err = mgr.SaveSettings(cdSettings)
	if apierrors.IsConflict(err) {
		// assume settings are initialized by another instance of api server
		log.Warnf("conflict when initializing settings. assuming updated by another replica")
		return mgr.GetSettings()
	}
	return cdSettings, nil
}

// ReplaceStringSecret checks if given string is a secret key reference ( starts with $ ) and returns corresponding value from provided map
func ReplaceStringSecret(val string, secretValues map[string]string) string {
	if val == "" || !strings.HasPrefix(val, "$") {
		return val
	}
	secretKey := val[1:]
	secretVal, ok := secretValues[secretKey]
	if !ok {
		log.Warnf("config referenced '%s', but key does not exist in secret", val)
		return val
	}
	return secretVal
}<|MERGE_RESOLUTION|>--- conflicted
+++ resolved
@@ -94,7 +94,8 @@
 	InsecureIgnoreHostKey bool `json:"insecureIgnoreHostKey,omitempty"`
 	// Whether to connect the repository in an insecure way
 	Insecure bool `json:"insecure,omitempty"`
-<<<<<<< HEAD
+	// Whether the repo is git-lfs enabled
+	EnableLFS bool `json:"enableLfs,omitempty"`
 	// the type of the repo, "git" or "helm", assumed to be "git" if empty or absent
 	Type string `json:"type,omitempty"`
 	// helm only
@@ -105,20 +106,6 @@
 	CertSecret *apiv1.SecretKeySelector `json:"certSecret,omitempty"`
 	// helm only
 	KeySecret *apiv1.SecretKeySelector `json:"keySecret,omitempty"`
-=======
-	// Whether the repo is git-lfs enabled
-	EnableLFS bool `json:"enableLfs,omitempty"`
-}
-
-type HelmRepoCredentials struct {
-	URL            string                   `json:"url,omitempty"`
-	Name           string                   `json:"name,omitempty"`
-	UsernameSecret *apiv1.SecretKeySelector `json:"usernameSecret,omitempty"`
-	PasswordSecret *apiv1.SecretKeySelector `json:"passwordSecret,omitempty"`
-	CASecret       *apiv1.SecretKeySelector `json:"caSecret,omitempty"`
-	CertSecret     *apiv1.SecretKeySelector `json:"certSecret,omitempty"`
-	KeySecret      *apiv1.SecretKeySelector `json:"keySecret,omitempty"`
->>>>>>> 604ac4f0
 }
 
 const (
