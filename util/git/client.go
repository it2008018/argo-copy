--- conflicted
+++ resolved
@@ -220,13 +220,8 @@
 }
 
 // returns the meta-data for the commit
-<<<<<<< HEAD
 func (m *nativeGitClient) RevisionMetadata(revision string) (*depot.RevisionMetadata, error) {
 	out, err := m.runCmd("git", "show", "-s", "--format=%an <%ae>|%at|%B", revision)
-=======
-func (m *nativeGitClient) RevisionMetadata(revision string) (*RevisionMetadata, error) {
-	out, err := m.runCmd("show", "-s", "--format=%an <%ae>|%at|%B", revision)
->>>>>>> a123f0bd
 	if err != nil {
 		return nil, err
 	}
