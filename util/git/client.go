package git

import (
	"crypto/tls"
	"fmt"
	"math"
	"net/http"
	"net/url"
	"os"
	"os/exec"
	"strconv"
	"strings"
	"time"

	argoexec "github.com/argoproj/pkg/exec"
	"github.com/pkg/errors"
	log "github.com/sirupsen/logrus"
	"golang.org/x/crypto/ssh"
	"golang.org/x/crypto/ssh/knownhosts"
	"gopkg.in/src-d/go-git.v4"
	"gopkg.in/src-d/go-git.v4/config"
	"gopkg.in/src-d/go-git.v4/plumbing"
	"gopkg.in/src-d/go-git.v4/plumbing/transport"
	githttp "gopkg.in/src-d/go-git.v4/plumbing/transport/http"
	ssh2 "gopkg.in/src-d/go-git.v4/plumbing/transport/ssh"
	"gopkg.in/src-d/go-git.v4/storage/memory"

	"github.com/argoproj/argo-cd/common"
	certutil "github.com/argoproj/argo-cd/util/cert"
	argoconfig "github.com/argoproj/argo-cd/util/config"
	"github.com/argoproj/argo-cd/util/repo/metrics"
)

type RevisionMetadata struct {
	Author  string
	Date    time.Time
	Tags    []string
	Message string
}

// Client is a generic git client interface
type Client interface {
	Root() string
	Init() error
	Fetch() error
	Checkout(revision string) error
	LsRemote(revision string) (string, error)
	LsFiles(path string) ([]string, error)
	LsLargeFiles() ([]string, error)
	CommitSHA() (string, error)
	RevisionMetadata(revision string) (*RevisionMetadata, error)
}

<<<<<<< HEAD
// ClientFactory is a factory of Git Clients
// Primarily used to support creation of mock git clients during unit testing
type ClientFactory interface {
	NewClient(rawRepoURL string, path string, creds Creds, insecure bool, enableLfs bool, eventReporter metrics.Reporter, fetchRefspecs []string) (Client, error)
}

=======
>>>>>>> 010dd02b
// nativeGitClient implements Client interface using git CLI
type nativeGitClient struct {
	// URL of the repository
	repoURL string
	// Root path of repository
	root string
	// Authenticator credentials for private repositories
	creds Creds
	// Whether to connect insecurely to repository, e.g. don't verify certificate
	insecure bool
	// Whether the repository is LFS enabled
	enableLfs bool
	// metrics reporter
	reporter metrics.Reporter
	// Refspecs to be used for fetching revisions from the remote repository
	fetchRefspecs []config.RefSpec
}

var (
	maxAttemptsCount = 1
)

func init() {
	if countStr := os.Getenv(common.EnvGitAttemptsCount); countStr != "" {
		if cnt, err := strconv.Atoi(countStr); err != nil {
			panic(fmt.Sprintf("Invalid value in %s env variable: %v", common.EnvGitAttemptsCount, err))
		} else {
			maxAttemptsCount = int(math.Max(float64(cnt), 1))
		}
	}
}

<<<<<<< HEAD
func (f *factory) NewClient(rawRepoURL string, path string, creds Creds, insecure bool, enableLfs bool, reporter metrics.Reporter, fetchRefspecs []string) (Client, error) {

	var specs []config.RefSpec
	expectedPrefix := fmt.Sprintf("refs/remotes/%s/", git.DefaultRemoteName)
	for _, refspec := range fetchRefspecs {
		spec := config.RefSpec(refspec)
		if err := spec.Validate(); err != nil {
			return nil, errors.Wrapf(err, "invalid fetch refspec %q", refspec)
		}

		dstTest := spec.Dst(plumbing.ReferenceName(spec.Src()))
		if !strings.HasPrefix(dstTest.String(), expectedPrefix) {
			return nil, errors.Errorf("fetch refspec's destination doesn't start with %q: %q", expectedPrefix, refspec)
		}

		specs = append(specs, spec)
	}

=======
func NewClient(rawRepoURL string, path string, creds Creds, insecure bool, enableLfs bool, reporter metrics.Reporter) (Client, error) {
>>>>>>> 010dd02b
	client := nativeGitClient{
		repoURL:       rawRepoURL,
		root:          path,
		creds:         creds,
		insecure:      insecure,
		enableLfs:     enableLfs,
		reporter:      reporter,
		fetchRefspecs: specs,
	}
	return &client, nil
}

// Returns a HTTP client object suitable for go-git to use using the following
// pattern:
// - If insecure is true, always returns a client with certificate verification
//   turned off.
// - If one or more custom certificates are stored for the repository, returns
//   a client with those certificates in the list of root CAs used to verify
//   the server's certificate.
// - Otherwise (and on non-fatal errors), a default HTTP client is returned.
func GetRepoHTTPClient(repoURL string, insecure bool, creds Creds) *http.Client {
	// Default HTTP client
	var customHTTPClient *http.Client = &http.Client{
		// 15 second timeout
		Timeout: 15 * time.Second,
		// don't follow redirect
		CheckRedirect: func(req *http.Request, via []*http.Request) error {
			return http.ErrUseLastResponse
		},
	}

	// Callback function to return any configured client certificate
	// We never return err, but an empty cert instead.
	clientCertFunc := func(req *tls.CertificateRequestInfo) (*tls.Certificate, error) {
		var err error
		cert := tls.Certificate{}

		// If we aren't called with HTTPSCreds, then we just return an empty cert
		httpsCreds, ok := creds.(HTTPSCreds)
		if !ok {
			return &cert, nil
		}

		// If the creds contain client certificate data, we return a TLS.Certificate
		// populated with the cert and its key.
		if httpsCreds.clientCertData != "" && httpsCreds.clientCertKey != "" {
			cert, err = tls.X509KeyPair([]byte(httpsCreds.clientCertData), []byte(httpsCreds.clientCertKey))
			if err != nil {
				log.Errorf("Could not load Client Certificate: %v", err)
				return &cert, nil
			}
		}

		return &cert, nil
	}

	if insecure {
		customHTTPClient.Transport = &http.Transport{
			Proxy: http.ProxyFromEnvironment,
			TLSClientConfig: &tls.Config{
				InsecureSkipVerify:   true,
				GetClientCertificate: clientCertFunc,
			},
		}
	} else {
		parsedURL, err := url.Parse(repoURL)
		if err != nil {
			return customHTTPClient
		}
		serverCertificatePem, err := certutil.GetCertificateForConnect(parsedURL.Host)
		if err != nil {
			return customHTTPClient
		} else if len(serverCertificatePem) > 0 {
			certPool := certutil.GetCertPoolFromPEMData(serverCertificatePem)
			customHTTPClient.Transport = &http.Transport{
				Proxy: http.ProxyFromEnvironment,
				TLSClientConfig: &tls.Config{
					RootCAs:              certPool,
					GetClientCertificate: clientCertFunc,
				},
			}
		} else {
			// else no custom certificate stored.
			customHTTPClient.Transport = &http.Transport{
				Proxy: http.ProxyFromEnvironment,
				TLSClientConfig: &tls.Config{
					GetClientCertificate: clientCertFunc,
				},
			}
		}
	}

	return customHTTPClient
}

func newAuth(repoURL string, creds Creds) (transport.AuthMethod, error) {
	switch creds := creds.(type) {
	case SSHCreds:
		var sshUser string
		if isSSH, user := IsSSHURL(repoURL); isSSH {
			sshUser = user
		}
		signer, err := ssh.ParsePrivateKey([]byte(creds.sshPrivateKey))
		if err != nil {
			return nil, err
		}
		auth := &ssh2.PublicKeys{User: sshUser, Signer: signer}
		if creds.insecure {
			auth.HostKeyCallback = ssh.InsecureIgnoreHostKey()
		} else {
			// Set up validation of SSH known hosts for using our ssh_known_hosts
			// file.
			auth.HostKeyCallback, err = knownhosts.New(certutil.GetSSHKnownHostsDataPath())
			if err != nil {
				log.Errorf("Could not set-up SSH known hosts callback: %v", err)
			}
		}
		return auth, nil
	case HTTPSCreds:
		auth := githttp.BasicAuth{Username: creds.username, Password: creds.password}
		return &auth, nil
	}
	return nil, nil
}

func (m *nativeGitClient) Root() string {
	return m.root
}

// Init initializes a local git repository and sets the remote origin
func (m *nativeGitClient) Init() error {
	_, err := git.PlainOpen(m.root)
	if err == nil {
		return nil
	}
	if err != git.ErrRepositoryNotExists {
		return err
	}
	log.Infof("Initializing %s to %s", m.repoURL, m.root)
	_, err = argoexec.RunCommand("rm", argoconfig.CmdOpts(), "-rf", m.root)
	if err != nil {
		return fmt.Errorf("unable to clean repo at %s: %v", m.root, err)
	}
	err = os.MkdirAll(m.root, 0755)
	if err != nil {
		return err
	}
	repo, err := git.PlainInit(m.root, false)
	if err != nil {
		return err
	}
	_, err = repo.CreateRemote(&config.RemoteConfig{
		Name:  git.DefaultRemoteName,
		URLs:  []string{m.repoURL},
		Fetch: m.fetchRefspecs,
	})
	return err
}

// Returns true if the repository is LFS enabled
func (m *nativeGitClient) IsLFSEnabled() bool {
	return m.enableLfs
}

// Fetch fetches latest updates from origin
func (m *nativeGitClient) Fetch() error {
	m.reporter.Event(m.repoURL, "GitRequestTypeFetch")
	_, err := m.runCredentialedCmd("git", "fetch", "origin", "--tags", "--force")
	// When we have LFS support enabled, check for large files and fetch them too.
	if err == nil && m.IsLFSEnabled() {
		largeFiles, err := m.LsLargeFiles()
		if err == nil && len(largeFiles) > 0 {
			_, err = m.runCredentialedCmd("git", "lfs", "fetch", "--all")
			if err != nil {
				return err
			}
		}
	}
	return err
}

// LsFiles lists the local working tree, including only files that are under source control
func (m *nativeGitClient) LsFiles(path string) ([]string, error) {
	out, err := m.runCmd("ls-files", "--full-name", "-z", "--", path)
	if err != nil {
		return nil, err
	}
	// remove last element, which is blank regardless of whether we're using nullbyte or newline
	ss := strings.Split(out, "\000")
	return ss[:len(ss)-1], nil
}

// LsLargeFiles lists all files that have references to LFS storage
func (m *nativeGitClient) LsLargeFiles() ([]string, error) {
	out, err := m.runCmd("lfs", "ls-files", "-n")
	if err != nil {
		return nil, err
	}
	ss := strings.Split(out, "\n")
	return ss, nil
}

// Checkout checkout specified git sha
func (m *nativeGitClient) Checkout(revision string) error {
	if revision == "" || revision == "HEAD" {
		revision = "origin/HEAD"
	}
	if _, err := m.runCmd("checkout", "--force", revision); err != nil {
		return err
	}
	// We must populate LFS content by using lfs checkout, if we have at least
	// one LFS reference in the current revision.
	if m.IsLFSEnabled() {
		if largeFiles, err := m.LsLargeFiles(); err == nil {
			if len(largeFiles) > 0 {
				if _, err := m.runCmd("lfs", "checkout"); err != nil {
					return err
				}
			}
		} else {
			return err
		}
	}
	if _, err := m.runCmd("clean", "-fdx"); err != nil {
		return err
	}
	return nil
}

// LsRemote resolves the commit SHA of a specific branch, tag, or HEAD. If the supplied revision
// does not resolve, and "looks" like a 7+ hexadecimal commit SHA, it return the revision string.
// Otherwise, it returns an error indicating that the revision could not be resolved. This method
// runs with in-memory storage and is safe to run concurrently, or to be run without a git
// repository locally cloned.
func (m *nativeGitClient) LsRemote(revision string) (res string, err error) {
	for attempt := 0; attempt < maxAttemptsCount; attempt++ {
		if res, err = m.lsRemote(revision); err == nil {
			return
		}
	}
	return
}

func (m *nativeGitClient) lsRemote(revision string) (string, error) {
	if IsCommitSHA(revision) {
		return revision, nil
	}
	repo, err := git.Init(memory.NewStorage(), nil)
	if err != nil {
		return "", err
	}
	remote, err := repo.CreateRemote(&config.RemoteConfig{
		Name:  git.DefaultRemoteName,
		URLs:  []string{m.repoURL},
		Fetch: m.fetchRefspecs,
	})
	if err != nil {
		return "", err
	}
	auth, err := newAuth(m.repoURL, m.creds)
	if err != nil {
		return "", err
	}
	m.reporter.Event(m.repoURL, "GitRequestTypeLsRemote")
	//refs, err := remote.List(&git.ListOptions{Auth: auth})
	refs, err := listRemote(remote, &git.ListOptions{Auth: auth}, m.insecure, m.creds)
	if err != nil {
		return "", err
	}
	if revision == "" {
		revision = "HEAD"
	}
	// refToHash keeps a maps of remote refs to their hash
	// (e.g. refs/heads/master -> a67038ae2e9cb9b9b16423702f98b41e36601001)
	refToHash := make(map[string]string)
	// refToResolve remembers ref name of the supplied revision if we determine the revision is a
	// symbolic reference (like HEAD), in which case we will resolve it from the refToHash map
	refToResolve := ""
	for _, ref := range refs {
		shortRefName, ok := getShortRefName(remote, ref.Name())
		if !ok {
			// log.Debugf("ignoring ref %s", ref.Name().String())
			continue
		}

		hash := ref.Hash().String()
		// log.Debugf("checking %s\t%s\t%s", hash, ref.Name().String(), shortRefName)
		if shortRefName == revision {
			if ref.Type() == plumbing.HashReference {
				log.Debugf("revision '%s' resolved to '%s'", revision, hash)
				return hash, nil
			}
			if ref.Type() == plumbing.SymbolicReference {
				refToResolve = ref.Target().String()
			}
		}

		if ref.Type() == plumbing.HashReference {
			refToHash[ref.Name().String()] = hash
		}
	}
	if refToResolve != "" {
		// If refToResolve is non-empty, we are resolving symbolic reference (e.g. HEAD).
		// It should exist in our refToHash map
		if hash, ok := refToHash[refToResolve]; ok {
			log.Debugf("symbolic reference '%s' (%s) resolved to '%s'", revision, refToResolve, hash)
			return hash, nil
		}
	}
	// We support the ability to use a truncated commit-SHA (e.g. first 7 characters of a SHA)
	if IsTruncatedCommitSHA(revision) {
		log.Debugf("revision '%s' assumed to be commit sha", revision)
		return revision, nil
	}
	// If we get here, revision string had non hexadecimal characters (indicating its a branch, tag,
	// or symbolic ref) and we were unable to resolve it to a commit SHA.
	return "", fmt.Errorf("Unable to resolve '%s' to a commit SHA", revision)
}

func getShortRefName(remote *git.Remote, refName plumbing.ReferenceName) (string, bool) {
	refNameString := refName.String()

	if refNameString == "HEAD" {
		return "HEAD", true
	}

	if strings.HasPrefix(refNameString, "refs/tags/") {
		return refName.Short(), true
	}

	expectedPrefix := remote.Config().Name + "/"
	for _, refspec := range remote.Config().Fetch {
		if refspec.Match(refName) {
			shortName := refspec.Dst(refName).Short()
			if strings.HasPrefix(shortName, expectedPrefix) {
				return shortName[len(expectedPrefix):], true
			}
		}
	}

	return "", false
}

// CommitSHA returns current commit sha from `git rev-parse HEAD`
func (m *nativeGitClient) CommitSHA() (string, error) {
	out, err := m.runCmd("rev-parse", "HEAD")
	if err != nil {
		return "", err
	}
	return strings.TrimSpace(out), nil
}

// returns the meta-data for the commit
func (m *nativeGitClient) RevisionMetadata(revision string) (*RevisionMetadata, error) {
	out, err := m.runCmd("show", "-s", "--format=%an <%ae>|%at|%B", revision)
	if err != nil {
		return nil, err
	}
	segments := strings.SplitN(out, "|", 3)
	if len(segments) != 3 {
		return nil, fmt.Errorf("expected 3 segments, got %v", segments)
	}
	author := segments[0]
	authorDateUnixTimestamp, _ := strconv.ParseInt(segments[1], 10, 64)
	message := strings.TrimSpace(segments[2])

	out, err = m.runCmd("tag", "--points-at", revision)
	if err != nil {
		return nil, err
	}
	tags := strings.Fields(out)

	return &RevisionMetadata{author, time.Unix(authorDateUnixTimestamp, 0), tags, message}, nil
}

// runCmd is a convenience function to run a command in a given directory and return its output
func (m *nativeGitClient) runCmd(args ...string) (string, error) {
	cmd := exec.Command("git", args...)
	return m.runCmdOutput(cmd)
}

// runCredentialedCmd is a convenience function to run a git command with username/password credentials
func (m *nativeGitClient) runCredentialedCmd(command string, args ...string) (string, error) {
	cmd := exec.Command(command, args...)
	closer, environ, err := m.creds.Environ()
	if err != nil {
		return "", err
	}
	defer func() { _ = closer.Close() }()
	cmd.Env = append(cmd.Env, environ...)
	return m.runCmdOutput(cmd)
}

func (m *nativeGitClient) runCmdOutput(cmd *exec.Cmd) (string, error) {
	cmd.Dir = m.root
	cmd.Env = append(cmd.Env, os.Environ()...)
	// Set $HOME to nowhere, so we can be execute Git regardless of any external
	// authentication keys (e.g. in ~/.ssh) -- this is especially important for
	// running tests on local machines and/or CircleCI.
	cmd.Env = append(cmd.Env, "HOME=/dev/null")
	// Skip LFS for most Git operations except when explicitly requested
	cmd.Env = append(cmd.Env, "GIT_LFS_SKIP_SMUDGE=1")

	// For HTTPS repositories, we need to consider insecure repositories as well
	// as custom CA bundles from the cert database.
	if IsHTTPSURL(m.repoURL) {
		if m.insecure {
			cmd.Env = append(cmd.Env, "GIT_SSL_NO_VERIFY=true")
		} else {
			parsedURL, err := url.Parse(m.repoURL)
			// We don't fail if we cannot parse the URL, but log a warning in that
			// case. And we execute the command in a verbatim way.
			if err != nil {
				log.Warnf("runCmdOutput: Could not parse repo URL '%s'", m.repoURL)
			} else {
				caPath, err := certutil.GetCertBundlePathForRepository(parsedURL.Host)
				if err == nil && caPath != "" {
					cmd.Env = append(cmd.Env, fmt.Sprintf("GIT_SSL_CAINFO=%s", caPath))
				}
			}
		}
	}
	return argoexec.RunCommandExt(cmd, argoconfig.CmdOpts())
}<|MERGE_RESOLUTION|>--- conflicted
+++ resolved
@@ -51,15 +51,6 @@
 	RevisionMetadata(revision string) (*RevisionMetadata, error)
 }
 
-<<<<<<< HEAD
-// ClientFactory is a factory of Git Clients
-// Primarily used to support creation of mock git clients during unit testing
-type ClientFactory interface {
-	NewClient(rawRepoURL string, path string, creds Creds, insecure bool, enableLfs bool, eventReporter metrics.Reporter, fetchRefspecs []string) (Client, error)
-}
-
-=======
->>>>>>> 010dd02b
 // nativeGitClient implements Client interface using git CLI
 type nativeGitClient struct {
 	// URL of the repository
@@ -92,8 +83,7 @@
 	}
 }
 
-<<<<<<< HEAD
-func (f *factory) NewClient(rawRepoURL string, path string, creds Creds, insecure bool, enableLfs bool, reporter metrics.Reporter, fetchRefspecs []string) (Client, error) {
+func NewClient(rawRepoURL string, path string, creds Creds, insecure bool, enableLfs bool, reporter metrics.Reporter, fetchRefspecs []string) (Client, error) {
 
 	var specs []config.RefSpec
 	expectedPrefix := fmt.Sprintf("refs/remotes/%s/", git.DefaultRemoteName)
@@ -111,9 +101,6 @@
 		specs = append(specs, spec)
 	}
 
-=======
-func NewClient(rawRepoURL string, path string, creds Creds, insecure bool, enableLfs bool, reporter metrics.Reporter) (Client, error) {
->>>>>>> 010dd02b
 	client := nativeGitClient{
 		repoURL:       rawRepoURL,
 		root:          path,
