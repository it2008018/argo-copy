package git

import (
	"net/url"
	"regexp"
	"strings"
)

// EnsurePrefix idempotently ensures that a base string has a given prefix.
func ensurePrefix(s, prefix string) string {
	if !strings.HasPrefix(s, prefix) {
		s = prefix + s
	}
	return s
}

// removeSuffix idempotently removes a given suffix
func removeSuffix(s, suffix string) string {
	if strings.HasSuffix(s, suffix) {
		return s[0 : len(s)-len(suffix)]
	}
	return s
}

var (
	commitSHARegex = regexp.MustCompile("^[0-9A-Fa-f]{40}$")
	sshURLRegex    = regexp.MustCompile("^(ssh://)?([^/@:]*?)@.*")
	httpsURLRegex  = regexp.MustCompile("^(https://).*")
)

// IsCommitSHA returns whether or not a string is a 40 character SHA-1
func IsCommitSHA(sha string) bool {
	return commitSHARegex.MatchString(sha)
}

var truncatedCommitSHARegex = regexp.MustCompile("^[0-9A-Fa-f]{7,}$")

// IsTruncatedCommitSHA returns whether or not a string is a truncated  SHA-1
func IsTruncatedCommitSHA(sha string) bool {
	return truncatedCommitSHARegex.MatchString(sha)
}

// SameURL returns whether or not the two repository URLs are equivalent in location
func SameURL(leftRepo, rightRepo string) bool {
	return NormalizeGitURL(leftRepo) == NormalizeGitURL(rightRepo)
}

// NormalizeGitURL normalizes a git URL for purposes of comparison, as well as preventing redundant
// local clones (by normalizing various forms of a URL to a consistent location).
// Prefer using SameURL() over this function when possible. This algorithm may change over time
// and should not be considered stable from release to release
func NormalizeGitURL(repo string) string {
	repo = strings.ToLower(strings.TrimSpace(repo))
	if yes, _ := IsSSHURL(repo); yes {
		repo = ensurePrefix(repo, "ssh://")
	}
	repo = removeSuffix(repo, ".git")
	repoURL, err := url.Parse(repo)
	if err != nil {
		return ""
	}
	normalized := repoURL.String()
	return strings.TrimPrefix(normalized, "ssh://")
}

// IsSSHURL returns true if supplied URL is SSH URL
func IsSSHURL(url string) (bool, string) {
	matches := sshURLRegex.FindStringSubmatch(url)
	if len(matches) > 2 {
		return true, matches[2]
	}
	return false, ""
<<<<<<< HEAD
=======
}

// IsHTTPSURL returns true if supplied URL is HTTPS URL
func IsHTTPSURL(url string) bool {
	return httpsURLRegex.MatchString(url)
}

// TestRepo tests if a repo exists and is accessible with the given credentials
func TestRepo(repo, username, password string, sshPrivateKey string, insecureIgnoreHostKey bool) error {
	clnt, err := NewFactory().NewClient(repo, "", username, password, sshPrivateKey, insecureIgnoreHostKey)
	if err != nil {
		return err
	}
	_, err = clnt.LsRemote("HEAD")
	return err
>>>>>>> 9a76a06f
}<|MERGE_RESOLUTION|>--- conflicted
+++ resolved
@@ -70,22 +70,9 @@
 		return true, matches[2]
 	}
 	return false, ""
-<<<<<<< HEAD
-=======
 }
 
 // IsHTTPSURL returns true if supplied URL is HTTPS URL
 func IsHTTPSURL(url string) bool {
 	return httpsURLRegex.MatchString(url)
-}
-
-// TestRepo tests if a repo exists and is accessible with the given credentials
-func TestRepo(repo, username, password string, sshPrivateKey string, insecureIgnoreHostKey bool) error {
-	clnt, err := NewFactory().NewClient(repo, "", username, password, sshPrivateKey, insecureIgnoreHostKey)
-	if err != nil {
-		return err
-	}
-	_, err = clnt.LsRemote("HEAD")
-	return err
->>>>>>> 9a76a06f
 }