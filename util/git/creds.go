--- conflicted
+++ resolved
@@ -99,10 +99,7 @@
 	return NopCloser{}, nil, nil
 }
 
-<<<<<<< HEAD
-=======
 // GetUserInfo returns empty strings for user info
->>>>>>> cb2feec2
 func (c NopCreds) GetUserInfo(ctx context.Context) (name string, email string, err error) {
 	return "", "", nil
 }
@@ -154,10 +151,7 @@
 	}
 }
 
-<<<<<<< HEAD
-=======
 // GetUserInfo returns the username and email address for the credentials, if they're available.
->>>>>>> cb2feec2
 func (c HTTPSCreds) GetUserInfo(ctx context.Context) (string, string, error) {
 	// Email not implemented for HTTPS creds.
 	return c.username, "", nil
@@ -268,11 +262,8 @@
 	return SSHCreds{sshPrivateKey, caPath, insecureIgnoreHostKey, store, proxy}
 }
 
-<<<<<<< HEAD
-=======
 // GetUserInfo returns empty strings for user info.
 // TODO: Implement this method to return the username and email address for the credentials, if they're available.
->>>>>>> cb2feec2
 func (c SSHCreds) GetUserInfo(ctx context.Context) (string, string, error) {
 	// User info not implemented for SSH creds.
 	return "", "", nil
@@ -446,10 +437,7 @@
 	}), env, nil
 }
 
-<<<<<<< HEAD
-=======
 // GetUserInfo returns the username and email address for the credentials, if they're available.
->>>>>>> cb2feec2
 func (g GitHubAppCreds) GetUserInfo(ctx context.Context) (string, string, error) {
 	// We use the apps transport to get the app slug.
 	appTransport, err := g.getAppTransport()
@@ -590,11 +578,8 @@
 	return GoogleCloudCreds{creds, store}
 }
 
-<<<<<<< HEAD
-=======
 // GetUserInfo returns the username and email address for the credentials, if they're available.
 // TODO: implement getting email instead of just username.
->>>>>>> cb2feec2
 func (c GoogleCloudCreds) GetUserInfo(ctx context.Context) (string, string, error) {
 	username, err := c.getUsername()
 	if err != nil {
