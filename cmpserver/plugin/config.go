package plugin

import (
	"fmt"
	"strings"

	metav1 "k8s.io/apimachinery/pkg/apis/meta/v1"

	"github.com/argoproj/argo-cd/v2/common"
	"github.com/argoproj/argo-cd/v2/reposerver/apiclient"
	configUtil "github.com/argoproj/argo-cd/v2/util/config"
)

const (
	ConfigManagementPluginKind string = "ConfigManagementPlugin"
)

type PluginConfig struct {
	metav1.TypeMeta `json:",inline"`
	Metadata        metav1.ObjectMeta `json:"metadata"`
	Spec            PluginConfigSpec  `json:"spec"`
}

type PluginConfigSpec struct {
<<<<<<< HEAD
	Version    string     `json:"version"`
	Init       Command    `json:"init,omitempty"`
	Generate   Command    `json:"generate"`
	Discover   Discover   `json:"discover"`
	Parameters Parameters `yaml:"parameters"`
=======
	Version          string     `json:"version"`
	Init             Command    `json:"init,omitempty"`
	Generate         Command    `json:"generate"`
	Discover         Discover   `json:"discover"`
	Parameters       Parameters `yaml:"parameters"`
	PreserveFileMode bool       `json:"preserveFileMode,omitempty"`
>>>>>>> ecbb7aa0
}

// Discover holds find and fileName
type Discover struct {
	Find     Find   `json:"find"`
	FileName string `json:"fileName"`
}

func (d Discover) IsDefined() bool {
	return d.FileName != "" || d.Find.Glob != "" || len(d.Find.Command.Command) > 0
}

// Command holds binary path and arguments list
type Command struct {
	Command []string `json:"command,omitempty"`
	Args    []string `json:"args,omitempty"`
}

// Find holds find command or glob pattern
type Find struct {
	Command
	Glob string `json:"glob"`
}

// Parameters holds static and dynamic configurations
type Parameters struct {
	Static  []*apiclient.ParameterAnnouncement `yaml:"static"`
	Dynamic Command                            `yaml:"dynamic"`
}

// Dynamic hold the dynamic announcements for CMP's
type Dynamic struct {
	Command
}

func ReadPluginConfig(filePath string) (*PluginConfig, error) {
	path := fmt.Sprintf("%s/%s", strings.TrimRight(filePath, "/"), common.PluginConfigFileName)

	var config PluginConfig
	err := configUtil.UnmarshalLocalFile(path, &config)
	if err != nil {
		return nil, err
	}

	if err = ValidatePluginConfig(config); err != nil {
		return nil, err
	}

	return &config, nil
}

func ValidatePluginConfig(config PluginConfig) error {
	if config.Metadata.Name == "" {
		return fmt.Errorf("invalid plugin configuration file. metadata.name should be non-empty.")
	}
	if config.TypeMeta.Kind != ConfigManagementPluginKind {
		return fmt.Errorf("invalid plugin configuration file. kind should be %s, found %s", ConfigManagementPluginKind, config.TypeMeta.Kind)
	}
	if len(config.Spec.Generate.Command) == 0 {
		return fmt.Errorf("invalid plugin configuration file. spec.generate command should be non-empty")
	}
	// discovery field is optional as apps can now specify plugin names directly
	return nil
}

func (cfg *PluginConfig) Address() string {
	var address string
	pluginSockFilePath := common.GetPluginSockFilePath()
	if cfg.Spec.Version != "" {
		address = fmt.Sprintf("%s/%s-%s.sock", pluginSockFilePath, cfg.Metadata.Name, cfg.Spec.Version)
	} else {
		address = fmt.Sprintf("%s/%s.sock", pluginSockFilePath, cfg.Metadata.Name)
	}
	return address
}<|MERGE_RESOLUTION|>--- conflicted
+++ resolved
@@ -22,20 +22,12 @@
 }
 
 type PluginConfigSpec struct {
-<<<<<<< HEAD
-	Version    string     `json:"version"`
-	Init       Command    `json:"init,omitempty"`
-	Generate   Command    `json:"generate"`
-	Discover   Discover   `json:"discover"`
-	Parameters Parameters `yaml:"parameters"`
-=======
 	Version          string     `json:"version"`
 	Init             Command    `json:"init,omitempty"`
 	Generate         Command    `json:"generate"`
 	Discover         Discover   `json:"discover"`
 	Parameters       Parameters `yaml:"parameters"`
 	PreserveFileMode bool       `json:"preserveFileMode,omitempty"`
->>>>>>> ecbb7aa0
 }
 
 // Discover holds find and fileName
