# This is an auto-generated file. DO NOT EDIT
---
# Source: redis-ha/charts/redis-ha/templates/redis-ha-serviceaccount.yaml
apiVersion: v1
kind: ServiceAccount
metadata:
  name: argocd-redis-ha
  namespace: "argocd"
  labels:
    heritage: Helm
    release: argocd
    chart: redis-ha-4.12.15
    app: argocd-redis-ha
---
# Source: redis-ha/charts/redis-ha/templates/redis-haproxy-serviceaccount.yaml
apiVersion: v1
kind: ServiceAccount
metadata:
  name: argocd-redis-ha-haproxy
  namespace: "argocd"
  labels:
    heritage: Helm
    release: argocd
    chart: redis-ha-4.12.15
    app: argocd-redis-ha
---
# Source: redis-ha/charts/redis-ha/templates/redis-ha-configmap.yaml
apiVersion: v1
kind: ConfigMap
metadata:
  name: argocd-redis-ha-configmap
  namespace: "argocd"
  labels:
    heritage: Helm
    release: argocd
    chart: redis-ha-4.12.15
    app: argocd-redis-ha
data:
  redis.conf: |
    dir "/data"
    port 6379
    bind 0.0.0.0
    maxmemory 0
    maxmemory-policy volatile-lru
    min-replicas-max-lag 5
    min-replicas-to-write 1
    rdbchecksum yes
    rdbcompression yes
    repl-diskless-sync yes
    save ""

  sentinel.conf: |
    dir "/data"
    port 26379
    bind 0.0.0.0
        sentinel down-after-milliseconds argocd 10000
        sentinel failover-timeout argocd 180000
        maxclients 10000
        sentinel parallel-syncs argocd 5

  init.sh: |
    echo "$(date) Start..."
    HOSTNAME="$(hostname)"
    INDEX="${HOSTNAME##*-}"
    SENTINEL_PORT=26379
    MASTER=''
    MASTER_GROUP="argocd"
    QUORUM="2"
    REDIS_CONF=/data/conf/redis.conf
    REDIS_PORT=6379
    REDIS_TLS_PORT=
    SENTINEL_CONF=/data/conf/sentinel.conf
    SENTINEL_TLS_PORT=
    SERVICE=argocd-redis-ha
    SENTINEL_TLS_REPLICATION_ENABLED=false
    REDIS_TLS_REPLICATION_ENABLED=false
    set -eu

    sentinel_get_master() {
    set +e
        if [ "$SENTINEL_PORT" -eq 0 ]; then
            redis-cli -h "${SERVICE}" -p "${SENTINEL_TLS_PORT}"   --tls --cacert /tls-certs/ca.crt --cert /tls-certs/redis.crt --key /tls-certs/redis.key sentinel get-master-addr-by-name "${MASTER_GROUP}" |\
            grep -E '[0-9]{1,3}\.[0-9]{1,3}\.[0-9]{1,3}\.[0-9]{1,3}'
        else
            redis-cli -h "${SERVICE}" -p "${SENTINEL_PORT}"  sentinel get-master-addr-by-name "${MASTER_GROUP}" |\
            grep -E '[0-9]{1,3}\.[0-9]{1,3}\.[0-9]{1,3}\.[0-9]{1,3}'
        fi
    set -e
    }

    sentinel_get_master_retry() {
        master=''
        retry=${1}
        sleep=3
        for i in $(seq 1 "${retry}"); do
            master=$(sentinel_get_master)
            if [ -n "${master}" ]; then
                break
            fi
            sleep $((sleep + i))
        done
        echo "${master}"
    }

    identify_master() {
        echo "Identifying redis master (get-master-addr-by-name).."
        echo "  using sentinel (argocd-redis-ha), sentinel group name (argocd)"
        echo "  $(date).."
        MASTER="$(sentinel_get_master_retry 3)"
        if [ -n "${MASTER}" ]; then
            echo "  $(date) Found redis master (${MASTER})"
        else
            echo "  $(date) Did not find redis master (${MASTER})"
        fi
    }

    sentinel_update() {
        echo "Updating sentinel config.."
        echo "  evaluating sentinel id (\${SENTINEL_ID_${INDEX}})"
        eval MY_SENTINEL_ID="\$SENTINEL_ID_${INDEX}"
        echo "  sentinel id (${MY_SENTINEL_ID}), sentinel grp (${MASTER_GROUP}), quorum (${QUORUM})"
        sed -i "1s/^/sentinel myid ${MY_SENTINEL_ID}\\n/" "${SENTINEL_CONF}"
        if [ "$SENTINEL_TLS_REPLICATION_ENABLED" = true ]; then
            echo "  redis master (${1}:${REDIS_TLS_PORT})"
            sed -i "2s/^/sentinel monitor ${MASTER_GROUP} ${1} ${REDIS_TLS_PORT} ${QUORUM} \\n/" "${SENTINEL_CONF}"
        else
            echo "  redis master (${1}:${REDIS_PORT})"
            sed -i "2s/^/sentinel monitor ${MASTER_GROUP} ${1} ${REDIS_PORT} ${QUORUM} \\n/" "${SENTINEL_CONF}"
        fi
        echo "sentinel announce-ip ${ANNOUNCE_IP}" >> ${SENTINEL_CONF}
        if [ "$SENTINEL_PORT" -eq 0 ]; then
            echo "  announce (${ANNOUNCE_IP}:${SENTINEL_TLS_PORT})"
            echo "sentinel announce-port ${SENTINEL_TLS_PORT}" >> ${SENTINEL_CONF}
        else
            echo "  announce (${ANNOUNCE_IP}:${SENTINEL_PORT})"
            echo "sentinel announce-port ${SENTINEL_PORT}" >> ${SENTINEL_CONF}
        fi
    }

    redis_update() {
        echo "Updating redis config.."
        if [ "$REDIS_TLS_REPLICATION_ENABLED" = true ]; then
            echo "  we are slave of redis master (${1}:${REDIS_TLS_PORT})"
            echo "slaveof ${1} ${REDIS_TLS_PORT}" >> "${REDIS_CONF}"
            echo "slave-announce-port ${REDIS_TLS_PORT}" >> ${REDIS_CONF}
        else
            echo "  we are slave of redis master (${1}:${REDIS_PORT})"
            echo "slaveof ${1} ${REDIS_PORT}" >> "${REDIS_CONF}"
            echo "slave-announce-port ${REDIS_PORT}" >> ${REDIS_CONF}
        fi
        echo "slave-announce-ip ${ANNOUNCE_IP}" >> ${REDIS_CONF}
    }

    copy_config() {
        echo "Copying default redis config.."
        echo "  to '${REDIS_CONF}'"
        cp /readonly-config/redis.conf "${REDIS_CONF}"
        echo "Copying default sentinel config.."
        echo "  to '${SENTINEL_CONF}'"
        cp /readonly-config/sentinel.conf "${SENTINEL_CONF}"
    }

    setup_defaults() {
        echo "Setting up defaults.."
        echo "  using statefulset index (${INDEX})"
        if [ "${INDEX}" = "0" ]; then
            echo "Setting this pod as master for redis and sentinel.."
            echo "  using announce (${ANNOUNCE_IP})"
            redis_update "${ANNOUNCE_IP}"
            sentinel_update "${ANNOUNCE_IP}"
            echo "  make sure ${ANNOUNCE_IP} is not a slave (slaveof no one)"
            sed -i "s/^.*slaveof.*//" "${REDIS_CONF}"
        else
            echo "Getting redis master ip.."
            echo "  blindly assuming (${SERVICE}-announce-0) or (${SERVICE}-server-0) are master"
            DEFAULT_MASTER="$(getent_hosts 0 | awk '{ print $1 }')"
            echo "  identified redis (may be redis master) ip (${DEFAULT_MASTER})"
            if [ -z "${DEFAULT_MASTER}" ]; then
                echo "Error: Unable to resolve redis master (getent hosts)."
                exit 1
            fi
            echo "Setting default slave config for redis and sentinel.."
            echo "  using master ip (${DEFAULT_MASTER})"
            redis_update "${DEFAULT_MASTER}"
            sentinel_update "${DEFAULT_MASTER}"
        fi
    }

    redis_ping() {
    set +e
        if [ "$REDIS_PORT" -eq 0 ]; then
            redis-cli -h "${MASTER}" -p "${REDIS_TLS_PORT}"  --tls --cacert /tls-certs/ca.crt --cert /tls-certs/redis.crt --key /tls-certs/redis.key ping
        else
            redis-cli -h "${MASTER}" -p "${REDIS_PORT}" ping
        fi
    set -e
    }

    redis_ping_retry() {
        ping=''
        retry=${1}
        sleep=3
        for i in $(seq 1 "${retry}"); do
            if [ "$(redis_ping)" = "PONG" ]; then
               ping='PONG'
               break
            fi
            sleep $((sleep + i))
            MASTER=$(sentinel_get_master)
        done
        echo "${ping}"
    }

    find_master() {
        echo "Verifying redis master.."
        if [ "$REDIS_PORT" -eq 0 ]; then
            echo "  ping (${MASTER}:${REDIS_TLS_PORT})"
        else
            echo "  ping (${MASTER}:${REDIS_PORT})"
        fi
        echo "  $(date).."
        if [ "$(redis_ping_retry 3)" != "PONG" ]; then
            echo "  $(date) Can't ping redis master (${MASTER})"
            echo "Attempting to force failover (sentinel failover).."

            if [ "$SENTINEL_PORT" -eq 0 ]; then
                echo "  on sentinel (${SERVICE}:${SENTINEL_TLS_PORT}), sentinel grp (${MASTER_GROUP})"
                echo "  $(date).."
                if redis-cli -h "${SERVICE}" -p "${SENTINEL_TLS_PORT}"   --tls --cacert /tls-certs/ca.crt --cert /tls-certs/redis.crt --key /tls-certs/redis.key sentinel failover "${MASTER_GROUP}" | grep -q 'NOGOODSLAVE' ; then
                    echo "  $(date) Failover returned with 'NOGOODSLAVE'"
                    echo "Setting defaults for this pod.."
                    setup_defaults
                    return 0
                fi
            else
                echo "  on sentinel (${SERVICE}:${SENTINEL_PORT}), sentinel grp (${MASTER_GROUP})"
                echo "  $(date).."
                if redis-cli -h "${SERVICE}" -p "${SENTINEL_PORT}"  sentinel failover "${MASTER_GROUP}" | grep -q 'NOGOODSLAVE' ; then
                    echo "  $(date) Failover returned with 'NOGOODSLAVE'"
                    echo "Setting defaults for this pod.."
                    setup_defaults
                    return 0
                fi
            fi

            echo "Hold on for 10sec"
            sleep 10
            echo "We should get redis master's ip now. Asking (get-master-addr-by-name).."
            if [ "$SENTINEL_PORT" -eq 0 ]; then
                echo "  sentinel (${SERVICE}:${SENTINEL_TLS_PORT}), sentinel grp (${MASTER_GROUP})"
            else
                echo "  sentinel (${SERVICE}:${SENTINEL_PORT}), sentinel grp (${MASTER_GROUP})"
            fi
            echo "  $(date).."
            MASTER="$(sentinel_get_master)"
            if [ "${MASTER}" ]; then
                echo "  $(date) Found redis master (${MASTER})"
                echo "Updating redis and sentinel config.."
                sentinel_update "${MASTER}"
                redis_update "${MASTER}"
            else
                echo "$(date) Error: Could not failover, exiting..."
                exit 1
            fi
        else
            echo "  $(date) Found reachable redis master (${MASTER})"
            echo "Updating redis and sentinel config.."
            sentinel_update "${MASTER}"
            redis_update "${MASTER}"
        fi
    }

    redis_ro_update() {
        echo "Updating read-only redis config.."
        echo "  redis.conf set 'replica-priority 0'"
        echo "replica-priority 0" >> ${REDIS_CONF}
    }

    getent_hosts() {
        index=${1:-${INDEX}}
        service="${SERVICE}-announce-${index}"
        pod="${SERVICE}-server-${index}"
        host=$(getent hosts "${service}")
        if [ -z "${host}" ]; then
            host=$(getent hosts "${pod}")
        fi
        echo "${host}"
    }

    mkdir -p /data/conf/

    echo "Initializing config.."
    copy_config

    # where is redis master
    identify_master

    echo "Identify announce ip for this pod.."
    echo "  using (${SERVICE}-announce-${INDEX}) or (${SERVICE}-server-${INDEX})"
    ANNOUNCE_IP=$(getent_hosts | awk '{ print $1 }')
    echo "  identified announce (${ANNOUNCE_IP})"
    if [ -z "${ANNOUNCE_IP}" ]; then
        "Error: Could not resolve the announce ip for this pod."
        exit 1
    elif [ "${MASTER}" ]; then
        find_master
    else
        setup_defaults
    fi

    if [ "${AUTH:-}" ]; then
        echo "Setting redis auth values.."
        ESCAPED_AUTH=$(echo "${AUTH}" | sed -e 's/[\/&]/\\&/g');
        sed -i "s/replace-default-auth/${ESCAPED_AUTH}/" "${REDIS_CONF}" "${SENTINEL_CONF}"
    fi

    if [ "${SENTINELAUTH:-}" ]; then
        echo "Setting sentinel auth values"
        ESCAPED_AUTH_SENTINEL=$(echo "$SENTINELAUTH" | sed -e 's/[\/&]/\\&/g');
        sed -i "s/replace-default-sentinel-auth/${ESCAPED_AUTH_SENTINEL}/" "$SENTINEL_CONF"
    fi

    echo "$(date) Ready..."

  haproxy.cfg: |
    defaults REDIS
      mode tcp
      timeout connect 4s
      timeout server 6m
      timeout client 6m
      timeout check 2s

    listen health_check_http_url
      bind :8888
      mode http
      monitor-uri /healthz
      option      dontlognull
    # Check Sentinel and whether they are nominated master
    backend check_if_redis_is_master_0
      mode tcp
      option tcp-check
      tcp-check connect
      tcp-check send PING\r\n
      tcp-check expect string +PONG
      tcp-check send SENTINEL\ get-master-addr-by-name\ argocd\r\n
      tcp-check expect string REPLACE_ANNOUNCE0
      tcp-check send QUIT\r\n
      tcp-check expect string +OK
      server R0 argocd-redis-ha-announce-0:26379 check inter 3s
      server R1 argocd-redis-ha-announce-1:26379 check inter 3s
      server R2 argocd-redis-ha-announce-2:26379 check inter 3s
    # Check Sentinel and whether they are nominated master
    backend check_if_redis_is_master_1
      mode tcp
      option tcp-check
      tcp-check connect
      tcp-check send PING\r\n
      tcp-check expect string +PONG
      tcp-check send SENTINEL\ get-master-addr-by-name\ argocd\r\n
      tcp-check expect string REPLACE_ANNOUNCE1
      tcp-check send QUIT\r\n
      tcp-check expect string +OK
      server R0 argocd-redis-ha-announce-0:26379 check inter 3s
      server R1 argocd-redis-ha-announce-1:26379 check inter 3s
      server R2 argocd-redis-ha-announce-2:26379 check inter 3s
    # Check Sentinel and whether they are nominated master
    backend check_if_redis_is_master_2
      mode tcp
      option tcp-check
      tcp-check connect
      tcp-check send PING\r\n
      tcp-check expect string +PONG
      tcp-check send SENTINEL\ get-master-addr-by-name\ argocd\r\n
      tcp-check expect string REPLACE_ANNOUNCE2
      tcp-check send QUIT\r\n
      tcp-check expect string +OK
      server R0 argocd-redis-ha-announce-0:26379 check inter 3s
      server R1 argocd-redis-ha-announce-1:26379 check inter 3s
      server R2 argocd-redis-ha-announce-2:26379 check inter 3s

    # decide redis backend to use
    #master
    frontend ft_redis_master
      bind *:6379
      use_backend bk_redis_master
    # Check all redis servers to see if they think they are master
    backend bk_redis_master
      mode tcp
      option tcp-check
      tcp-check connect
      tcp-check send PING\r\n
      tcp-check expect string +PONG
      tcp-check send info\ replication\r\n
      tcp-check expect string role:master
      tcp-check send QUIT\r\n
      tcp-check expect string +OK
      use-server R0 if { srv_is_up(R0) } { nbsrv(check_if_redis_is_master_0) ge 2 }
      server R0 argocd-redis-ha-announce-0:6379 check inter 3s fall 1 rise 1
      use-server R1 if { srv_is_up(R1) } { nbsrv(check_if_redis_is_master_1) ge 2 }
      server R1 argocd-redis-ha-announce-1:6379 check inter 3s fall 1 rise 1
      use-server R2 if { srv_is_up(R2) } { nbsrv(check_if_redis_is_master_2) ge 2 }
      server R2 argocd-redis-ha-announce-2:6379 check inter 3s fall 1 rise 1
  haproxy_init.sh: |
    HAPROXY_CONF=/data/haproxy.cfg
    cp /readonly/haproxy.cfg "$HAPROXY_CONF"
    for loop in $(seq 1 10); do
      getent hosts argocd-redis-ha-announce-0 && break
      echo "Waiting for service argocd-redis-ha-announce-0 to be ready ($loop) ..." && sleep 1
    done
    ANNOUNCE_IP0=$(getent hosts "argocd-redis-ha-announce-0" | awk '{ print $1 }')
    if [ -z "$ANNOUNCE_IP0" ]; then
      echo "Could not resolve the announce ip for argocd-redis-ha-announce-0"
      exit 1
    fi
    sed -i "s/REPLACE_ANNOUNCE0/$ANNOUNCE_IP0/" "$HAPROXY_CONF"

    if [ "${AUTH:-}" ]; then
        echo "Setting auth values"
        ESCAPED_AUTH=$(echo "$AUTH" | sed -e 's/[\/&]/\\&/g');
        sed -i "s/REPLACE_AUTH_SECRET/${ESCAPED_AUTH}/" "$HAPROXY_CONF"
    fi
    for loop in $(seq 1 10); do
      getent hosts argocd-redis-ha-announce-1 && break
      echo "Waiting for service argocd-redis-ha-announce-1 to be ready ($loop) ..." && sleep 1
    done
    ANNOUNCE_IP1=$(getent hosts "argocd-redis-ha-announce-1" | awk '{ print $1 }')
    if [ -z "$ANNOUNCE_IP1" ]; then
      echo "Could not resolve the announce ip for argocd-redis-ha-announce-1"
      exit 1
    fi
    sed -i "s/REPLACE_ANNOUNCE1/$ANNOUNCE_IP1/" "$HAPROXY_CONF"

    if [ "${AUTH:-}" ]; then
        echo "Setting auth values"
        ESCAPED_AUTH=$(echo "$AUTH" | sed -e 's/[\/&]/\\&/g');
        sed -i "s/REPLACE_AUTH_SECRET/${ESCAPED_AUTH}/" "$HAPROXY_CONF"
    fi
    for loop in $(seq 1 10); do
      getent hosts argocd-redis-ha-announce-2 && break
      echo "Waiting for service argocd-redis-ha-announce-2 to be ready ($loop) ..." && sleep 1
    done
    ANNOUNCE_IP2=$(getent hosts "argocd-redis-ha-announce-2" | awk '{ print $1 }')
    if [ -z "$ANNOUNCE_IP2" ]; then
      echo "Could not resolve the announce ip for argocd-redis-ha-announce-2"
      exit 1
    fi
    sed -i "s/REPLACE_ANNOUNCE2/$ANNOUNCE_IP2/" "$HAPROXY_CONF"

    if [ "${AUTH:-}" ]; then
        echo "Setting auth values"
        ESCAPED_AUTH=$(echo "$AUTH" | sed -e 's/[\/&]/\\&/g');
        sed -i "s/REPLACE_AUTH_SECRET/${ESCAPED_AUTH}/" "$HAPROXY_CONF"
    fi
---
# Source: redis-ha/charts/redis-ha/templates/redis-ha-health-configmap.yaml
apiVersion: v1
kind: ConfigMap
metadata:
  name: argocd-redis-ha-health-configmap
  namespace: "argocd"
  labels:
    heritage: Helm
    release: argocd
    chart: redis-ha-4.12.15
    app: argocd-redis-ha
data:
  redis_liveness.sh: |
    response=$(
      redis-cli \
        -h localhost \
        -p 6379 \
        ping
    )
    if [ "$response" != "PONG" ] && [ "${response:0:7}" != "LOADING" ] ; then
      echo "$response"
      exit 1
    fi
    echo "response=$response"
  redis_readiness.sh: |
    response=$(
      redis-cli \
        -h localhost \
        -p 6379 \
        ping
    )
    if [ "$response" != "PONG" ] ; then
      echo "$response"
      exit 1
    fi
    echo "response=$response"
  sentinel_liveness.sh: |
    response=$(
      redis-cli \
        -h localhost \
        -p 26379 \
        ping
    )
    if [ "$response" != "PONG" ]; then
      echo "$response"
      exit 1
    fi
    echo "response=$response"
---
# Source: redis-ha/charts/redis-ha/templates/redis-ha-role.yaml
apiVersion: rbac.authorization.k8s.io/v1
kind: Role
metadata:
  name: argocd-redis-ha
  namespace: "argocd"
  labels:
    app: redis-ha
    heritage: "Helm"
    release: "argocd"
    chart: redis-ha-4.12.15
rules:
- apiGroups:
    - ""
  resources:
    - endpoints
  verbs:
    - get
---
# Source: redis-ha/charts/redis-ha/templates/redis-haproxy-role.yaml
apiVersion: rbac.authorization.k8s.io/v1
kind: Role
metadata:
  name: argocd-redis-ha-haproxy
  namespace: "argocd"
  labels:
    app: redis-ha
    heritage: "Helm"
    release: "argocd"
    chart: redis-ha-4.12.15
    component: argocd-redis-ha-haproxy
rules:
- apiGroups:
    - ""
  resources:
    - endpoints
  verbs:
    - get
---
# Source: redis-ha/charts/redis-ha/templates/redis-ha-rolebinding.yaml
apiVersion: rbac.authorization.k8s.io/v1
kind: RoleBinding
metadata:
  name: argocd-redis-ha
  namespace: "argocd"
  labels:
    app: redis-ha
    heritage: "Helm"
    release: "argocd"
    chart: redis-ha-4.12.15
subjects:
- kind: ServiceAccount
  name: argocd-redis-ha
roleRef:
  apiGroup: rbac.authorization.k8s.io
  kind: Role
  name: argocd-redis-ha
---
# Source: redis-ha/charts/redis-ha/templates/redis-haproxy-rolebinding.yaml
apiVersion: rbac.authorization.k8s.io/v1
kind: RoleBinding
metadata:
  name: argocd-redis-ha-haproxy
  namespace: "argocd"
  labels:
    app: redis-ha
    heritage: "Helm"
    release: "argocd"
    chart: redis-ha-4.12.15
    component: argocd-redis-ha-haproxy
subjects:
- kind: ServiceAccount
  name: argocd-redis-ha-haproxy
roleRef:
  apiGroup: rbac.authorization.k8s.io
  kind: Role
  name: argocd-redis-ha-haproxy
---
# Source: redis-ha/charts/redis-ha/templates/redis-ha-announce-service.yaml
apiVersion: v1
kind: Service
metadata:
  name: argocd-redis-ha-announce-0
  namespace: "argocd"
  labels:
    app: redis-ha
    heritage: "Helm"
    release: "argocd"
    chart: redis-ha-4.12.15
  annotations:
    service.alpha.kubernetes.io/tolerate-unready-endpoints: "true"
spec:
  publishNotReadyAddresses: true
  type: ClusterIP
  ports:
  - name: tcp-server
    port: 6379
    protocol: TCP
    targetPort: redis
  - name: tcp-sentinel
    port: 26379
    protocol: TCP
    targetPort: sentinel
  selector:
    release: argocd
    app: redis-ha
    "statefulset.kubernetes.io/pod-name": argocd-redis-ha-server-0
---
# Source: redis-ha/charts/redis-ha/templates/redis-ha-announce-service.yaml
apiVersion: v1
kind: Service
metadata:
  name: argocd-redis-ha-announce-1
  namespace: "argocd"
  labels:
    app: redis-ha
    heritage: "Helm"
    release: "argocd"
    chart: redis-ha-4.12.15
  annotations:
    service.alpha.kubernetes.io/tolerate-unready-endpoints: "true"
spec:
  publishNotReadyAddresses: true
  type: ClusterIP
  ports:
  - name: tcp-server
    port: 6379
    protocol: TCP
    targetPort: redis
  - name: tcp-sentinel
    port: 26379
    protocol: TCP
    targetPort: sentinel
  selector:
    release: argocd
    app: redis-ha
    "statefulset.kubernetes.io/pod-name": argocd-redis-ha-server-1
---
# Source: redis-ha/charts/redis-ha/templates/redis-ha-announce-service.yaml
apiVersion: v1
kind: Service
metadata:
  name: argocd-redis-ha-announce-2
  namespace: "argocd"
  labels:
    app: redis-ha
    heritage: "Helm"
    release: "argocd"
    chart: redis-ha-4.12.15
  annotations:
    service.alpha.kubernetes.io/tolerate-unready-endpoints: "true"
spec:
  publishNotReadyAddresses: true
  type: ClusterIP
  ports:
  - name: tcp-server
    port: 6379
    protocol: TCP
    targetPort: redis
  - name: tcp-sentinel
    port: 26379
    protocol: TCP
    targetPort: sentinel
  selector:
    release: argocd
    app: redis-ha
    "statefulset.kubernetes.io/pod-name": argocd-redis-ha-server-2
---
# Source: redis-ha/charts/redis-ha/templates/redis-ha-service.yaml
apiVersion: v1
kind: Service
metadata:
  name: argocd-redis-ha
  namespace: "argocd"
  labels:
    app: redis-ha
    heritage: "Helm"
    release: "argocd"
    chart: redis-ha-4.12.15
  annotations:
spec:
  type: ClusterIP
  clusterIP: None
  ports:
  - name: tcp-server
    port: 6379
    protocol: TCP
    targetPort: redis
  - name: tcp-sentinel
    port: 26379
    protocol: TCP
    targetPort: sentinel
  selector:
    release: argocd
    app: redis-ha
---
# Source: redis-ha/charts/redis-ha/templates/redis-haproxy-service.yaml
apiVersion: v1
kind: Service
metadata:
  name: argocd-redis-ha-haproxy
  namespace: "argocd"
  labels:
    app: redis-ha
    heritage: "Helm"
    release: "argocd"
    chart: redis-ha-4.12.15
    component: argocd-redis-ha-haproxy
  annotations:
spec:
  type: ClusterIP
  ports:
  - name: tcp-haproxy
    port: 6379
    protocol: TCP
    targetPort: redis
  selector:
    release: argocd
    app: redis-ha-haproxy
---
# Source: redis-ha/charts/redis-ha/templates/redis-haproxy-deployment.yaml
kind: Deployment
apiVersion: apps/v1
metadata:
  name: argocd-redis-ha-haproxy
  namespace: "argocd"
  labels:
    app: redis-ha
    heritage: "Helm"
    release: "argocd"
    chart: redis-ha-4.12.15
spec:
  strategy:
    type: RollingUpdate
  revisionHistoryLimit: 1
  replicas: 3
  selector:
    matchLabels:
      app: redis-ha-haproxy
      release: argocd
  template:
    metadata:
      name: argocd-redis-ha-haproxy
      labels:
        app: redis-ha-haproxy
        release: argocd
        revision: "1"
      annotations:
        checksum/config: c55502ce732f78a70658dc77f00c02444cd6b6bede4b270f56d082fdaed1dc5f
    spec:
      # Needed when using unmodified rbac-setup.yml
      
      serviceAccountName: argocd-redis-ha-haproxy
      
      nodeSelector:
        {}
      tolerations:
        null
      affinity:
        podAntiAffinity:
          requiredDuringSchedulingIgnoredDuringExecution:
            - labelSelector:
                matchLabels:
                  app: redis-ha-haproxy
                  release: argocd
                  revision: "1"
              topologyKey: kubernetes.io/hostname
      initContainers:
      - name: config-init
<<<<<<< HEAD
        image: quay.io/codefresh/haproxy:2.0.25-alpine
=======
        image: haproxy:2.0.29-alpine
>>>>>>> c8a1a865
        imagePullPolicy: IfNotPresent
        resources:
          {}
        command:
        - sh
        args:
        - /readonly/haproxy_init.sh
        volumeMounts:
        - name: config-volume
          mountPath: /readonly
          readOnly: true
        - name: data
          mountPath: /data
      securityContext:
        fsGroup: 1000
        runAsNonRoot: true
        runAsUser: 1000
      containers:
      - name: haproxy
<<<<<<< HEAD
        image: quay.io/codefresh/haproxy:2.0.25-alpine
=======
        image: haproxy:2.0.29-alpine
>>>>>>> c8a1a865
        imagePullPolicy: IfNotPresent
        livenessProbe:
          httpGet:
            path: /healthz
            port: 8888
          initialDelaySeconds: 5
          periodSeconds: 3
        readinessProbe:
          httpGet:
            path: /healthz
            port: 8888
          initialDelaySeconds: 5
          periodSeconds: 3
        ports:
        - name: redis
          containerPort: 6379
        resources:
          {}
        volumeMounts:
        - name: data
          mountPath: /usr/local/etc/haproxy
        - name: shared-socket
          mountPath: /run/haproxy
        lifecycle:
          {}
      volumes:
      - name: config-volume
        configMap:
          name: argocd-redis-ha-configmap
      - name: shared-socket
        emptyDir:
          {}
      - name: data
        emptyDir:
          {}
---
# Source: redis-ha/charts/redis-ha/templates/redis-ha-statefulset.yaml
apiVersion: apps/v1
kind: StatefulSet
metadata:
  name: argocd-redis-ha-server
  namespace: "argocd"
  labels:
    argocd-redis-ha: replica
    app: redis-ha
    heritage: "Helm"
    release: "argocd"
    chart: redis-ha-4.12.15
  annotations:
    {}
spec:
  selector:
    matchLabels:
      release: argocd
      app: redis-ha
  serviceName: argocd-redis-ha
  replicas: 3
  podManagementPolicy: OrderedReady
  updateStrategy:
    type: RollingUpdate
  template:
    metadata:
      annotations:
        checksum/init-config: 7128bfbb51eafaffe3c33b1b463e15f0cf6514cec570f9d9c4f2396f28c724ac
      labels:
        release: argocd
        app: redis-ha
        argocd-redis-ha: replica
    spec:
      terminationGracePeriodSeconds: 60
      affinity:
        podAntiAffinity:
          requiredDuringSchedulingIgnoredDuringExecution:
            - labelSelector:
                matchLabels:
                  app: redis-ha
                  release: argocd
                  argocd-redis-ha: replica
              topologyKey: kubernetes.io/hostname
      securityContext:
        fsGroup: 1000
        runAsNonRoot: true
        runAsUser: 1000
      serviceAccountName: argocd-redis-ha
      automountServiceAccountToken: false
      initContainers:
      - name: config-init
<<<<<<< HEAD
        image: quay.io/codefresh/redis:6.2.6-alpine
=======
        image: redis:7.0.4-alpine
>>>>>>> c8a1a865
        imagePullPolicy: IfNotPresent
        resources:
          {}
        command:
        - sh
        args:
        - /readonly-config/init.sh
        env:
        - name: SENTINEL_ID_0
          value: 3c0d9c0320bb34888c2df5757c718ce6ca992ce6

        - name: SENTINEL_ID_1
          value: 40000915ab58c3fa8fd888fb8b24711944e6cbb4

        - name: SENTINEL_ID_2
          value: 2bbec7894d954a8af3bb54d13eaec53cb024e2ca

        volumeMounts:
        - name: config
          mountPath: /readonly-config
          readOnly: true
        - name: data
          mountPath: /data


      containers:
      - name: redis
<<<<<<< HEAD
        image: quay.io/codefresh/redis:6.2.6-alpine
=======
        image: redis:7.0.4-alpine
>>>>>>> c8a1a865
        imagePullPolicy: IfNotPresent
        command:
        - redis-server
        args:
        - /data/conf/redis.conf
        livenessProbe:
          initialDelaySeconds: 30
          periodSeconds: 15
          timeoutSeconds: 15
          successThreshold: 1
          failureThreshold: 5
          exec:
            command:
              - sh
              - -c
              - /health/redis_liveness.sh
        readinessProbe:
          initialDelaySeconds: 30
          periodSeconds: 15
          timeoutSeconds: 15
          successThreshold: 1
          failureThreshold: 5
          exec:
            command:
              - sh
              - -c
              - /health/redis_readiness.sh
        resources:
          {}
        ports:
        - name: redis
          containerPort: 6379
        volumeMounts:
        - mountPath: /data
          name: data
        - mountPath: /health
          name: health
        lifecycle:
          {}
      - name: sentinel
<<<<<<< HEAD
        image: quay.io/codefresh/redis:6.2.6-alpine
=======
        image: redis:7.0.4-alpine
>>>>>>> c8a1a865
        imagePullPolicy: IfNotPresent
        command:
          - redis-sentinel
        args:
          - /data/conf/sentinel.conf
        livenessProbe:
          initialDelaySeconds: 30
          periodSeconds: 15
          timeoutSeconds: 15
          successThreshold: 1
          failureThreshold: 5
          exec:
            command:
              - sh
              - -c
              - /health/sentinel_liveness.sh
        readinessProbe:
          initialDelaySeconds: 30
          periodSeconds: 15
          timeoutSeconds: 15
          successThreshold: 3
          failureThreshold: 5
          exec:
            command:
              - sh
              - -c
              - /health/sentinel_liveness.sh
        resources:
          {}
        ports:
          - name: sentinel
            containerPort: 26379
        volumeMounts:
        - mountPath: /data
          name: data
        - mountPath: /health
          name: health
        lifecycle:
          {}
      volumes:
      - name: config
        configMap:
          name: argocd-redis-ha-configmap
      - name: health
        configMap:
          name: argocd-redis-ha-health-configmap
          defaultMode: 0755
      - name: data
        emptyDir:
          {}<|MERGE_RESOLUTION|>--- conflicted
+++ resolved
@@ -770,11 +770,7 @@
               topologyKey: kubernetes.io/hostname
       initContainers:
       - name: config-init
-<<<<<<< HEAD
-        image: quay.io/codefresh/haproxy:2.0.25-alpine
-=======
-        image: haproxy:2.0.29-alpine
->>>>>>> c8a1a865
+        image: quay.io/codefresh/haproxy:2.0.29-alpine
         imagePullPolicy: IfNotPresent
         resources:
           {}
@@ -794,11 +790,7 @@
         runAsUser: 1000
       containers:
       - name: haproxy
-<<<<<<< HEAD
-        image: quay.io/codefresh/haproxy:2.0.25-alpine
-=======
-        image: haproxy:2.0.29-alpine
->>>>>>> c8a1a865
+        image: quay.io/codefresh/haproxy:2.0.29-alpine
         imagePullPolicy: IfNotPresent
         livenessProbe:
           httpGet:
@@ -886,11 +878,7 @@
       automountServiceAccountToken: false
       initContainers:
       - name: config-init
-<<<<<<< HEAD
-        image: quay.io/codefresh/redis:6.2.6-alpine
-=======
-        image: redis:7.0.4-alpine
->>>>>>> c8a1a865
+        image: quay.io/codefresh/redis:7.0.4-alpine
         imagePullPolicy: IfNotPresent
         resources:
           {}
@@ -918,11 +906,7 @@
 
       containers:
       - name: redis
-<<<<<<< HEAD
-        image: quay.io/codefresh/redis:6.2.6-alpine
-=======
-        image: redis:7.0.4-alpine
->>>>>>> c8a1a865
+        image: quay.io/codefresh/redis:7.0.4-alpine
         imagePullPolicy: IfNotPresent
         command:
         - redis-server
@@ -963,11 +947,7 @@
         lifecycle:
           {}
       - name: sentinel
-<<<<<<< HEAD
-        image: quay.io/codefresh/redis:6.2.6-alpine
-=======
-        image: redis:7.0.4-alpine
->>>>>>> c8a1a865
+        image: quay.io/codefresh/redis:7.0.4-alpine
         imagePullPolicy: IfNotPresent
         command:
           - redis-sentinel
