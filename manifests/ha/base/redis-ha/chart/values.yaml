--- conflicted
+++ resolved
@@ -8,24 +8,14 @@
   haproxy:
     enabled: true
     image:
-<<<<<<< HEAD
       repository: quay.io/codefresh/haproxy
-      tag: 2.0.29-alpine
-=======
       tag: 2.6.2-alpine
     containerSecurityContext: null
->>>>>>> fc3eaec6
     timeout:
       server: 6m
       client: 6m
     checkInterval: 3s
   image:
-<<<<<<< HEAD
-    repository: quay.io/codefresh/redis
-    tag: 7.0.4-alpine
-  sentinel:
-    bind: "0.0.0.0"
-=======
+    repository: quay.io/codefresh/haproxy
     tag: 7.0.5-alpine
-  containerSecurityContext: null
->>>>>>> fc3eaec6
+  containerSecurityContext: null