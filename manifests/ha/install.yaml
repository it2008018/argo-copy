# This is an auto-generated file. DO NOT EDIT
apiVersion: apiextensions.k8s.io/v1
kind: CustomResourceDefinition
metadata:
  labels:
    app.kubernetes.io/name: applications.argoproj.io
    app.kubernetes.io/part-of: argocd
  name: applications.argoproj.io
spec:
  group: argoproj.io
  names:
    kind: Application
    listKind: ApplicationList
    plural: applications
    shortNames:
    - app
    - apps
    singular: application
  scope: Namespaced
  versions:
  - additionalPrinterColumns:
    - jsonPath: .status.sync.status
      name: Sync Status
      type: string
    - jsonPath: .status.health.status
      name: Health Status
      type: string
    - jsonPath: .status.sync.revision
      name: Revision
      priority: 10
      type: string
    name: v1alpha1
    schema:
      openAPIV3Schema:
        description: Application is a definition of Application resource.
        properties:
          apiVersion:
            description: 'APIVersion defines the versioned schema of this representation
              of an object. Servers should convert recognized schemas to the latest
              internal value, and may reject unrecognized values. More info: https://git.k8s.io/community/contributors/devel/sig-architecture/api-conventions.md#resources'
            type: string
          kind:
            description: 'Kind is a string value representing the REST resource this
              object represents. Servers may infer this from the endpoint the client
              submits requests to. Cannot be updated. In CamelCase. More info: https://git.k8s.io/community/contributors/devel/sig-architecture/api-conventions.md#types-kinds'
            type: string
          metadata:
            type: object
          operation:
            description: Operation contains information about a requested or running
              operation
            properties:
              info:
                description: Info is a list of informational items for this operation
                items:
                  properties:
                    name:
                      type: string
                    value:
                      type: string
                  required:
                  - name
                  - value
                  type: object
                type: array
              initiatedBy:
                description: InitiatedBy contains information about who initiated
                  the operations
                properties:
                  automated:
                    description: Automated is set to true if operation was initiated
                      automatically by the application controller.
                    type: boolean
                  username:
                    description: Username contains the name of a user who started
                      operation
                    type: string
                type: object
              retry:
                description: Retry controls the strategy to apply if a sync fails
                properties:
                  backoff:
                    description: Backoff controls how to backoff on subsequent retries
                      of failed syncs
                    properties:
                      duration:
                        description: Duration is the amount to back off. Default unit
                          is seconds, but could also be a duration (e.g. "2m", "1h")
                        type: string
                      factor:
                        description: Factor is a factor to multiply the base duration
                          after each failed retry
                        format: int64
                        type: integer
                      maxDuration:
                        description: MaxDuration is the maximum amount of time allowed
                          for the backoff strategy
                        type: string
                    type: object
                  limit:
                    description: Limit is the maximum number of attempts for retrying
                      a failed sync. If set to 0, no retries will be performed.
                    format: int64
                    type: integer
                type: object
              sync:
                description: Sync contains parameters for the operation
                properties:
                  dryRun:
                    description: DryRun specifies to perform a `kubectl apply --dry-run`
                      without actually performing the sync
                    type: boolean
                  manifests:
                    description: Manifests is an optional field that overrides sync
                      source with a local directory for development
                    items:
                      type: string
                    type: array
                  prune:
                    description: Prune specifies to delete resources from the cluster
                      that are no longer tracked in git
                    type: boolean
                  resources:
                    description: Resources describes which resources shall be part
                      of the sync
                    items:
                      description: SyncOperationResource contains resources to sync.
                      properties:
                        group:
                          type: string
                        kind:
                          type: string
                        name:
                          type: string
                        namespace:
                          type: string
                      required:
                      - kind
                      - name
                      type: object
                    type: array
                  revision:
                    description: Revision is the revision (Git) or chart version (Helm)
                      which to sync the application to If omitted, will use the revision
                      specified in app spec.
                    type: string
                  source:
                    description: Source overrides the source definition set in the
                      application. This is typically set in a Rollback operation and
                      is nil during a Sync operation
                    properties:
                      chart:
                        description: Chart is a Helm chart name, and must be specified
                          for applications sourced from a Helm repo.
                        type: string
                      directory:
                        description: Directory holds path/directory specific options
                        properties:
                          exclude:
                            description: Exclude contains a glob pattern to match
                              paths against that should be explicitly excluded from
                              being used during manifest generation
                            type: string
                          include:
                            description: Include contains a glob pattern to match
                              paths against that should be explicitly included during
                              manifest generation
                            type: string
                          jsonnet:
                            description: Jsonnet holds options specific to Jsonnet
                            properties:
                              extVars:
                                description: ExtVars is a list of Jsonnet External
                                  Variables
                                items:
                                  description: JsonnetVar represents a variable to
                                    be passed to jsonnet during manifest generation
                                  properties:
                                    code:
                                      type: boolean
                                    name:
                                      type: string
                                    value:
                                      type: string
                                  required:
                                  - name
                                  - value
                                  type: object
                                type: array
                              libs:
                                description: Additional library search dirs
                                items:
                                  type: string
                                type: array
                              tlas:
                                description: TLAS is a list of Jsonnet Top-level Arguments
                                items:
                                  description: JsonnetVar represents a variable to
                                    be passed to jsonnet during manifest generation
                                  properties:
                                    code:
                                      type: boolean
                                    name:
                                      type: string
                                    value:
                                      type: string
                                  required:
                                  - name
                                  - value
                                  type: object
                                type: array
                            type: object
                          recurse:
                            description: Recurse specifies whether to scan a directory
                              recursively for manifests
                            type: boolean
                        type: object
                      helm:
                        description: Helm holds helm specific options
                        properties:
                          fileParameters:
                            description: FileParameters are file parameters to the
                              helm template
                            items:
                              description: HelmFileParameter is a file parameter that's
                                passed to helm template during manifest generation
                              properties:
                                name:
                                  description: Name is the name of the Helm parameter
                                  type: string
                                path:
                                  description: Path is the path to the file containing
                                    the values for the Helm parameter
                                  type: string
                              type: object
                            type: array
                          parameters:
                            description: Parameters is a list of Helm parameters which
                              are passed to the helm template command upon manifest
                              generation
                            items:
                              description: HelmParameter is a parameter that's passed
                                to helm template during manifest generation
                              properties:
                                forceString:
                                  description: ForceString determines whether to tell
                                    Helm to interpret booleans and numbers as strings
                                  type: boolean
                                name:
                                  description: Name is the name of the Helm parameter
                                  type: string
                                value:
                                  description: Value is the value for the Helm parameter
                                  type: string
                              type: object
                            type: array
                          releaseName:
                            description: ReleaseName is the Helm release name to use.
                              If omitted it will use the application name
                            type: string
                          valueFiles:
                            description: ValuesFiles is a list of Helm value files
                              to use when generating a template
                            items:
                              type: string
                            type: array
                          values:
                            description: Values specifies Helm values to be passed
                              to helm template, typically defined as a block
                            type: string
                          version:
                            description: Version is the Helm version to use for templating
                              (either "2" or "3")
                            type: string
                        type: object
                      ksonnet:
                        description: Ksonnet holds ksonnet specific options
                        properties:
                          environment:
                            description: Environment is a ksonnet application environment
                              name
                            type: string
                          parameters:
                            description: Parameters are a list of ksonnet component
                              parameter override values
                            items:
                              description: KsonnetParameter is a ksonnet component
                                parameter
                              properties:
                                component:
                                  type: string
                                name:
                                  type: string
                                value:
                                  type: string
                              required:
                              - name
                              - value
                              type: object
                            type: array
                        type: object
                      kustomize:
                        description: Kustomize holds kustomize specific options
                        properties:
                          commonAnnotations:
                            additionalProperties:
                              type: string
                            description: CommonAnnotations is a list of additional
                              annotations to add to rendered manifests
                            type: object
                          commonLabels:
                            additionalProperties:
                              type: string
                            description: CommonLabels is a list of additional labels
                              to add to rendered manifests
                            type: object
                          forceCommonAnnotations:
                            description: ForceCommonAnnotations specifies whether
                              to force applying common annotations to resources for
                              Kustomize apps
                            type: boolean
                          forceCommonLabels:
                            description: ForceCommonLabels specifies whether to force
                              applying common labels to resources for Kustomize apps
                            type: boolean
                          images:
                            description: Images is a list of Kustomize image override
                              specifications
                            items:
                              description: KustomizeImage represents a Kustomize image
                                definition in the format [old_image_name=]<image_name>:<image_tag>
                              type: string
                            type: array
                          namePrefix:
                            description: NamePrefix is a prefix appended to resources
                              for Kustomize apps
                            type: string
                          nameSuffix:
                            description: NameSuffix is a suffix appended to resources
                              for Kustomize apps
                            type: string
                          version:
                            description: Version controls which version of Kustomize
                              to use for rendering manifests
                            type: string
                        type: object
                      path:
                        description: Path is a directory path within the Git repository,
                          and is only valid for applications sourced from Git.
                        type: string
                      plugin:
                        description: ConfigManagementPlugin holds config management
                          plugin specific options
                        properties:
                          env:
                            description: Env is a list of environment variable entries
                            items:
                              description: EnvEntry represents an entry in the application's
                                environment
                              properties:
                                name:
                                  description: Name is the name of the variable, usually
                                    expressed in uppercase
                                  type: string
                                value:
                                  description: Value is the value of the variable
                                  type: string
                              required:
                              - name
                              - value
                              type: object
                            type: array
                          name:
                            type: string
                        type: object
                      repoURL:
                        description: RepoURL is the URL to the repository (Git or
                          Helm) that contains the application manifests
                        type: string
                      targetRevision:
                        description: TargetRevision defines the revision of the source
                          to sync the application to. In case of Git, this can be
                          commit, tag, or branch. If omitted, will equal to HEAD.
                          In case of Helm, this is a semver tag for the Chart's version.
                        type: string
                    required:
                    - repoURL
                    type: object
                  syncOptions:
                    description: SyncOptions provide per-sync sync-options, e.g. Validate=false
                    items:
                      type: string
                    type: array
                  syncStrategy:
                    description: SyncStrategy describes how to perform the sync
                    properties:
                      apply:
                        description: Apply will perform a `kubectl apply` to perform
                          the sync.
                        properties:
                          force:
                            description: Force indicates whether or not to supply
                              the --force flag to `kubectl apply`. The --force flag
                              deletes and re-create the resource, when PATCH encounters
                              conflict and has retried for 5 times.
                            type: boolean
                        type: object
                      hook:
                        description: Hook will submit any referenced resources to
                          perform the sync. This is the default strategy
                        properties:
                          force:
                            description: Force indicates whether or not to supply
                              the --force flag to `kubectl apply`. The --force flag
                              deletes and re-create the resource, when PATCH encounters
                              conflict and has retried for 5 times.
                            type: boolean
                        type: object
                    type: object
                type: object
            type: object
          spec:
            description: ApplicationSpec represents desired application state. Contains
              link to repository with application definition and additional parameters
              link definition revision.
            properties:
              destination:
                description: Destination is a reference to the target Kubernetes server
                  and namespace
                properties:
                  name:
                    description: Name is an alternate way of specifying the target
                      cluster by its symbolic name
                    type: string
                  namespace:
                    description: Namespace specifies the target namespace for the
                      application's resources. The namespace will only be set for
                      namespace-scoped resources that have not set a value for .metadata.namespace
                    type: string
                  server:
                    description: Server specifies the URL of the target cluster and
                      must be set to the Kubernetes control plane API
                    type: string
                type: object
              ignoreDifferences:
                description: IgnoreDifferences is a list of resources and their fields
                  which should be ignored during comparison
                items:
                  description: ResourceIgnoreDifferences contains resource filter
                    and list of json paths which should be ignored during comparison
                    with live state.
                  properties:
                    group:
                      type: string
                    jqPathExpressions:
                      items:
                        type: string
                      type: array
                    jsonPointers:
                      items:
                        type: string
                      type: array
                    kind:
                      type: string
                    name:
                      type: string
                    namespace:
                      type: string
                  required:
                  - kind
                  type: object
                type: array
              info:
                description: Info contains a list of information (URLs, email addresses,
                  and plain text) that relates to the application
                items:
                  properties:
                    name:
                      type: string
                    value:
                      type: string
                  required:
                  - name
                  - value
                  type: object
                type: array
              project:
                description: Project is a reference to the project this application
                  belongs to. The empty string means that application belongs to the
                  'default' project.
                type: string
              revisionHistoryLimit:
                description: RevisionHistoryLimit limits the number of items kept
                  in the application's revision history, which is used for informational
                  purposes as well as for rollbacks to previous versions. This should
                  only be changed in exceptional circumstances. Setting to zero will
                  store no history. This will reduce storage used. Increasing will
                  increase the space used to store the history, so we do not recommend
                  increasing it. Default is 10.
                format: int64
                type: integer
              source:
                description: Source is a reference to the location of the application's
                  manifests or chart
                properties:
                  chart:
                    description: Chart is a Helm chart name, and must be specified
                      for applications sourced from a Helm repo.
                    type: string
                  directory:
                    description: Directory holds path/directory specific options
                    properties:
                      exclude:
                        description: Exclude contains a glob pattern to match paths
                          against that should be explicitly excluded from being used
                          during manifest generation
                        type: string
                      include:
                        description: Include contains a glob pattern to match paths
                          against that should be explicitly included during manifest
                          generation
                        type: string
                      jsonnet:
                        description: Jsonnet holds options specific to Jsonnet
                        properties:
                          extVars:
                            description: ExtVars is a list of Jsonnet External Variables
                            items:
                              description: JsonnetVar represents a variable to be
                                passed to jsonnet during manifest generation
                              properties:
                                code:
                                  type: boolean
                                name:
                                  type: string
                                value:
                                  type: string
                              required:
                              - name
                              - value
                              type: object
                            type: array
                          libs:
                            description: Additional library search dirs
                            items:
                              type: string
                            type: array
                          tlas:
                            description: TLAS is a list of Jsonnet Top-level Arguments
                            items:
                              description: JsonnetVar represents a variable to be
                                passed to jsonnet during manifest generation
                              properties:
                                code:
                                  type: boolean
                                name:
                                  type: string
                                value:
                                  type: string
                              required:
                              - name
                              - value
                              type: object
                            type: array
                        type: object
                      recurse:
                        description: Recurse specifies whether to scan a directory
                          recursively for manifests
                        type: boolean
                    type: object
                  helm:
                    description: Helm holds helm specific options
                    properties:
                      fileParameters:
                        description: FileParameters are file parameters to the helm
                          template
                        items:
                          description: HelmFileParameter is a file parameter that's
                            passed to helm template during manifest generation
                          properties:
                            name:
                              description: Name is the name of the Helm parameter
                              type: string
                            path:
                              description: Path is the path to the file containing
                                the values for the Helm parameter
                              type: string
                          type: object
                        type: array
                      parameters:
                        description: Parameters is a list of Helm parameters which
                          are passed to the helm template command upon manifest generation
                        items:
                          description: HelmParameter is a parameter that's passed
                            to helm template during manifest generation
                          properties:
                            forceString:
                              description: ForceString determines whether to tell
                                Helm to interpret booleans and numbers as strings
                              type: boolean
                            name:
                              description: Name is the name of the Helm parameter
                              type: string
                            value:
                              description: Value is the value for the Helm parameter
                              type: string
                          type: object
                        type: array
                      releaseName:
                        description: ReleaseName is the Helm release name to use.
                          If omitted it will use the application name
                        type: string
                      valueFiles:
                        description: ValuesFiles is a list of Helm value files to
                          use when generating a template
                        items:
                          type: string
                        type: array
                      values:
                        description: Values specifies Helm values to be passed to
                          helm template, typically defined as a block
                        type: string
                      version:
                        description: Version is the Helm version to use for templating
                          (either "2" or "3")
                        type: string
                    type: object
                  ksonnet:
                    description: Ksonnet holds ksonnet specific options
                    properties:
                      environment:
                        description: Environment is a ksonnet application environment
                          name
                        type: string
                      parameters:
                        description: Parameters are a list of ksonnet component parameter
                          override values
                        items:
                          description: KsonnetParameter is a ksonnet component parameter
                          properties:
                            component:
                              type: string
                            name:
                              type: string
                            value:
                              type: string
                          required:
                          - name
                          - value
                          type: object
                        type: array
                    type: object
                  kustomize:
                    description: Kustomize holds kustomize specific options
                    properties:
                      commonAnnotations:
                        additionalProperties:
                          type: string
                        description: CommonAnnotations is a list of additional annotations
                          to add to rendered manifests
                        type: object
                      commonLabels:
                        additionalProperties:
                          type: string
                        description: CommonLabels is a list of additional labels to
                          add to rendered manifests
                        type: object
                      forceCommonAnnotations:
                        description: ForceCommonAnnotations specifies whether to force
                          applying common annotations to resources for Kustomize apps
                        type: boolean
                      forceCommonLabels:
                        description: ForceCommonLabels specifies whether to force
                          applying common labels to resources for Kustomize apps
                        type: boolean
                      images:
                        description: Images is a list of Kustomize image override
                          specifications
                        items:
                          description: KustomizeImage represents a Kustomize image
                            definition in the format [old_image_name=]<image_name>:<image_tag>
                          type: string
                        type: array
                      namePrefix:
                        description: NamePrefix is a prefix appended to resources
                          for Kustomize apps
                        type: string
                      nameSuffix:
                        description: NameSuffix is a suffix appended to resources
                          for Kustomize apps
                        type: string
                      version:
                        description: Version controls which version of Kustomize to
                          use for rendering manifests
                        type: string
                    type: object
                  path:
                    description: Path is a directory path within the Git repository,
                      and is only valid for applications sourced from Git.
                    type: string
                  plugin:
                    description: ConfigManagementPlugin holds config management plugin
                      specific options
                    properties:
                      env:
                        description: Env is a list of environment variable entries
                        items:
                          description: EnvEntry represents an entry in the application's
                            environment
                          properties:
                            name:
                              description: Name is the name of the variable, usually
                                expressed in uppercase
                              type: string
                            value:
                              description: Value is the value of the variable
                              type: string
                          required:
                          - name
                          - value
                          type: object
                        type: array
                      name:
                        type: string
                    type: object
                  repoURL:
                    description: RepoURL is the URL to the repository (Git or Helm)
                      that contains the application manifests
                    type: string
                  targetRevision:
                    description: TargetRevision defines the revision of the source
                      to sync the application to. In case of Git, this can be commit,
                      tag, or branch. If omitted, will equal to HEAD. In case of Helm,
                      this is a semver tag for the Chart's version.
                    type: string
                required:
                - repoURL
                type: object
              syncPolicy:
                description: SyncPolicy controls when and how a sync will be performed
                properties:
                  automated:
                    description: Automated will keep an application synced to the
                      target revision
                    properties:
                      allowEmpty:
                        description: 'AllowEmpty allows apps have zero live resources
                          (default: false)'
                        type: boolean
                      prune:
                        description: 'Prune specifies whether to delete resources
                          from the cluster that are not found in the sources anymore
                          as part of automated sync (default: false)'
                        type: boolean
                      selfHeal:
                        description: 'SelfHeal specifes whether to revert resources
                          back to their desired state upon modification in the cluster
                          (default: false)'
                        type: boolean
                    type: object
                  retry:
                    description: Retry controls failed sync retry behavior
                    properties:
                      backoff:
                        description: Backoff controls how to backoff on subsequent
                          retries of failed syncs
                        properties:
                          duration:
                            description: Duration is the amount to back off. Default
                              unit is seconds, but could also be a duration (e.g.
                              "2m", "1h")
                            type: string
                          factor:
                            description: Factor is a factor to multiply the base duration
                              after each failed retry
                            format: int64
                            type: integer
                          maxDuration:
                            description: MaxDuration is the maximum amount of time
                              allowed for the backoff strategy
                            type: string
                        type: object
                      limit:
                        description: Limit is the maximum number of attempts for retrying
                          a failed sync. If set to 0, no retries will be performed.
                        format: int64
                        type: integer
                    type: object
                  syncOptions:
                    description: Options allow you to specify whole app sync-options
                    items:
                      type: string
                    type: array
                type: object
            required:
            - destination
            - project
            - source
            type: object
          status:
            description: ApplicationStatus contains status information for the application
            properties:
              conditions:
                description: Conditions is a list of currently observed application
                  conditions
                items:
                  description: ApplicationCondition contains details about an application
                    condition, which is usally an error or warning
                  properties:
                    lastTransitionTime:
                      description: LastTransitionTime is the time the condition was
                        last observed
                      format: date-time
                      type: string
                    message:
                      description: Message contains human-readable message indicating
                        details about condition
                      type: string
                    type:
                      description: Type is an application condition type
                      type: string
                  required:
                  - message
                  - type
                  type: object
                type: array
              health:
                description: Health contains information about the application's current
                  health status
                properties:
                  message:
                    description: Message is a human-readable informational message
                      describing the health status
                    type: string
                  status:
                    description: Status holds the status code of the application or
                      resource
                    type: string
                type: object
              history:
                description: History contains information about the application's
                  sync history
                items:
                  description: RevisionHistory contains history information about
                    a previous sync
                  properties:
                    deployStartedAt:
                      description: DeployStartedAt holds the time the sync operation
                        started
                      format: date-time
                      type: string
                    deployedAt:
                      description: DeployedAt holds the time the sync operation completed
                      format: date-time
                      type: string
                    id:
                      description: ID is an auto incrementing identifier of the RevisionHistory
                      format: int64
                      type: integer
                    revision:
                      description: Revision holds the revision the sync was performed
                        against
                      type: string
                    source:
                      description: Source is a reference to the application source
                        used for the sync operation
                      properties:
                        chart:
                          description: Chart is a Helm chart name, and must be specified
                            for applications sourced from a Helm repo.
                          type: string
                        directory:
                          description: Directory holds path/directory specific options
                          properties:
                            exclude:
                              description: Exclude contains a glob pattern to match
                                paths against that should be explicitly excluded from
                                being used during manifest generation
                              type: string
                            include:
                              description: Include contains a glob pattern to match
                                paths against that should be explicitly included during
                                manifest generation
                              type: string
                            jsonnet:
                              description: Jsonnet holds options specific to Jsonnet
                              properties:
                                extVars:
                                  description: ExtVars is a list of Jsonnet External
                                    Variables
                                  items:
                                    description: JsonnetVar represents a variable
                                      to be passed to jsonnet during manifest generation
                                    properties:
                                      code:
                                        type: boolean
                                      name:
                                        type: string
                                      value:
                                        type: string
                                    required:
                                    - name
                                    - value
                                    type: object
                                  type: array
                                libs:
                                  description: Additional library search dirs
                                  items:
                                    type: string
                                  type: array
                                tlas:
                                  description: TLAS is a list of Jsonnet Top-level
                                    Arguments
                                  items:
                                    description: JsonnetVar represents a variable
                                      to be passed to jsonnet during manifest generation
                                    properties:
                                      code:
                                        type: boolean
                                      name:
                                        type: string
                                      value:
                                        type: string
                                    required:
                                    - name
                                    - value
                                    type: object
                                  type: array
                              type: object
                            recurse:
                              description: Recurse specifies whether to scan a directory
                                recursively for manifests
                              type: boolean
                          type: object
                        helm:
                          description: Helm holds helm specific options
                          properties:
                            fileParameters:
                              description: FileParameters are file parameters to the
                                helm template
                              items:
                                description: HelmFileParameter is a file parameter
                                  that's passed to helm template during manifest generation
                                properties:
                                  name:
                                    description: Name is the name of the Helm parameter
                                    type: string
                                  path:
                                    description: Path is the path to the file containing
                                      the values for the Helm parameter
                                    type: string
                                type: object
                              type: array
                            parameters:
                              description: Parameters is a list of Helm parameters
                                which are passed to the helm template command upon
                                manifest generation
                              items:
                                description: HelmParameter is a parameter that's passed
                                  to helm template during manifest generation
                                properties:
                                  forceString:
                                    description: ForceString determines whether to
                                      tell Helm to interpret booleans and numbers
                                      as strings
                                    type: boolean
                                  name:
                                    description: Name is the name of the Helm parameter
                                    type: string
                                  value:
                                    description: Value is the value for the Helm parameter
                                    type: string
                                type: object
                              type: array
                            releaseName:
                              description: ReleaseName is the Helm release name to
                                use. If omitted it will use the application name
                              type: string
                            valueFiles:
                              description: ValuesFiles is a list of Helm value files
                                to use when generating a template
                              items:
                                type: string
                              type: array
                            values:
                              description: Values specifies Helm values to be passed
                                to helm template, typically defined as a block
                              type: string
                            version:
                              description: Version is the Helm version to use for
                                templating (either "2" or "3")
                              type: string
                          type: object
                        ksonnet:
                          description: Ksonnet holds ksonnet specific options
                          properties:
                            environment:
                              description: Environment is a ksonnet application environment
                                name
                              type: string
                            parameters:
                              description: Parameters are a list of ksonnet component
                                parameter override values
                              items:
                                description: KsonnetParameter is a ksonnet component
                                  parameter
                                properties:
                                  component:
                                    type: string
                                  name:
                                    type: string
                                  value:
                                    type: string
                                required:
                                - name
                                - value
                                type: object
                              type: array
                          type: object
                        kustomize:
                          description: Kustomize holds kustomize specific options
                          properties:
                            commonAnnotations:
                              additionalProperties:
                                type: string
                              description: CommonAnnotations is a list of additional
                                annotations to add to rendered manifests
                              type: object
                            commonLabels:
                              additionalProperties:
                                type: string
                              description: CommonLabels is a list of additional labels
                                to add to rendered manifests
                              type: object
                            forceCommonAnnotations:
                              description: ForceCommonAnnotations specifies whether
                                to force applying common annotations to resources
                                for Kustomize apps
                              type: boolean
                            forceCommonLabels:
                              description: ForceCommonLabels specifies whether to
                                force applying common labels to resources for Kustomize
                                apps
                              type: boolean
                            images:
                              description: Images is a list of Kustomize image override
                                specifications
                              items:
                                description: KustomizeImage represents a Kustomize
                                  image definition in the format [old_image_name=]<image_name>:<image_tag>
                                type: string
                              type: array
                            namePrefix:
                              description: NamePrefix is a prefix appended to resources
                                for Kustomize apps
                              type: string
                            nameSuffix:
                              description: NameSuffix is a suffix appended to resources
                                for Kustomize apps
                              type: string
                            version:
                              description: Version controls which version of Kustomize
                                to use for rendering manifests
                              type: string
                          type: object
                        path:
                          description: Path is a directory path within the Git repository,
                            and is only valid for applications sourced from Git.
                          type: string
                        plugin:
                          description: ConfigManagementPlugin holds config management
                            plugin specific options
                          properties:
                            env:
                              description: Env is a list of environment variable entries
                              items:
                                description: EnvEntry represents an entry in the application's
                                  environment
                                properties:
                                  name:
                                    description: Name is the name of the variable,
                                      usually expressed in uppercase
                                    type: string
                                  value:
                                    description: Value is the value of the variable
                                    type: string
                                required:
                                - name
                                - value
                                type: object
                              type: array
                            name:
                              type: string
                          type: object
                        repoURL:
                          description: RepoURL is the URL to the repository (Git or
                            Helm) that contains the application manifests
                          type: string
                        targetRevision:
                          description: TargetRevision defines the revision of the
                            source to sync the application to. In case of Git, this
                            can be commit, tag, or branch. If omitted, will equal
                            to HEAD. In case of Helm, this is a semver tag for the
                            Chart's version.
                          type: string
                      required:
                      - repoURL
                      type: object
                  required:
                  - deployedAt
                  - id
                  - revision
                  type: object
                type: array
              observedAt:
                description: 'ObservedAt indicates when the application state was
                  updated without querying latest git state Deprecated: controller
                  no longer updates ObservedAt field'
                format: date-time
                type: string
              operationState:
                description: OperationState contains information about any ongoing
                  operations, such as a sync
                properties:
                  finishedAt:
                    description: FinishedAt contains time of operation completion
                    format: date-time
                    type: string
                  message:
                    description: Message holds any pertinent messages when attempting
                      to perform operation (typically errors).
                    type: string
                  operation:
                    description: Operation is the original requested operation
                    properties:
                      info:
                        description: Info is a list of informational items for this
                          operation
                        items:
                          properties:
                            name:
                              type: string
                            value:
                              type: string
                          required:
                          - name
                          - value
                          type: object
                        type: array
                      initiatedBy:
                        description: InitiatedBy contains information about who initiated
                          the operations
                        properties:
                          automated:
                            description: Automated is set to true if operation was
                              initiated automatically by the application controller.
                            type: boolean
                          username:
                            description: Username contains the name of a user who
                              started operation
                            type: string
                        type: object
                      retry:
                        description: Retry controls the strategy to apply if a sync
                          fails
                        properties:
                          backoff:
                            description: Backoff controls how to backoff on subsequent
                              retries of failed syncs
                            properties:
                              duration:
                                description: Duration is the amount to back off. Default
                                  unit is seconds, but could also be a duration (e.g.
                                  "2m", "1h")
                                type: string
                              factor:
                                description: Factor is a factor to multiply the base
                                  duration after each failed retry
                                format: int64
                                type: integer
                              maxDuration:
                                description: MaxDuration is the maximum amount of
                                  time allowed for the backoff strategy
                                type: string
                            type: object
                          limit:
                            description: Limit is the maximum number of attempts for
                              retrying a failed sync. If set to 0, no retries will
                              be performed.
                            format: int64
                            type: integer
                        type: object
                      sync:
                        description: Sync contains parameters for the operation
                        properties:
                          dryRun:
                            description: DryRun specifies to perform a `kubectl apply
                              --dry-run` without actually performing the sync
                            type: boolean
                          manifests:
                            description: Manifests is an optional field that overrides
                              sync source with a local directory for development
                            items:
                              type: string
                            type: array
                          prune:
                            description: Prune specifies to delete resources from
                              the cluster that are no longer tracked in git
                            type: boolean
                          resources:
                            description: Resources describes which resources shall
                              be part of the sync
                            items:
                              description: SyncOperationResource contains resources
                                to sync.
                              properties:
                                group:
                                  type: string
                                kind:
                                  type: string
                                name:
                                  type: string
                                namespace:
                                  type: string
                              required:
                              - kind
                              - name
                              type: object
                            type: array
                          revision:
                            description: Revision is the revision (Git) or chart version
                              (Helm) which to sync the application to If omitted,
                              will use the revision specified in app spec.
                            type: string
                          source:
                            description: Source overrides the source definition set
                              in the application. This is typically set in a Rollback
                              operation and is nil during a Sync operation
                            properties:
                              chart:
                                description: Chart is a Helm chart name, and must
                                  be specified for applications sourced from a Helm
                                  repo.
                                type: string
                              directory:
                                description: Directory holds path/directory specific
                                  options
                                properties:
                                  exclude:
                                    description: Exclude contains a glob pattern to
                                      match paths against that should be explicitly
                                      excluded from being used during manifest generation
                                    type: string
                                  include:
                                    description: Include contains a glob pattern to
                                      match paths against that should be explicitly
                                      included during manifest generation
                                    type: string
                                  jsonnet:
                                    description: Jsonnet holds options specific to
                                      Jsonnet
                                    properties:
                                      extVars:
                                        description: ExtVars is a list of Jsonnet
                                          External Variables
                                        items:
                                          description: JsonnetVar represents a variable
                                            to be passed to jsonnet during manifest
                                            generation
                                          properties:
                                            code:
                                              type: boolean
                                            name:
                                              type: string
                                            value:
                                              type: string
                                          required:
                                          - name
                                          - value
                                          type: object
                                        type: array
                                      libs:
                                        description: Additional library search dirs
                                        items:
                                          type: string
                                        type: array
                                      tlas:
                                        description: TLAS is a list of Jsonnet Top-level
                                          Arguments
                                        items:
                                          description: JsonnetVar represents a variable
                                            to be passed to jsonnet during manifest
                                            generation
                                          properties:
                                            code:
                                              type: boolean
                                            name:
                                              type: string
                                            value:
                                              type: string
                                          required:
                                          - name
                                          - value
                                          type: object
                                        type: array
                                    type: object
                                  recurse:
                                    description: Recurse specifies whether to scan
                                      a directory recursively for manifests
                                    type: boolean
                                type: object
                              helm:
                                description: Helm holds helm specific options
                                properties:
                                  fileParameters:
                                    description: FileParameters are file parameters
                                      to the helm template
                                    items:
                                      description: HelmFileParameter is a file parameter
                                        that's passed to helm template during manifest
                                        generation
                                      properties:
                                        name:
                                          description: Name is the name of the Helm
                                            parameter
                                          type: string
                                        path:
                                          description: Path is the path to the file
                                            containing the values for the Helm parameter
                                          type: string
                                      type: object
                                    type: array
                                  parameters:
                                    description: Parameters is a list of Helm parameters
                                      which are passed to the helm template command
                                      upon manifest generation
                                    items:
                                      description: HelmParameter is a parameter that's
                                        passed to helm template during manifest generation
                                      properties:
                                        forceString:
                                          description: ForceString determines whether
                                            to tell Helm to interpret booleans and
                                            numbers as strings
                                          type: boolean
                                        name:
                                          description: Name is the name of the Helm
                                            parameter
                                          type: string
                                        value:
                                          description: Value is the value for the
                                            Helm parameter
                                          type: string
                                      type: object
                                    type: array
                                  releaseName:
                                    description: ReleaseName is the Helm release name
                                      to use. If omitted it will use the application
                                      name
                                    type: string
                                  valueFiles:
                                    description: ValuesFiles is a list of Helm value
                                      files to use when generating a template
                                    items:
                                      type: string
                                    type: array
                                  values:
                                    description: Values specifies Helm values to be
                                      passed to helm template, typically defined as
                                      a block
                                    type: string
                                  version:
                                    description: Version is the Helm version to use
                                      for templating (either "2" or "3")
                                    type: string
                                type: object
                              ksonnet:
                                description: Ksonnet holds ksonnet specific options
                                properties:
                                  environment:
                                    description: Environment is a ksonnet application
                                      environment name
                                    type: string
                                  parameters:
                                    description: Parameters are a list of ksonnet
                                      component parameter override values
                                    items:
                                      description: KsonnetParameter is a ksonnet component
                                        parameter
                                      properties:
                                        component:
                                          type: string
                                        name:
                                          type: string
                                        value:
                                          type: string
                                      required:
                                      - name
                                      - value
                                      type: object
                                    type: array
                                type: object
                              kustomize:
                                description: Kustomize holds kustomize specific options
                                properties:
                                  commonAnnotations:
                                    additionalProperties:
                                      type: string
                                    description: CommonAnnotations is a list of additional
                                      annotations to add to rendered manifests
                                    type: object
                                  commonLabels:
                                    additionalProperties:
                                      type: string
                                    description: CommonLabels is a list of additional
                                      labels to add to rendered manifests
                                    type: object
                                  forceCommonAnnotations:
                                    description: ForceCommonAnnotations specifies
                                      whether to force applying common annotations
                                      to resources for Kustomize apps
                                    type: boolean
                                  forceCommonLabels:
                                    description: ForceCommonLabels specifies whether
                                      to force applying common labels to resources
                                      for Kustomize apps
                                    type: boolean
                                  images:
                                    description: Images is a list of Kustomize image
                                      override specifications
                                    items:
                                      description: KustomizeImage represents a Kustomize
                                        image definition in the format [old_image_name=]<image_name>:<image_tag>
                                      type: string
                                    type: array
                                  namePrefix:
                                    description: NamePrefix is a prefix appended to
                                      resources for Kustomize apps
                                    type: string
                                  nameSuffix:
                                    description: NameSuffix is a suffix appended to
                                      resources for Kustomize apps
                                    type: string
                                  version:
                                    description: Version controls which version of
                                      Kustomize to use for rendering manifests
                                    type: string
                                type: object
                              path:
                                description: Path is a directory path within the Git
                                  repository, and is only valid for applications sourced
                                  from Git.
                                type: string
                              plugin:
                                description: ConfigManagementPlugin holds config management
                                  plugin specific options
                                properties:
                                  env:
                                    description: Env is a list of environment variable
                                      entries
                                    items:
                                      description: EnvEntry represents an entry in
                                        the application's environment
                                      properties:
                                        name:
                                          description: Name is the name of the variable,
                                            usually expressed in uppercase
                                          type: string
                                        value:
                                          description: Value is the value of the variable
                                          type: string
                                      required:
                                      - name
                                      - value
                                      type: object
                                    type: array
                                  name:
                                    type: string
                                type: object
                              repoURL:
                                description: RepoURL is the URL to the repository
                                  (Git or Helm) that contains the application manifests
                                type: string
                              targetRevision:
                                description: TargetRevision defines the revision of
                                  the source to sync the application to. In case of
                                  Git, this can be commit, tag, or branch. If omitted,
                                  will equal to HEAD. In case of Helm, this is a semver
                                  tag for the Chart's version.
                                type: string
                            required:
                            - repoURL
                            type: object
                          syncOptions:
                            description: SyncOptions provide per-sync sync-options,
                              e.g. Validate=false
                            items:
                              type: string
                            type: array
                          syncStrategy:
                            description: SyncStrategy describes how to perform the
                              sync
                            properties:
                              apply:
                                description: Apply will perform a `kubectl apply`
                                  to perform the sync.
                                properties:
                                  force:
                                    description: Force indicates whether or not to
                                      supply the --force flag to `kubectl apply`.
                                      The --force flag deletes and re-create the resource,
                                      when PATCH encounters conflict and has retried
                                      for 5 times.
                                    type: boolean
                                type: object
                              hook:
                                description: Hook will submit any referenced resources
                                  to perform the sync. This is the default strategy
                                properties:
                                  force:
                                    description: Force indicates whether or not to
                                      supply the --force flag to `kubectl apply`.
                                      The --force flag deletes and re-create the resource,
                                      when PATCH encounters conflict and has retried
                                      for 5 times.
                                    type: boolean
                                type: object
                            type: object
                        type: object
                    type: object
                  phase:
                    description: Phase is the current phase of the operation
                    type: string
                  retryCount:
                    description: RetryCount contains time of operation retries
                    format: int64
                    type: integer
                  startedAt:
                    description: StartedAt contains time of operation start
                    format: date-time
                    type: string
                  syncResult:
                    description: SyncResult is the result of a Sync operation
                    properties:
                      resources:
                        description: Resources contains a list of sync result items
                          for each individual resource in a sync operation
                        items:
                          description: ResourceResult holds the operation result details
                            of a specific resource
                          properties:
                            group:
                              description: Group specifies the API group of the resource
                              type: string
                            hookPhase:
                              description: HookPhase contains the state of any operation
                                associated with this resource OR hook This can also
                                contain values for non-hook resources.
                              type: string
                            hookType:
                              description: HookType specifies the type of the hook.
                                Empty for non-hook resources
                              type: string
                            kind:
                              description: Kind specifies the API kind of the resource
                              type: string
                            message:
                              description: Message contains an informational or error
                                message for the last sync OR operation
                              type: string
                            name:
                              description: Name specifies the name of the resource
                              type: string
                            namespace:
                              description: Namespace specifies the target namespace
                                of the resource
                              type: string
                            status:
                              description: Status holds the final result of the sync.
                                Will be empty if the resources is yet to be applied/pruned
                                and is always zero-value for hooks
                              type: string
                            syncPhase:
                              description: SyncPhase indicates the particular phase
                                of the sync that this result was acquired in
                              type: string
                            version:
                              description: Version specifies the API version of the
                                resource
                              type: string
                          required:
                          - group
                          - kind
                          - name
                          - namespace
                          - version
                          type: object
                        type: array
                      revision:
                        description: Revision holds the revision this sync operation
                          was performed to
                        type: string
                      source:
                        description: Source records the application source information
                          of the sync, used for comparing auto-sync
                        properties:
                          chart:
                            description: Chart is a Helm chart name, and must be specified
                              for applications sourced from a Helm repo.
                            type: string
                          directory:
                            description: Directory holds path/directory specific options
                            properties:
                              exclude:
                                description: Exclude contains a glob pattern to match
                                  paths against that should be explicitly excluded
                                  from being used during manifest generation
                                type: string
                              include:
                                description: Include contains a glob pattern to match
                                  paths against that should be explicitly included
                                  during manifest generation
                                type: string
                              jsonnet:
                                description: Jsonnet holds options specific to Jsonnet
                                properties:
                                  extVars:
                                    description: ExtVars is a list of Jsonnet External
                                      Variables
                                    items:
                                      description: JsonnetVar represents a variable
                                        to be passed to jsonnet during manifest generation
                                      properties:
                                        code:
                                          type: boolean
                                        name:
                                          type: string
                                        value:
                                          type: string
                                      required:
                                      - name
                                      - value
                                      type: object
                                    type: array
                                  libs:
                                    description: Additional library search dirs
                                    items:
                                      type: string
                                    type: array
                                  tlas:
                                    description: TLAS is a list of Jsonnet Top-level
                                      Arguments
                                    items:
                                      description: JsonnetVar represents a variable
                                        to be passed to jsonnet during manifest generation
                                      properties:
                                        code:
                                          type: boolean
                                        name:
                                          type: string
                                        value:
                                          type: string
                                      required:
                                      - name
                                      - value
                                      type: object
                                    type: array
                                type: object
                              recurse:
                                description: Recurse specifies whether to scan a directory
                                  recursively for manifests
                                type: boolean
                            type: object
                          helm:
                            description: Helm holds helm specific options
                            properties:
                              fileParameters:
                                description: FileParameters are file parameters to
                                  the helm template
                                items:
                                  description: HelmFileParameter is a file parameter
                                    that's passed to helm template during manifest
                                    generation
                                  properties:
                                    name:
                                      description: Name is the name of the Helm parameter
                                      type: string
                                    path:
                                      description: Path is the path to the file containing
                                        the values for the Helm parameter
                                      type: string
                                  type: object
                                type: array
                              parameters:
                                description: Parameters is a list of Helm parameters
                                  which are passed to the helm template command upon
                                  manifest generation
                                items:
                                  description: HelmParameter is a parameter that's
                                    passed to helm template during manifest generation
                                  properties:
                                    forceString:
                                      description: ForceString determines whether
                                        to tell Helm to interpret booleans and numbers
                                        as strings
                                      type: boolean
                                    name:
                                      description: Name is the name of the Helm parameter
                                      type: string
                                    value:
                                      description: Value is the value for the Helm
                                        parameter
                                      type: string
                                  type: object
                                type: array
                              releaseName:
                                description: ReleaseName is the Helm release name
                                  to use. If omitted it will use the application name
                                type: string
                              valueFiles:
                                description: ValuesFiles is a list of Helm value files
                                  to use when generating a template
                                items:
                                  type: string
                                type: array
                              values:
                                description: Values specifies Helm values to be passed
                                  to helm template, typically defined as a block
                                type: string
                              version:
                                description: Version is the Helm version to use for
                                  templating (either "2" or "3")
                                type: string
                            type: object
                          ksonnet:
                            description: Ksonnet holds ksonnet specific options
                            properties:
                              environment:
                                description: Environment is a ksonnet application
                                  environment name
                                type: string
                              parameters:
                                description: Parameters are a list of ksonnet component
                                  parameter override values
                                items:
                                  description: KsonnetParameter is a ksonnet component
                                    parameter
                                  properties:
                                    component:
                                      type: string
                                    name:
                                      type: string
                                    value:
                                      type: string
                                  required:
                                  - name
                                  - value
                                  type: object
                                type: array
                            type: object
                          kustomize:
                            description: Kustomize holds kustomize specific options
                            properties:
                              commonAnnotations:
                                additionalProperties:
                                  type: string
                                description: CommonAnnotations is a list of additional
                                  annotations to add to rendered manifests
                                type: object
                              commonLabels:
                                additionalProperties:
                                  type: string
                                description: CommonLabels is a list of additional
                                  labels to add to rendered manifests
                                type: object
                              forceCommonAnnotations:
                                description: ForceCommonAnnotations specifies whether
                                  to force applying common annotations to resources
                                  for Kustomize apps
                                type: boolean
                              forceCommonLabels:
                                description: ForceCommonLabels specifies whether to
                                  force applying common labels to resources for Kustomize
                                  apps
                                type: boolean
                              images:
                                description: Images is a list of Kustomize image override
                                  specifications
                                items:
                                  description: KustomizeImage represents a Kustomize
                                    image definition in the format [old_image_name=]<image_name>:<image_tag>
                                  type: string
                                type: array
                              namePrefix:
                                description: NamePrefix is a prefix appended to resources
                                  for Kustomize apps
                                type: string
                              nameSuffix:
                                description: NameSuffix is a suffix appended to resources
                                  for Kustomize apps
                                type: string
                              version:
                                description: Version controls which version of Kustomize
                                  to use for rendering manifests
                                type: string
                            type: object
                          path:
                            description: Path is a directory path within the Git repository,
                              and is only valid for applications sourced from Git.
                            type: string
                          plugin:
                            description: ConfigManagementPlugin holds config management
                              plugin specific options
                            properties:
                              env:
                                description: Env is a list of environment variable
                                  entries
                                items:
                                  description: EnvEntry represents an entry in the
                                    application's environment
                                  properties:
                                    name:
                                      description: Name is the name of the variable,
                                        usually expressed in uppercase
                                      type: string
                                    value:
                                      description: Value is the value of the variable
                                      type: string
                                  required:
                                  - name
                                  - value
                                  type: object
                                type: array
                              name:
                                type: string
                            type: object
                          repoURL:
                            description: RepoURL is the URL to the repository (Git
                              or Helm) that contains the application manifests
                            type: string
                          targetRevision:
                            description: TargetRevision defines the revision of the
                              source to sync the application to. In case of Git, this
                              can be commit, tag, or branch. If omitted, will equal
                              to HEAD. In case of Helm, this is a semver tag for the
                              Chart's version.
                            type: string
                        required:
                        - repoURL
                        type: object
                    required:
                    - revision
                    type: object
                required:
                - operation
                - phase
                - startedAt
                type: object
              reconciledAt:
                description: ReconciledAt indicates when the application state was
                  reconciled using the latest git version
                format: date-time
                type: string
              resources:
                description: Resources is a list of Kubernetes resources managed by
                  this application
                items:
                  description: 'ResourceStatus holds the current sync and health status
                    of a resource TODO: describe members of this type'
                  properties:
                    group:
                      type: string
                    health:
                      description: HealthStatus contains information about the currently
                        observed health state of an application or resource
                      properties:
                        message:
                          description: Message is a human-readable informational message
                            describing the health status
                          type: string
                        status:
                          description: Status holds the status code of the application
                            or resource
                          type: string
                      type: object
                    hook:
                      type: boolean
                    kind:
                      type: string
                    name:
                      type: string
                    namespace:
                      type: string
                    requiresPruning:
                      type: boolean
                    status:
                      description: SyncStatusCode is a type which represents possible
                        comparison results
                      type: string
                    version:
                      type: string
                  type: object
                type: array
              sourceType:
                description: SourceType specifies the type of this application
                type: string
              summary:
                description: Summary contains a list of URLs and container images
                  used by this application
                properties:
                  externalURLs:
                    description: ExternalURLs holds all external URLs of application
                      child resources.
                    items:
                      type: string
                    type: array
                  images:
                    description: Images holds all images of application child resources.
                    items:
                      type: string
                    type: array
                type: object
              sync:
                description: Sync contains information about the application's current
                  sync status
                properties:
                  comparedTo:
                    description: ComparedTo contains information about what has been
                      compared
                    properties:
                      destination:
                        description: Destination is a reference to the application's
                          destination used for comparison
                        properties:
                          name:
                            description: Name is an alternate way of specifying the
                              target cluster by its symbolic name
                            type: string
                          namespace:
                            description: Namespace specifies the target namespace
                              for the application's resources. The namespace will
                              only be set for namespace-scoped resources that have
                              not set a value for .metadata.namespace
                            type: string
                          server:
                            description: Server specifies the URL of the target cluster
                              and must be set to the Kubernetes control plane API
                            type: string
                        type: object
                      source:
                        description: Source is a reference to the application's source
                          used for comparison
                        properties:
                          chart:
                            description: Chart is a Helm chart name, and must be specified
                              for applications sourced from a Helm repo.
                            type: string
                          directory:
                            description: Directory holds path/directory specific options
                            properties:
                              exclude:
                                description: Exclude contains a glob pattern to match
                                  paths against that should be explicitly excluded
                                  from being used during manifest generation
                                type: string
                              include:
                                description: Include contains a glob pattern to match
                                  paths against that should be explicitly included
                                  during manifest generation
                                type: string
                              jsonnet:
                                description: Jsonnet holds options specific to Jsonnet
                                properties:
                                  extVars:
                                    description: ExtVars is a list of Jsonnet External
                                      Variables
                                    items:
                                      description: JsonnetVar represents a variable
                                        to be passed to jsonnet during manifest generation
                                      properties:
                                        code:
                                          type: boolean
                                        name:
                                          type: string
                                        value:
                                          type: string
                                      required:
                                      - name
                                      - value
                                      type: object
                                    type: array
                                  libs:
                                    description: Additional library search dirs
                                    items:
                                      type: string
                                    type: array
                                  tlas:
                                    description: TLAS is a list of Jsonnet Top-level
                                      Arguments
                                    items:
                                      description: JsonnetVar represents a variable
                                        to be passed to jsonnet during manifest generation
                                      properties:
                                        code:
                                          type: boolean
                                        name:
                                          type: string
                                        value:
                                          type: string
                                      required:
                                      - name
                                      - value
                                      type: object
                                    type: array
                                type: object
                              recurse:
                                description: Recurse specifies whether to scan a directory
                                  recursively for manifests
                                type: boolean
                            type: object
                          helm:
                            description: Helm holds helm specific options
                            properties:
                              fileParameters:
                                description: FileParameters are file parameters to
                                  the helm template
                                items:
                                  description: HelmFileParameter is a file parameter
                                    that's passed to helm template during manifest
                                    generation
                                  properties:
                                    name:
                                      description: Name is the name of the Helm parameter
                                      type: string
                                    path:
                                      description: Path is the path to the file containing
                                        the values for the Helm parameter
                                      type: string
                                  type: object
                                type: array
                              parameters:
                                description: Parameters is a list of Helm parameters
                                  which are passed to the helm template command upon
                                  manifest generation
                                items:
                                  description: HelmParameter is a parameter that's
                                    passed to helm template during manifest generation
                                  properties:
                                    forceString:
                                      description: ForceString determines whether
                                        to tell Helm to interpret booleans and numbers
                                        as strings
                                      type: boolean
                                    name:
                                      description: Name is the name of the Helm parameter
                                      type: string
                                    value:
                                      description: Value is the value for the Helm
                                        parameter
                                      type: string
                                  type: object
                                type: array
                              releaseName:
                                description: ReleaseName is the Helm release name
                                  to use. If omitted it will use the application name
                                type: string
                              valueFiles:
                                description: ValuesFiles is a list of Helm value files
                                  to use when generating a template
                                items:
                                  type: string
                                type: array
                              values:
                                description: Values specifies Helm values to be passed
                                  to helm template, typically defined as a block
                                type: string
                              version:
                                description: Version is the Helm version to use for
                                  templating (either "2" or "3")
                                type: string
                            type: object
                          ksonnet:
                            description: Ksonnet holds ksonnet specific options
                            properties:
                              environment:
                                description: Environment is a ksonnet application
                                  environment name
                                type: string
                              parameters:
                                description: Parameters are a list of ksonnet component
                                  parameter override values
                                items:
                                  description: KsonnetParameter is a ksonnet component
                                    parameter
                                  properties:
                                    component:
                                      type: string
                                    name:
                                      type: string
                                    value:
                                      type: string
                                  required:
                                  - name
                                  - value
                                  type: object
                                type: array
                            type: object
                          kustomize:
                            description: Kustomize holds kustomize specific options
                            properties:
                              commonAnnotations:
                                additionalProperties:
                                  type: string
                                description: CommonAnnotations is a list of additional
                                  annotations to add to rendered manifests
                                type: object
                              commonLabels:
                                additionalProperties:
                                  type: string
                                description: CommonLabels is a list of additional
                                  labels to add to rendered manifests
                                type: object
                              forceCommonAnnotations:
                                description: ForceCommonAnnotations specifies whether
                                  to force applying common annotations to resources
                                  for Kustomize apps
                                type: boolean
                              forceCommonLabels:
                                description: ForceCommonLabels specifies whether to
                                  force applying common labels to resources for Kustomize
                                  apps
                                type: boolean
                              images:
                                description: Images is a list of Kustomize image override
                                  specifications
                                items:
                                  description: KustomizeImage represents a Kustomize
                                    image definition in the format [old_image_name=]<image_name>:<image_tag>
                                  type: string
                                type: array
                              namePrefix:
                                description: NamePrefix is a prefix appended to resources
                                  for Kustomize apps
                                type: string
                              nameSuffix:
                                description: NameSuffix is a suffix appended to resources
                                  for Kustomize apps
                                type: string
                              version:
                                description: Version controls which version of Kustomize
                                  to use for rendering manifests
                                type: string
                            type: object
                          path:
                            description: Path is a directory path within the Git repository,
                              and is only valid for applications sourced from Git.
                            type: string
                          plugin:
                            description: ConfigManagementPlugin holds config management
                              plugin specific options
                            properties:
                              env:
                                description: Env is a list of environment variable
                                  entries
                                items:
                                  description: EnvEntry represents an entry in the
                                    application's environment
                                  properties:
                                    name:
                                      description: Name is the name of the variable,
                                        usually expressed in uppercase
                                      type: string
                                    value:
                                      description: Value is the value of the variable
                                      type: string
                                  required:
                                  - name
                                  - value
                                  type: object
                                type: array
                              name:
                                type: string
                            type: object
                          repoURL:
                            description: RepoURL is the URL to the repository (Git
                              or Helm) that contains the application manifests
                            type: string
                          targetRevision:
                            description: TargetRevision defines the revision of the
                              source to sync the application to. In case of Git, this
                              can be commit, tag, or branch. If omitted, will equal
                              to HEAD. In case of Helm, this is a semver tag for the
                              Chart's version.
                            type: string
                        required:
                        - repoURL
                        type: object
                    required:
                    - destination
                    - source
                    type: object
                  revision:
                    description: Revision contains information about the revision
                      the comparison has been performed to
                    type: string
                  status:
                    description: Status is the sync state of the comparison
                    type: string
                required:
                - status
                type: object
            type: object
        required:
        - metadata
        - spec
        type: object
    served: true
    storage: true
    subresources: {}
---
apiVersion: apiextensions.k8s.io/v1
kind: CustomResourceDefinition
metadata:
  labels:
    app.kubernetes.io/name: appprojects.argoproj.io
    app.kubernetes.io/part-of: argocd
  name: appprojects.argoproj.io
spec:
  group: argoproj.io
  names:
    kind: AppProject
    listKind: AppProjectList
    plural: appprojects
    shortNames:
    - appproj
    - appprojs
    singular: appproject
  scope: Namespaced
  versions:
  - name: v1alpha1
    schema:
      openAPIV3Schema:
        description: 'AppProject provides a logical grouping of applications, providing
          controls for: * where the apps may deploy to (cluster whitelist) * what
          may be deployed (repository whitelist, resource whitelist/blacklist) * who
          can access these applications (roles, OIDC group claims bindings) * and
          what they can do (RBAC policies) * automation access to these roles (JWT
          tokens)'
        properties:
          apiVersion:
            description: 'APIVersion defines the versioned schema of this representation
              of an object. Servers should convert recognized schemas to the latest
              internal value, and may reject unrecognized values. More info: https://git.k8s.io/community/contributors/devel/sig-architecture/api-conventions.md#resources'
            type: string
          kind:
            description: 'Kind is a string value representing the REST resource this
              object represents. Servers may infer this from the endpoint the client
              submits requests to. Cannot be updated. In CamelCase. More info: https://git.k8s.io/community/contributors/devel/sig-architecture/api-conventions.md#types-kinds'
            type: string
          metadata:
            type: object
          spec:
            description: AppProjectSpec is the specification of an AppProject
            properties:
              clusterResourceBlacklist:
                description: ClusterResourceBlacklist contains list of blacklisted
                  cluster level resources
                items:
                  description: GroupKind specifies a Group and a Kind, but does not
                    force a version.  This is useful for identifying concepts during
                    lookup stages without having partially valid types
                  properties:
                    group:
                      type: string
                    kind:
                      type: string
                  required:
                  - group
                  - kind
                  type: object
                type: array
              clusterResourceWhitelist:
                description: ClusterResourceWhitelist contains list of whitelisted
                  cluster level resources
                items:
                  description: GroupKind specifies a Group and a Kind, but does not
                    force a version.  This is useful for identifying concepts during
                    lookup stages without having partially valid types
                  properties:
                    group:
                      type: string
                    kind:
                      type: string
                  required:
                  - group
                  - kind
                  type: object
                type: array
              description:
                description: Description contains optional project description
                type: string
              destinations:
                description: Destinations contains list of destinations available
                  for deployment
                items:
                  description: ApplicationDestination holds information about the
                    application's destination
                  properties:
                    name:
                      description: Name is an alternate way of specifying the target
                        cluster by its symbolic name
                      type: string
                    namespace:
                      description: Namespace specifies the target namespace for the
                        application's resources. The namespace will only be set for
                        namespace-scoped resources that have not set a value for .metadata.namespace
                      type: string
                    server:
                      description: Server specifies the URL of the target cluster
                        and must be set to the Kubernetes control plane API
                      type: string
                  type: object
                type: array
              namespaceResourceBlacklist:
                description: NamespaceResourceBlacklist contains list of blacklisted
                  namespace level resources
                items:
                  description: GroupKind specifies a Group and a Kind, but does not
                    force a version.  This is useful for identifying concepts during
                    lookup stages without having partially valid types
                  properties:
                    group:
                      type: string
                    kind:
                      type: string
                  required:
                  - group
                  - kind
                  type: object
                type: array
              namespaceResourceWhitelist:
                description: NamespaceResourceWhitelist contains list of whitelisted
                  namespace level resources
                items:
                  description: GroupKind specifies a Group and a Kind, but does not
                    force a version.  This is useful for identifying concepts during
                    lookup stages without having partially valid types
                  properties:
                    group:
                      type: string
                    kind:
                      type: string
                  required:
                  - group
                  - kind
                  type: object
                type: array
              orphanedResources:
                description: OrphanedResources specifies if controller should monitor
                  orphaned resources of apps in this project
                properties:
                  ignore:
                    description: Ignore contains a list of resources that are to be
                      excluded from orphaned resources monitoring
                    items:
                      description: OrphanedResourceKey is a reference to a resource
                        to be ignored from
                      properties:
                        group:
                          type: string
                        kind:
                          type: string
                        name:
                          type: string
                      type: object
                    type: array
                  warn:
                    description: Warn indicates if warning condition should be created
                      for apps which have orphaned resources
                    type: boolean
                type: object
              roles:
                description: Roles are user defined RBAC roles associated with this
                  project
                items:
                  description: ProjectRole represents a role that has access to a
                    project
                  properties:
                    description:
                      description: Description is a description of the role
                      type: string
                    groups:
                      description: Groups are a list of OIDC group claims bound to
                        this role
                      items:
                        type: string
                      type: array
                    jwtTokens:
                      description: JWTTokens are a list of generated JWT tokens bound
                        to this role
                      items:
                        description: JWTToken holds the issuedAt and expiresAt values
                          of a token
                        properties:
                          exp:
                            format: int64
                            type: integer
                          iat:
                            format: int64
                            type: integer
                          id:
                            type: string
                        required:
                        - iat
                        type: object
                      type: array
                    name:
                      description: Name is a name for this role
                      type: string
                    policies:
                      description: Policies Stores a list of casbin formatted strings
                        that define access policies for the role in the project
                      items:
                        type: string
                      type: array
                  required:
                  - name
                  type: object
                type: array
              signatureKeys:
                description: SignatureKeys contains a list of PGP key IDs that commits
                  in Git must be signed with in order to be allowed for sync
                items:
                  description: SignatureKey is the specification of a key required
                    to verify commit signatures with
                  properties:
                    keyID:
                      description: The ID of the key in hexadecimal notation
                      type: string
                  required:
                  - keyID
                  type: object
                type: array
              sourceRepos:
                description: SourceRepos contains list of repository URLs which can
                  be used for deployment
                items:
                  type: string
                type: array
              syncWindows:
                description: SyncWindows controls when syncs can be run for apps in
                  this project
                items:
                  description: SyncWindow contains the kind, time, duration and attributes
                    that are used to assign the syncWindows to apps
                  properties:
                    applications:
                      description: Applications contains a list of applications that
                        the window will apply to
                      items:
                        type: string
                      type: array
                    clusters:
                      description: Clusters contains a list of clusters that the window
                        will apply to
                      items:
                        type: string
                      type: array
                    duration:
                      description: Duration is the amount of time the sync window
                        will be open
                      type: string
                    kind:
                      description: Kind defines if the window allows or blocks syncs
                      type: string
                    manualSync:
                      description: ManualSync enables manual syncs when they would
                        otherwise be blocked
                      type: boolean
                    namespaces:
                      description: Namespaces contains a list of namespaces that the
                        window will apply to
                      items:
                        type: string
                      type: array
                    schedule:
                      description: Schedule is the time the window will begin, specified
                        in cron format
                      type: string
                  type: object
                type: array
            type: object
          status:
            description: AppProjectStatus contains status information for AppProject
              CRs
            properties:
              jwtTokensByRole:
                additionalProperties:
                  description: JWTTokens represents a list of JWT tokens
                  properties:
                    items:
                      items:
                        description: JWTToken holds the issuedAt and expiresAt values
                          of a token
                        properties:
                          exp:
                            format: int64
                            type: integer
                          iat:
                            format: int64
                            type: integer
                          id:
                            type: string
                        required:
                        - iat
                        type: object
                      type: array
                  type: object
                description: JWTTokensByRole contains a list of JWT tokens issued
                  for a given role
                type: object
            type: object
        required:
        - metadata
        - spec
        type: object
    served: true
    storage: true
---
apiVersion: v1
kind: ServiceAccount
metadata:
  labels:
    app.kubernetes.io/component: application-controller
    app.kubernetes.io/name: argocd-application-controller
    app.kubernetes.io/part-of: argocd
  name: argocd-application-controller
---
apiVersion: v1
kind: ServiceAccount
metadata:
  labels:
    app.kubernetes.io/component: dex-server
    app.kubernetes.io/name: argocd-dex-server
    app.kubernetes.io/part-of: argocd
  name: argocd-dex-server
---
apiVersion: v1
kind: ServiceAccount
metadata:
  labels:
    app.kubernetes.io/component: redis
    app.kubernetes.io/name: argocd-redis-ha
    app.kubernetes.io/part-of: argocd
  name: argocd-redis-ha
---
apiVersion: v1
kind: ServiceAccount
metadata:
  labels:
    app.kubernetes.io/component: redis
    app.kubernetes.io/name: argocd-redis-ha-haproxy
    app.kubernetes.io/part-of: argocd
  name: argocd-redis-ha-haproxy
---
apiVersion: v1
kind: ServiceAccount
metadata:
  labels:
    app.kubernetes.io/component: server
    app.kubernetes.io/name: argocd-server
    app.kubernetes.io/part-of: argocd
  name: argocd-server
---
apiVersion: rbac.authorization.k8s.io/v1
kind: Role
metadata:
  labels:
    app.kubernetes.io/component: application-controller
    app.kubernetes.io/name: argocd-application-controller
    app.kubernetes.io/part-of: argocd
  name: argocd-application-controller
rules:
- apiGroups:
  - ""
  resources:
  - secrets
  - configmaps
  verbs:
  - get
  - list
  - watch
- apiGroups:
  - argoproj.io
  resources:
  - applications
  - appprojects
  verbs:
  - create
  - get
  - list
  - watch
  - update
  - patch
  - delete
- apiGroups:
  - ""
  resources:
  - events
  verbs:
  - create
  - list
---
apiVersion: rbac.authorization.k8s.io/v1
kind: Role
metadata:
  labels:
    app.kubernetes.io/component: dex-server
    app.kubernetes.io/name: argocd-dex-server
    app.kubernetes.io/part-of: argocd
  name: argocd-dex-server
rules:
- apiGroups:
  - ""
  resources:
  - secrets
  - configmaps
  verbs:
  - get
  - list
  - watch
---
apiVersion: rbac.authorization.k8s.io/v1
kind: Role
metadata:
  labels:
    app.kubernetes.io/component: redis
    app.kubernetes.io/name: argocd-redis-ha
    app.kubernetes.io/part-of: argocd
  name: argocd-redis-ha
rules:
- apiGroups:
  - ""
  resources:
  - endpoints
  verbs:
  - get
---
apiVersion: rbac.authorization.k8s.io/v1
kind: Role
metadata:
  labels:
    app: redis-ha
    chart: redis-ha-4.12.15
    component: argocd-redis-ha-haproxy
    heritage: Helm
    release: argocd
  name: argocd-redis-ha-haproxy
rules:
- apiGroups:
  - ""
  resources:
  - endpoints
  verbs:
  - get
---
apiVersion: rbac.authorization.k8s.io/v1
kind: Role
metadata:
  labels:
    app.kubernetes.io/component: server
    app.kubernetes.io/name: argocd-server
    app.kubernetes.io/part-of: argocd
  name: argocd-server
rules:
- apiGroups:
  - ""
  resources:
  - secrets
  - configmaps
  verbs:
  - create
  - get
  - list
  - watch
  - update
  - patch
  - delete
- apiGroups:
  - argoproj.io
  resources:
  - applications
  - appprojects
  verbs:
  - create
  - get
  - list
  - watch
  - update
  - delete
  - patch
- apiGroups:
  - ""
  resources:
  - events
  verbs:
  - create
  - list
---
apiVersion: rbac.authorization.k8s.io/v1
kind: ClusterRole
metadata:
  labels:
    app.kubernetes.io/component: application-controller
    app.kubernetes.io/name: argocd-application-controller
    app.kubernetes.io/part-of: argocd
  name: argocd-application-controller
rules:
- apiGroups:
  - '*'
  resources:
  - '*'
  verbs:
  - '*'
- nonResourceURLs:
  - '*'
  verbs:
  - '*'
---
apiVersion: rbac.authorization.k8s.io/v1
kind: ClusterRole
metadata:
  labels:
    app.kubernetes.io/component: server
    app.kubernetes.io/name: argocd-server
    app.kubernetes.io/part-of: argocd
  name: argocd-server
rules:
- apiGroups:
  - '*'
  resources:
  - '*'
  verbs:
  - delete
  - get
  - patch
- apiGroups:
  - ""
  resources:
  - events
  verbs:
  - list
- apiGroups:
  - ""
  resources:
  - pods
  - pods/log
  verbs:
  - get
---
apiVersion: rbac.authorization.k8s.io/v1
kind: RoleBinding
metadata:
  labels:
    app.kubernetes.io/component: application-controller
    app.kubernetes.io/name: argocd-application-controller
    app.kubernetes.io/part-of: argocd
  name: argocd-application-controller
roleRef:
  apiGroup: rbac.authorization.k8s.io
  kind: Role
  name: argocd-application-controller
subjects:
- kind: ServiceAccount
  name: argocd-application-controller
---
apiVersion: rbac.authorization.k8s.io/v1
kind: RoleBinding
metadata:
  labels:
    app.kubernetes.io/component: dex-server
    app.kubernetes.io/name: argocd-dex-server
    app.kubernetes.io/part-of: argocd
  name: argocd-dex-server
roleRef:
  apiGroup: rbac.authorization.k8s.io
  kind: Role
  name: argocd-dex-server
subjects:
- kind: ServiceAccount
  name: argocd-dex-server
---
apiVersion: rbac.authorization.k8s.io/v1
kind: RoleBinding
metadata:
  labels:
    app.kubernetes.io/component: redis
    app.kubernetes.io/name: argocd-redis-ha
    app.kubernetes.io/part-of: argocd
  name: argocd-redis-ha
roleRef:
  apiGroup: rbac.authorization.k8s.io
  kind: Role
  name: argocd-redis-ha
subjects:
- kind: ServiceAccount
  name: argocd-redis-ha
---
apiVersion: rbac.authorization.k8s.io/v1
kind: RoleBinding
metadata:
  labels:
    app: redis-ha
    chart: redis-ha-4.12.15
    component: argocd-redis-ha-haproxy
    heritage: Helm
    release: argocd
  name: argocd-redis-ha-haproxy
roleRef:
  apiGroup: rbac.authorization.k8s.io
  kind: Role
  name: argocd-redis-ha-haproxy
subjects:
- kind: ServiceAccount
  name: argocd-redis-ha-haproxy
---
apiVersion: rbac.authorization.k8s.io/v1
kind: RoleBinding
metadata:
  labels:
    app.kubernetes.io/component: server
    app.kubernetes.io/name: argocd-server
    app.kubernetes.io/part-of: argocd
  name: argocd-server
roleRef:
  apiGroup: rbac.authorization.k8s.io
  kind: Role
  name: argocd-server
subjects:
- kind: ServiceAccount
  name: argocd-server
---
apiVersion: rbac.authorization.k8s.io/v1
kind: ClusterRoleBinding
metadata:
  labels:
    app.kubernetes.io/component: application-controller
    app.kubernetes.io/name: argocd-application-controller
    app.kubernetes.io/part-of: argocd
  name: argocd-application-controller
roleRef:
  apiGroup: rbac.authorization.k8s.io
  kind: ClusterRole
  name: argocd-application-controller
subjects:
- kind: ServiceAccount
  name: argocd-application-controller
  namespace: argocd
---
apiVersion: rbac.authorization.k8s.io/v1
kind: ClusterRoleBinding
metadata:
  labels:
    app.kubernetes.io/component: server
    app.kubernetes.io/name: argocd-server
    app.kubernetes.io/part-of: argocd
  name: argocd-server
roleRef:
  apiGroup: rbac.authorization.k8s.io
  kind: ClusterRole
  name: argocd-server
subjects:
- kind: ServiceAccount
  name: argocd-server
  namespace: argocd
---
apiVersion: v1
kind: ConfigMap
metadata:
  labels:
    app.kubernetes.io/name: argocd-cm
    app.kubernetes.io/part-of: argocd
  name: argocd-cm
---
apiVersion: v1
kind: ConfigMap
metadata:
  labels:
    app.kubernetes.io/name: argocd-cmd-params-cm
    app.kubernetes.io/part-of: argocd
  name: argocd-cmd-params-cm
---
apiVersion: v1
kind: ConfigMap
metadata:
  labels:
    app.kubernetes.io/name: argocd-gpg-keys-cm
    app.kubernetes.io/part-of: argocd
  name: argocd-gpg-keys-cm
---
apiVersion: v1
kind: ConfigMap
metadata:
  labels:
    app.kubernetes.io/name: argocd-rbac-cm
    app.kubernetes.io/part-of: argocd
  name: argocd-rbac-cm
---
apiVersion: v1
data:
  haproxy.cfg: |
    defaults REDIS
      mode tcp
      timeout connect 4s
      timeout server 6m
      timeout client 6m
      timeout check 2s

    listen health_check_http_url
      bind :8888
      mode http
      monitor-uri /healthz
      option      dontlognull
    # Check Sentinel and whether they are nominated master
    backend check_if_redis_is_master_0
      mode tcp
      option tcp-check
      tcp-check connect
      tcp-check send PING\r\n
      tcp-check expect string +PONG
      tcp-check send SENTINEL\ get-master-addr-by-name\ argocd\r\n
      tcp-check expect string REPLACE_ANNOUNCE0
      tcp-check send QUIT\r\n
      tcp-check expect string +OK
      server R0 argocd-redis-ha-announce-0:26379 check inter 3s
      server R1 argocd-redis-ha-announce-1:26379 check inter 3s
      server R2 argocd-redis-ha-announce-2:26379 check inter 3s
    # Check Sentinel and whether they are nominated master
    backend check_if_redis_is_master_1
      mode tcp
      option tcp-check
      tcp-check connect
      tcp-check send PING\r\n
      tcp-check expect string +PONG
      tcp-check send SENTINEL\ get-master-addr-by-name\ argocd\r\n
      tcp-check expect string REPLACE_ANNOUNCE1
      tcp-check send QUIT\r\n
      tcp-check expect string +OK
      server R0 argocd-redis-ha-announce-0:26379 check inter 3s
      server R1 argocd-redis-ha-announce-1:26379 check inter 3s
      server R2 argocd-redis-ha-announce-2:26379 check inter 3s
    # Check Sentinel and whether they are nominated master
    backend check_if_redis_is_master_2
      mode tcp
      option tcp-check
      tcp-check connect
      tcp-check send PING\r\n
      tcp-check expect string +PONG
      tcp-check send SENTINEL\ get-master-addr-by-name\ argocd\r\n
      tcp-check expect string REPLACE_ANNOUNCE2
      tcp-check send QUIT\r\n
      tcp-check expect string +OK
      server R0 argocd-redis-ha-announce-0:26379 check inter 3s
      server R1 argocd-redis-ha-announce-1:26379 check inter 3s
      server R2 argocd-redis-ha-announce-2:26379 check inter 3s

    # decide redis backend to use
    #master
    frontend ft_redis_master
      bind *:6379
      use_backend bk_redis_master
    # Check all redis servers to see if they think they are master
    backend bk_redis_master
      mode tcp
      option tcp-check
      tcp-check connect
      tcp-check send PING\r\n
      tcp-check expect string +PONG
      tcp-check send info\ replication\r\n
      tcp-check expect string role:master
      tcp-check send QUIT\r\n
      tcp-check expect string +OK
      use-server R0 if { srv_is_up(R0) } { nbsrv(check_if_redis_is_master_0) ge 2 }
      server R0 argocd-redis-ha-announce-0:6379 check inter 3s fall 1 rise 1
      use-server R1 if { srv_is_up(R1) } { nbsrv(check_if_redis_is_master_1) ge 2 }
      server R1 argocd-redis-ha-announce-1:6379 check inter 3s fall 1 rise 1
      use-server R2 if { srv_is_up(R2) } { nbsrv(check_if_redis_is_master_2) ge 2 }
      server R2 argocd-redis-ha-announce-2:6379 check inter 3s fall 1 rise 1
  haproxy_init.sh: |
    HAPROXY_CONF=/data/haproxy.cfg
    cp /readonly/haproxy.cfg "$HAPROXY_CONF"
    for loop in $(seq 1 10); do
      getent hosts argocd-redis-ha-announce-0 && break
      echo "Waiting for service argocd-redis-ha-announce-0 to be ready ($loop) ..." && sleep 1
    done
    ANNOUNCE_IP0=$(getent hosts "argocd-redis-ha-announce-0" | awk '{ print $1 }')
    if [ -z "$ANNOUNCE_IP0" ]; then
      echo "Could not resolve the announce ip for argocd-redis-ha-announce-0"
      exit 1
    fi
    sed -i "s/REPLACE_ANNOUNCE0/$ANNOUNCE_IP0/" "$HAPROXY_CONF"

    if [ "${AUTH:-}" ]; then
        echo "Setting auth values"
        ESCAPED_AUTH=$(echo "$AUTH" | sed -e 's/[\/&]/\\&/g');
        sed -i "s/REPLACE_AUTH_SECRET/${ESCAPED_AUTH}/" "$HAPROXY_CONF"
    fi
    for loop in $(seq 1 10); do
      getent hosts argocd-redis-ha-announce-1 && break
      echo "Waiting for service argocd-redis-ha-announce-1 to be ready ($loop) ..." && sleep 1
    done
    ANNOUNCE_IP1=$(getent hosts "argocd-redis-ha-announce-1" | awk '{ print $1 }')
    if [ -z "$ANNOUNCE_IP1" ]; then
      echo "Could not resolve the announce ip for argocd-redis-ha-announce-1"
      exit 1
    fi
    sed -i "s/REPLACE_ANNOUNCE1/$ANNOUNCE_IP1/" "$HAPROXY_CONF"

    if [ "${AUTH:-}" ]; then
        echo "Setting auth values"
        ESCAPED_AUTH=$(echo "$AUTH" | sed -e 's/[\/&]/\\&/g');
        sed -i "s/REPLACE_AUTH_SECRET/${ESCAPED_AUTH}/" "$HAPROXY_CONF"
    fi
    for loop in $(seq 1 10); do
      getent hosts argocd-redis-ha-announce-2 && break
      echo "Waiting for service argocd-redis-ha-announce-2 to be ready ($loop) ..." && sleep 1
    done
    ANNOUNCE_IP2=$(getent hosts "argocd-redis-ha-announce-2" | awk '{ print $1 }')
    if [ -z "$ANNOUNCE_IP2" ]; then
      echo "Could not resolve the announce ip for argocd-redis-ha-announce-2"
      exit 1
    fi
    sed -i "s/REPLACE_ANNOUNCE2/$ANNOUNCE_IP2/" "$HAPROXY_CONF"

    if [ "${AUTH:-}" ]; then
        echo "Setting auth values"
        ESCAPED_AUTH=$(echo "$AUTH" | sed -e 's/[\/&]/\\&/g');
        sed -i "s/REPLACE_AUTH_SECRET/${ESCAPED_AUTH}/" "$HAPROXY_CONF"
    fi
  init.sh: |
    echo "$(date) Start..."
    HOSTNAME="$(hostname)"
    INDEX="${HOSTNAME##*-}"
    SENTINEL_PORT=26379
    MASTER=''
    MASTER_GROUP="argocd"
    QUORUM="2"
    REDIS_CONF=/data/conf/redis.conf
    REDIS_PORT=6379
    REDIS_TLS_PORT=
    SENTINEL_CONF=/data/conf/sentinel.conf
    SENTINEL_TLS_PORT=
    SERVICE=argocd-redis-ha
    SENTINEL_TLS_REPLICATION_ENABLED=false
    REDIS_TLS_REPLICATION_ENABLED=false
    set -eu

    sentinel_get_master() {
    set +e
        if [ "$SENTINEL_PORT" -eq 0 ]; then
            redis-cli -h "${SERVICE}" -p "${SENTINEL_TLS_PORT}"   --tls --cacert /tls-certs/ca.crt --cert /tls-certs/redis.crt --key /tls-certs/redis.key sentinel get-master-addr-by-name "${MASTER_GROUP}" |\
            grep -E '[0-9]{1,3}\.[0-9]{1,3}\.[0-9]{1,3}\.[0-9]{1,3}'
        else
            redis-cli -h "${SERVICE}" -p "${SENTINEL_PORT}"  sentinel get-master-addr-by-name "${MASTER_GROUP}" |\
            grep -E '[0-9]{1,3}\.[0-9]{1,3}\.[0-9]{1,3}\.[0-9]{1,3}'
        fi
    set -e
    }

    sentinel_get_master_retry() {
        master=''
        retry=${1}
        sleep=3
        for i in $(seq 1 "${retry}"); do
            master=$(sentinel_get_master)
            if [ -n "${master}" ]; then
                break
            fi
            sleep $((sleep + i))
        done
        echo "${master}"
    }

    identify_master() {
        echo "Identifying redis master (get-master-addr-by-name).."
        echo "  using sentinel (argocd-redis-ha), sentinel group name (argocd)"
        echo "  $(date).."
        MASTER="$(sentinel_get_master_retry 3)"
        if [ -n "${MASTER}" ]; then
            echo "  $(date) Found redis master (${MASTER})"
        else
            echo "  $(date) Did not find redis master (${MASTER})"
        fi
    }

    sentinel_update() {
        echo "Updating sentinel config.."
        echo "  evaluating sentinel id (\${SENTINEL_ID_${INDEX}})"
        eval MY_SENTINEL_ID="\$SENTINEL_ID_${INDEX}"
        echo "  sentinel id (${MY_SENTINEL_ID}), sentinel grp (${MASTER_GROUP}), quorum (${QUORUM})"
        sed -i "1s/^/sentinel myid ${MY_SENTINEL_ID}\\n/" "${SENTINEL_CONF}"
        if [ "$SENTINEL_TLS_REPLICATION_ENABLED" = true ]; then
            echo "  redis master (${1}:${REDIS_TLS_PORT})"
            sed -i "2s/^/sentinel monitor ${MASTER_GROUP} ${1} ${REDIS_TLS_PORT} ${QUORUM} \\n/" "${SENTINEL_CONF}"
        else
            echo "  redis master (${1}:${REDIS_PORT})"
            sed -i "2s/^/sentinel monitor ${MASTER_GROUP} ${1} ${REDIS_PORT} ${QUORUM} \\n/" "${SENTINEL_CONF}"
        fi
        echo "sentinel announce-ip ${ANNOUNCE_IP}" >> ${SENTINEL_CONF}
        if [ "$SENTINEL_PORT" -eq 0 ]; then
            echo "  announce (${ANNOUNCE_IP}:${SENTINEL_TLS_PORT})"
            echo "sentinel announce-port ${SENTINEL_TLS_PORT}" >> ${SENTINEL_CONF}
        else
            echo "  announce (${ANNOUNCE_IP}:${SENTINEL_PORT})"
            echo "sentinel announce-port ${SENTINEL_PORT}" >> ${SENTINEL_CONF}
        fi
    }

    redis_update() {
        echo "Updating redis config.."
        if [ "$REDIS_TLS_REPLICATION_ENABLED" = true ]; then
            echo "  we are slave of redis master (${1}:${REDIS_TLS_PORT})"
            echo "slaveof ${1} ${REDIS_TLS_PORT}" >> "${REDIS_CONF}"
            echo "slave-announce-port ${REDIS_TLS_PORT}" >> ${REDIS_CONF}
        else
            echo "  we are slave of redis master (${1}:${REDIS_PORT})"
            echo "slaveof ${1} ${REDIS_PORT}" >> "${REDIS_CONF}"
            echo "slave-announce-port ${REDIS_PORT}" >> ${REDIS_CONF}
        fi
        echo "slave-announce-ip ${ANNOUNCE_IP}" >> ${REDIS_CONF}
    }

    copy_config() {
        echo "Copying default redis config.."
        echo "  to '${REDIS_CONF}'"
        cp /readonly-config/redis.conf "${REDIS_CONF}"
        echo "Copying default sentinel config.."
        echo "  to '${SENTINEL_CONF}'"
        cp /readonly-config/sentinel.conf "${SENTINEL_CONF}"
    }

    setup_defaults() {
        echo "Setting up defaults.."
        echo "  using statefulset index (${INDEX})"
        if [ "${INDEX}" = "0" ]; then
            echo "Setting this pod as master for redis and sentinel.."
            echo "  using announce (${ANNOUNCE_IP})"
            redis_update "${ANNOUNCE_IP}"
            sentinel_update "${ANNOUNCE_IP}"
            echo "  make sure ${ANNOUNCE_IP} is not a slave (slaveof no one)"
            sed -i "s/^.*slaveof.*//" "${REDIS_CONF}"
        else
            echo "Getting redis master ip.."
            echo "  blindly assuming (${SERVICE}-announce-0) or (${SERVICE}-server-0) are master"
            DEFAULT_MASTER="$(getent_hosts 0 | awk '{ print $1 }')"
            echo "  identified redis (may be redis master) ip (${DEFAULT_MASTER})"
            if [ -z "${DEFAULT_MASTER}" ]; then
                echo "Error: Unable to resolve redis master (getent hosts)."
                exit 1
            fi
            echo "Setting default slave config for redis and sentinel.."
            echo "  using master ip (${DEFAULT_MASTER})"
            redis_update "${DEFAULT_MASTER}"
            sentinel_update "${DEFAULT_MASTER}"
        fi
    }

    redis_ping() {
    set +e
        if [ "$REDIS_PORT" -eq 0 ]; then
            redis-cli -h "${MASTER}" -p "${REDIS_TLS_PORT}"  --tls --cacert /tls-certs/ca.crt --cert /tls-certs/redis.crt --key /tls-certs/redis.key ping
        else
            redis-cli -h "${MASTER}" -p "${REDIS_PORT}" ping
        fi
    set -e
    }

    redis_ping_retry() {
        ping=''
        retry=${1}
        sleep=3
        for i in $(seq 1 "${retry}"); do
            if [ "$(redis_ping)" = "PONG" ]; then
               ping='PONG'
               break
            fi
            sleep $((sleep + i))
            MASTER=$(sentinel_get_master)
        done
        echo "${ping}"
    }

    find_master() {
        echo "Verifying redis master.."
        if [ "$REDIS_PORT" -eq 0 ]; then
            echo "  ping (${MASTER}:${REDIS_TLS_PORT})"
        else
            echo "  ping (${MASTER}:${REDIS_PORT})"
        fi
        echo "  $(date).."
        if [ "$(redis_ping_retry 3)" != "PONG" ]; then
            echo "  $(date) Can't ping redis master (${MASTER})"
            echo "Attempting to force failover (sentinel failover).."

            if [ "$SENTINEL_PORT" -eq 0 ]; then
                echo "  on sentinel (${SERVICE}:${SENTINEL_TLS_PORT}), sentinel grp (${MASTER_GROUP})"
                echo "  $(date).."
                if redis-cli -h "${SERVICE}" -p "${SENTINEL_TLS_PORT}"   --tls --cacert /tls-certs/ca.crt --cert /tls-certs/redis.crt --key /tls-certs/redis.key sentinel failover "${MASTER_GROUP}" | grep -q 'NOGOODSLAVE' ; then
                    echo "  $(date) Failover returned with 'NOGOODSLAVE'"
                    echo "Setting defaults for this pod.."
                    setup_defaults
                    return 0
                fi
            else
                echo "  on sentinel (${SERVICE}:${SENTINEL_PORT}), sentinel grp (${MASTER_GROUP})"
                echo "  $(date).."
                if redis-cli -h "${SERVICE}" -p "${SENTINEL_PORT}"  sentinel failover "${MASTER_GROUP}" | grep -q 'NOGOODSLAVE' ; then
                    echo "  $(date) Failover returned with 'NOGOODSLAVE'"
                    echo "Setting defaults for this pod.."
                    setup_defaults
                    return 0
                fi
            fi

            echo "Hold on for 10sec"
            sleep 10
            echo "We should get redis master's ip now. Asking (get-master-addr-by-name).."
            if [ "$SENTINEL_PORT" -eq 0 ]; then
                echo "  sentinel (${SERVICE}:${SENTINEL_TLS_PORT}), sentinel grp (${MASTER_GROUP})"
            else
                echo "  sentinel (${SERVICE}:${SENTINEL_PORT}), sentinel grp (${MASTER_GROUP})"
            fi
            echo "  $(date).."
            MASTER="$(sentinel_get_master)"
            if [ "${MASTER}" ]; then
                echo "  $(date) Found redis master (${MASTER})"
                echo "Updating redis and sentinel config.."
                sentinel_update "${MASTER}"
                redis_update "${MASTER}"
            else
                echo "$(date) Error: Could not failover, exiting..."
                exit 1
            fi
        else
            echo "  $(date) Found reachable redis master (${MASTER})"
            echo "Updating redis and sentinel config.."
            sentinel_update "${MASTER}"
            redis_update "${MASTER}"
        fi
    }

    redis_ro_update() {
        echo "Updating read-only redis config.."
        echo "  redis.conf set 'replica-priority 0'"
        echo "replica-priority 0" >> ${REDIS_CONF}
    }

    getent_hosts() {
        index=${1:-${INDEX}}
        service="${SERVICE}-announce-${index}"
        pod="${SERVICE}-server-${index}"
        host=$(getent hosts "${service}")
        if [ -z "${host}" ]; then
            host=$(getent hosts "${pod}")
        fi
        echo "${host}"
    }

    mkdir -p /data/conf/

    echo "Initializing config.."
    copy_config

    # where is redis master
    identify_master

    echo "Identify announce ip for this pod.."
    echo "  using (${SERVICE}-announce-${INDEX}) or (${SERVICE}-server-${INDEX})"
    ANNOUNCE_IP=$(getent_hosts | awk '{ print $1 }')
    echo "  identified announce (${ANNOUNCE_IP})"
    if [ -z "${ANNOUNCE_IP}" ]; then
        "Error: Could not resolve the announce ip for this pod."
        exit 1
    elif [ "${MASTER}" ]; then
        find_master
    else
        setup_defaults
    fi

    if [ "${AUTH:-}" ]; then
        echo "Setting redis auth values.."
        ESCAPED_AUTH=$(echo "${AUTH}" | sed -e 's/[\/&]/\\&/g');
        sed -i "s/replace-default-auth/${ESCAPED_AUTH}/" "${REDIS_CONF}" "${SENTINEL_CONF}"
    fi

    if [ "${SENTINELAUTH:-}" ]; then
        echo "Setting sentinel auth values"
        ESCAPED_AUTH_SENTINEL=$(echo "$SENTINELAUTH" | sed -e 's/[\/&]/\\&/g');
        sed -i "s/replace-default-sentinel-auth/${ESCAPED_AUTH_SENTINEL}/" "$SENTINEL_CONF"
    fi

    echo "$(date) Ready..."
  redis.conf: |
    dir "/data"
    port 6379
    bind 0.0.0.0
    maxmemory 0
    maxmemory-policy volatile-lru
    min-replicas-max-lag 5
    min-replicas-to-write 1
    rdbchecksum yes
    rdbcompression yes
    repl-diskless-sync yes
    save ""
  sentinel.conf: |
    dir "/data"
    port 26379
    bind 0.0.0.0
        sentinel down-after-milliseconds argocd 10000
        sentinel failover-timeout argocd 180000
        maxclients 10000
        sentinel parallel-syncs argocd 5
kind: ConfigMap
metadata:
  labels:
    app.kubernetes.io/component: redis
    app.kubernetes.io/name: argocd-redis-ha
    app.kubernetes.io/part-of: argocd
  name: argocd-redis-ha-configmap
---
apiVersion: v1
data:
  redis_liveness.sh: |
    response=$(
      redis-cli \
        -h localhost \
        -p 6379 \
        ping
    )
    if [ "$response" != "PONG" ] && [ "${response:0:7}" != "LOADING" ] ; then
      echo "$response"
      exit 1
    fi
    echo "response=$response"
  redis_readiness.sh: |
    response=$(
      redis-cli \
        -h localhost \
        -p 6379 \
        ping
    )
    if [ "$response" != "PONG" ] ; then
      echo "$response"
      exit 1
    fi
    echo "response=$response"
  sentinel_liveness.sh: |
    response=$(
      redis-cli \
        -h localhost \
        -p 26379 \
        ping
    )
    if [ "$response" != "PONG" ]; then
      echo "$response"
      exit 1
    fi
    echo "response=$response"
kind: ConfigMap
metadata:
  labels:
    app: argocd-redis-ha
    chart: redis-ha-4.12.15
    heritage: Helm
    release: argocd
  name: argocd-redis-ha-health-configmap
---
apiVersion: v1
data:
  ssh_known_hosts: |-
    bitbucket.org ssh-rsa AAAAB3NzaC1yc2EAAAABIwAAAQEAubiN81eDcafrgMeLzaFPsw2kNvEcqTKl/VqLat/MaB33pZy0y3rJZtnqwR2qOOvbwKZYKiEO1O6VqNEBxKvJJelCq0dTXWT5pbO2gDXC6h6QDXCaHo6pOHGPUy+YBaGQRGuSusMEASYiWunYN0vCAI8QaXnWMXNMdFP3jHAJH0eDsoiGnLPBlBp4TNm6rYI74nMzgz3B9IikW4WVK+dc8KZJZWYjAuORU3jc1c/NPskD2ASinf8v3xnfXeukU0sJ5N6m5E8VLjObPEO+mN2t/FZTMZLiFqPWc/ALSqnMnnhwrNi2rbfg/rd/IpL8Le3pSBne8+seeFVBoGqzHM9yXw==
    github.com ssh-rsa AAAAB3NzaC1yc2EAAAABIwAAAQEAq2A7hRGmdnm9tUDbO9IDSwBK6TbQa+PXYPCPy6rbTrTtw7PHkccKrpp0yVhp5HdEIcKr6pLlVDBfOLX9QUsyCOV0wzfjIJNlGEYsdlLJizHhbn2mUjvSAHQqZETYP81eFzLQNnPHt4EVVUh7VfDESU84KezmD5QlWpXLmvU31/yMf+Se8xhHTvKSCZIFImWwoG6mbUoWf9nzpIoaSjB+weqqUUmpaaasXVal72J+UX2B+2RPW3RcT0eOzQgqlJL3RKrTJvdsjE3JEAvGq3lGHSZXy28G3skua2SmVi/w4yCE6gbODqnTWlg7+wC604ydGXA8VJiS5ap43JXiUFFAaQ==
    gitlab.com ecdsa-sha2-nistp256 AAAAE2VjZHNhLXNoYTItbmlzdHAyNTYAAAAIbmlzdHAyNTYAAABBBFSMqzJeV9rUzU4kWitGjeR4PWSa29SPqJ1fVkhtj3Hw9xjLVXVYrU9QlYWrOLXBpQ6KWjbjTDTdDkoohFzgbEY=
    gitlab.com ssh-ed25519 AAAAC3NzaC1lZDI1NTE5AAAAIAfuCHKVTjquxvt6CM6tdG4SLp1Btn/nOeHHE5UOzRdf
    gitlab.com ssh-rsa AAAAB3NzaC1yc2EAAAADAQABAAABAQCsj2bNKTBSpIYDEGk9KxsGh3mySTRgMtXL583qmBpzeQ+jqCMRgBqB98u3z++J1sKlXHWfM9dyhSevkMwSbhoR8XIq/U0tCNyokEi/ueaBMCvbcTHhO7FcwzY92WK4Yt0aGROY5qX2UKSeOvuP4D6TPqKF1onrSzH9bx9XUf2lEdWT/ia1NEKjunUqu1xOB/StKDHMoX4/OKyIzuS0q/T1zOATthvasJFoPrAjkohTyaDUz2LN5JoH839hViyEG82yB+MjcFV5MU3N1l1QL3cVUCh93xSaua1N85qivl+siMkPGbO5xR/En4iEY6K2XPASUEMaieWVNTRCtJ4S8H+9
    ssh.dev.azure.com ssh-rsa AAAAB3NzaC1yc2EAAAADAQABAAABAQC7Hr1oTWqNqOlzGJOfGJ4NakVyIzf1rXYd4d7wo6jBlkLvCA4odBlL0mDUyZ0/QUfTTqeu+tm22gOsv+VrVTMk6vwRU75gY/y9ut5Mb3bR5BV58dKXyq9A9UeB5Cakehn5Zgm6x1mKoVyf+FFn26iYqXJRgzIZZcZ5V6hrE0Qg39kZm4az48o0AUbf6Sp4SLdvnuMa2sVNwHBboS7EJkm57XQPVU3/QpyNLHbWDdzwtrlS+ez30S3AdYhLKEOxAG8weOnyrtLJAUen9mTkol8oII1edf7mWWbWVf0nBmly21+nZcmCTISQBtdcyPaEno7fFQMDD26/s0lfKob4Kw8H
    vs-ssh.visualstudio.com ssh-rsa AAAAB3NzaC1yc2EAAAADAQABAAABAQC7Hr1oTWqNqOlzGJOfGJ4NakVyIzf1rXYd4d7wo6jBlkLvCA4odBlL0mDUyZ0/QUfTTqeu+tm22gOsv+VrVTMk6vwRU75gY/y9ut5Mb3bR5BV58dKXyq9A9UeB5Cakehn5Zgm6x1mKoVyf+FFn26iYqXJRgzIZZcZ5V6hrE0Qg39kZm4az48o0AUbf6Sp4SLdvnuMa2sVNwHBboS7EJkm57XQPVU3/QpyNLHbWDdzwtrlS+ez30S3AdYhLKEOxAG8weOnyrtLJAUen9mTkol8oII1edf7mWWbWVf0nBmly21+nZcmCTISQBtdcyPaEno7fFQMDD26/s0lfKob4Kw8H
    github.com ecdsa-sha2-nistp256 AAAAE2VjZHNhLXNoYTItbmlzdHAyNTYAAAAIbmlzdHAyNTYAAABBBEmKSENjQEezOmxkZMy7opKgwFB9nkt5YRrYMjNuG5N87uRgg6CLrbo5wAdT/y6v0mKV0U2w0WZ2YB/++Tpockg=
    github.com ssh-ed25519 AAAAC3NzaC1lZDI1NTE5AAAAIOMqqnkVzrm0SdG6UOoqKLsabgH5C9okWi0dh2l9GKJl
kind: ConfigMap
metadata:
  labels:
    app.kubernetes.io/name: argocd-ssh-known-hosts-cm
    app.kubernetes.io/part-of: argocd
  name: argocd-ssh-known-hosts-cm
---
apiVersion: v1
data: null
kind: ConfigMap
metadata:
  labels:
    app.kubernetes.io/name: argocd-tls-certs-cm
    app.kubernetes.io/part-of: argocd
  name: argocd-tls-certs-cm
---
apiVersion: v1
kind: Secret
metadata:
  labels:
    app.kubernetes.io/name: argocd-secret
    app.kubernetes.io/part-of: argocd
  name: argocd-secret
type: Opaque
---
apiVersion: v1
kind: Service
metadata:
  labels:
    app.kubernetes.io/component: dex-server
    app.kubernetes.io/name: argocd-dex-server
    app.kubernetes.io/part-of: argocd
  name: argocd-dex-server
spec:
  ports:
  - name: http
    port: 5556
    protocol: TCP
    targetPort: 5556
  - name: grpc
    port: 5557
    protocol: TCP
    targetPort: 5557
  - name: metrics
    port: 5558
    protocol: TCP
    targetPort: 5558
  selector:
    app.kubernetes.io/name: argocd-dex-server
---
apiVersion: v1
kind: Service
metadata:
  labels:
    app.kubernetes.io/component: metrics
    app.kubernetes.io/name: argocd-metrics
    app.kubernetes.io/part-of: argocd
  name: argocd-metrics
spec:
  ports:
  - name: metrics
    port: 8082
    protocol: TCP
    targetPort: 8082
  selector:
    app.kubernetes.io/name: argocd-application-controller
---
apiVersion: v1
kind: Service
metadata:
  annotations: null
  labels:
    app.kubernetes.io/component: redis
    app.kubernetes.io/name: argocd-redis-ha
    app.kubernetes.io/part-of: argocd
  name: argocd-redis-ha
spec:
  clusterIP: None
  ports:
  - name: tcp-server
    port: 6379
    protocol: TCP
    targetPort: redis
  - name: tcp-sentinel
    port: 26379
    protocol: TCP
    targetPort: sentinel
  selector:
    app.kubernetes.io/name: argocd-redis-ha
  type: ClusterIP
---
apiVersion: v1
kind: Service
metadata:
  annotations:
    service.alpha.kubernetes.io/tolerate-unready-endpoints: "true"
  labels:
    app.kubernetes.io/component: redis
    app.kubernetes.io/name: argocd-redis-ha
    app.kubernetes.io/part-of: argocd
  name: argocd-redis-ha-announce-0
spec:
  ports:
  - name: tcp-server
    port: 6379
    protocol: TCP
    targetPort: redis
  - name: tcp-sentinel
    port: 26379
    protocol: TCP
    targetPort: sentinel
  publishNotReadyAddresses: true
  selector:
    app.kubernetes.io/name: argocd-redis-ha
    statefulset.kubernetes.io/pod-name: argocd-redis-ha-server-0
  type: ClusterIP
---
apiVersion: v1
kind: Service
metadata:
  annotations:
    service.alpha.kubernetes.io/tolerate-unready-endpoints: "true"
  labels:
    app.kubernetes.io/component: redis
    app.kubernetes.io/name: argocd-redis-ha
    app.kubernetes.io/part-of: argocd
  name: argocd-redis-ha-announce-1
spec:
  ports:
  - name: tcp-server
    port: 6379
    protocol: TCP
    targetPort: redis
  - name: tcp-sentinel
    port: 26379
    protocol: TCP
    targetPort: sentinel
  publishNotReadyAddresses: true
  selector:
    app.kubernetes.io/name: argocd-redis-ha
    statefulset.kubernetes.io/pod-name: argocd-redis-ha-server-1
  type: ClusterIP
---
apiVersion: v1
kind: Service
metadata:
  annotations:
    service.alpha.kubernetes.io/tolerate-unready-endpoints: "true"
  labels:
    app.kubernetes.io/component: redis
    app.kubernetes.io/name: argocd-redis-ha
    app.kubernetes.io/part-of: argocd
  name: argocd-redis-ha-announce-2
spec:
  ports:
  - name: tcp-server
    port: 6379
    protocol: TCP
    targetPort: redis
  - name: tcp-sentinel
    port: 26379
    protocol: TCP
    targetPort: sentinel
  publishNotReadyAddresses: true
  selector:
    app.kubernetes.io/name: argocd-redis-ha
    statefulset.kubernetes.io/pod-name: argocd-redis-ha-server-2
  type: ClusterIP
---
apiVersion: v1
kind: Service
metadata:
  annotations: null
  labels:
    app.kubernetes.io/component: redis
    app.kubernetes.io/name: argocd-redis-ha-haproxy
    app.kubernetes.io/part-of: argocd
  name: argocd-redis-ha-haproxy
spec:
  ports:
  - name: tcp-haproxy
    port: 6379
    protocol: TCP
    targetPort: redis
  selector:
    app.kubernetes.io/name: argocd-redis-ha-haproxy
  type: ClusterIP
---
apiVersion: v1
kind: Service
metadata:
  labels:
    app.kubernetes.io/component: repo-server
    app.kubernetes.io/name: argocd-repo-server
    app.kubernetes.io/part-of: argocd
  name: argocd-repo-server
spec:
  ports:
  - name: server
    port: 8081
    protocol: TCP
    targetPort: 8081
  - name: metrics
    port: 8084
    protocol: TCP
    targetPort: 8084
  selector:
    app.kubernetes.io/name: argocd-repo-server
---
apiVersion: v1
kind: Service
metadata:
  labels:
    app.kubernetes.io/component: server
    app.kubernetes.io/name: argocd-server
    app.kubernetes.io/part-of: argocd
  name: argocd-server
spec:
  ports:
  - name: http
    port: 80
    protocol: TCP
    targetPort: 8080
  - name: https
    port: 443
    protocol: TCP
    targetPort: 8080
  selector:
    app.kubernetes.io/name: argocd-server
---
apiVersion: v1
kind: Service
metadata:
  labels:
    app.kubernetes.io/component: server
    app.kubernetes.io/name: argocd-server-metrics
    app.kubernetes.io/part-of: argocd
  name: argocd-server-metrics
spec:
  ports:
  - name: metrics
    port: 8083
    protocol: TCP
    targetPort: 8083
  selector:
    app.kubernetes.io/name: argocd-server
---
apiVersion: apps/v1
kind: Deployment
metadata:
  labels:
    app.kubernetes.io/component: dex-server
    app.kubernetes.io/name: argocd-dex-server
    app.kubernetes.io/part-of: argocd
  name: argocd-dex-server
spec:
  selector:
    matchLabels:
      app.kubernetes.io/name: argocd-dex-server
  template:
    metadata:
      labels:
        app.kubernetes.io/name: argocd-dex-server
    spec:
      affinity:
        podAntiAffinity:
          preferredDuringSchedulingIgnoredDuringExecution:
          - podAffinityTerm:
              labelSelector:
                matchLabels:
                  app.kubernetes.io/part-of: argocd
              topologyKey: kubernetes.io/hostname
            weight: 5
      containers:
      - command:
        - /shared/argocd-dex
        - rundex
        image: ghcr.io/dexidp/dex:v2.27.0
        imagePullPolicy: Always
        name: dex
        ports:
        - containerPort: 5556
        - containerPort: 5557
        - containerPort: 5558
        securityContext:
          allowPrivilegeEscalation: false
          readOnlyRootFilesystem: true
          runAsNonRoot: true
        volumeMounts:
        - mountPath: /shared
          name: static-files
        - mountPath: /tmp
          name: dexconfig
      initContainers:
      - command:
        - cp
        - -n
        - /usr/local/bin/argocd
        - /shared/argocd-dex
<<<<<<< HEAD
        image: quay.io/argoproj/argocd:v2.1.11
=======
        image: quay.io/codefresh/argocd:latest
>>>>>>> 175ac8a6
        imagePullPolicy: Always
        name: copyutil
        volumeMounts:
        - mountPath: /shared
          name: static-files
        - mountPath: /tmp
          name: dexconfig
      serviceAccountName: argocd-dex-server
      volumes:
      - emptyDir: {}
        name: static-files
      - emptyDir: {}
        name: dexconfig
---
apiVersion: apps/v1
kind: Deployment
metadata:
  labels:
    app.kubernetes.io/component: redis
    app.kubernetes.io/name: argocd-redis-ha-haproxy
    app.kubernetes.io/part-of: argocd
  name: argocd-redis-ha-haproxy
spec:
  replicas: 3
  revisionHistoryLimit: 1
  selector:
    matchLabels:
      app.kubernetes.io/name: argocd-redis-ha-haproxy
  strategy:
    type: RollingUpdate
  template:
    metadata:
      annotations:
        checksum/config: c55502ce732f78a70658dc77f00c02444cd6b6bede4b270f56d082fdaed1dc5f
      labels:
        app.kubernetes.io/name: argocd-redis-ha-haproxy
      name: argocd-redis-ha-haproxy
    spec:
      affinity:
        podAntiAffinity:
          requiredDuringSchedulingIgnoredDuringExecution:
          - labelSelector:
              matchLabels:
                app.kubernetes.io/name: argocd-redis-ha-haproxy
            topologyKey: kubernetes.io/hostname
      containers:
      - image: haproxy:2.0.25-alpine
        imagePullPolicy: IfNotPresent
        lifecycle: {}
        livenessProbe:
          httpGet:
            path: /healthz
            port: 8888
          initialDelaySeconds: 5
          periodSeconds: 3
        name: haproxy
        ports:
        - containerPort: 6379
          name: redis
        readinessProbe:
          httpGet:
            path: /healthz
            port: 8888
          initialDelaySeconds: 5
          periodSeconds: 3
        volumeMounts:
        - mountPath: /usr/local/etc/haproxy
          name: data
        - mountPath: /run/haproxy
          name: shared-socket
      initContainers:
      - args:
        - /readonly/haproxy_init.sh
        command:
        - sh
        image: haproxy:2.0.25-alpine
        imagePullPolicy: IfNotPresent
        name: config-init
        volumeMounts:
        - mountPath: /readonly
          name: config-volume
          readOnly: true
        - mountPath: /data
          name: data
      securityContext:
        fsGroup: 1000
        runAsNonRoot: true
        runAsUser: 1000
      serviceAccountName: argocd-redis-ha-haproxy
      volumes:
      - configMap:
          name: argocd-redis-ha-configmap
        name: config-volume
      - emptyDir: {}
        name: shared-socket
      - emptyDir: {}
        name: data
---
apiVersion: apps/v1
kind: Deployment
metadata:
  labels:
    app.kubernetes.io/component: repo-server
    app.kubernetes.io/name: argocd-repo-server
    app.kubernetes.io/part-of: argocd
  name: argocd-repo-server
spec:
  replicas: 2
  selector:
    matchLabels:
      app.kubernetes.io/name: argocd-repo-server
  template:
    metadata:
      labels:
        app.kubernetes.io/name: argocd-repo-server
    spec:
      affinity:
        podAntiAffinity:
          preferredDuringSchedulingIgnoredDuringExecution:
          - podAffinityTerm:
              labelSelector:
                matchLabels:
                  app.kubernetes.io/name: argocd-repo-server
              topologyKey: failure-domain.beta.kubernetes.io/zone
            weight: 100
          requiredDuringSchedulingIgnoredDuringExecution:
          - labelSelector:
              matchLabels:
                app.kubernetes.io/name: argocd-repo-server
            topologyKey: kubernetes.io/hostname
      automountServiceAccountToken: false
      containers:
      - command:
        - entrypoint.sh
        - argocd-repo-server
        - --redis
        - argocd-redis-ha-haproxy:6379
        env:
        - name: ARGOCD_RECONCILIATION_TIMEOUT
          valueFrom:
            configMapKeyRef:
              key: timeout.reconciliation
              name: argocd-cm
              optional: true
        - name: ARGOCD_REPO_SERVER_LOGFORMAT
          valueFrom:
            configMapKeyRef:
              key: reposerver.log.format
              name: argocd-cmd-params-cm
              optional: true
        - name: ARGOCD_REPO_SERVER_LOGLEVEL
          valueFrom:
            configMapKeyRef:
              key: reposerver.log.level
              name: argocd-cmd-params-cm
              optional: true
        - name: ARGOCD_REPO_SERVER_PARALLELISM_LIMIT
          valueFrom:
            configMapKeyRef:
              key: reposerver.parallelism.limit
              name: argocd-cmd-params-cm
              optional: true
        - name: ARGOCD_REPO_SERVER_DISABLE_TLS
          valueFrom:
            configMapKeyRef:
              key: reposerver.disable.tls
              name: argocd-cmd-params-cm
              optional: true
        - name: ARGOCD_TLS_MIN_VERSION
          valueFrom:
            configMapKeyRef:
              key: reposerver.tls.minversion
              name: argocd-cmd-params-cm
              optional: true
        - name: ARGOCD_TLS_MAX_VERSION
          valueFrom:
            configMapKeyRef:
              key: reposerver.tls.maxversion
              name: argocd-cmd-params-cm
              optional: true
        - name: ARGOCD_TLS_CIPHERS
          valueFrom:
            configMapKeyRef:
              key: reposerver.tls.ciphers
              name: argocd-cmd-params-cm
              optional: true
        - name: ARGOCD_REPO_CACHE_EXPIRATION
          valueFrom:
            configMapKeyRef:
              key: reposerver.repo.cache.expiration
              name: argocd-cmd-params-cm
              optional: true
        - name: REDIS_SERVER
          valueFrom:
            configMapKeyRef:
              key: redis.server
              name: argocd-cmd-params-cm
              optional: true
        - name: REDISDB
          valueFrom:
            configMapKeyRef:
              key: redis.db
              name: argocd-cmd-params-cm
              optional: true
        - name: ARGOCD_DEFAULT_CACHE_EXPIRATION
          valueFrom:
            configMapKeyRef:
              key: reposerver.default.cache.expiration
              name: argocd-cmd-params-cm
              optional: true
        - name: HELM_CACHE_HOME
          value: /helm-working-dir
        - name: HELM_CONFIG_HOME
          value: /helm-working-dir
        - name: HELM_DATA_HOME
          value: /helm-working-dir
<<<<<<< HEAD
        image: quay.io/argoproj/argocd:v2.1.11
=======
        image: quay.io/codefresh/argocd:latest
>>>>>>> 175ac8a6
        imagePullPolicy: Always
        livenessProbe:
          failureThreshold: 3
          httpGet:
            path: /healthz?full=true
            port: 8084
          initialDelaySeconds: 30
          periodSeconds: 5
        name: argocd-repo-server
        ports:
        - containerPort: 8081
        - containerPort: 8084
        readinessProbe:
          httpGet:
            path: /healthz
            port: 8084
          initialDelaySeconds: 5
          periodSeconds: 10
        securityContext:
          allowPrivilegeEscalation: false
          capabilities:
            drop:
            - all
          readOnlyRootFilesystem: true
          runAsNonRoot: true
        volumeMounts:
        - mountPath: /app/config/ssh
          name: ssh-known-hosts
        - mountPath: /app/config/tls
          name: tls-certs
        - mountPath: /app/config/gpg/source
          name: gpg-keys
        - mountPath: /app/config/gpg/keys
          name: gpg-keyring
        - mountPath: /app/config/reposerver/tls
          name: argocd-repo-server-tls
        - mountPath: /tmp
          name: tmp
        - mountPath: /helm-working-dir
          name: helm-working-dir
      volumes:
      - configMap:
          name: argocd-ssh-known-hosts-cm
        name: ssh-known-hosts
      - configMap:
          name: argocd-tls-certs-cm
        name: tls-certs
      - configMap:
          name: argocd-gpg-keys-cm
        name: gpg-keys
      - emptyDir: {}
        name: gpg-keyring
      - emptyDir: {}
        name: tmp
      - emptyDir: {}
        name: helm-working-dir
      - name: argocd-repo-server-tls
        secret:
          items:
          - key: tls.crt
            path: tls.crt
          - key: tls.key
            path: tls.key
          - key: ca.crt
            path: ca.crt
          optional: true
          secretName: argocd-repo-server-tls
---
apiVersion: apps/v1
kind: Deployment
metadata:
  labels:
    app.kubernetes.io/component: server
    app.kubernetes.io/name: argocd-server
    app.kubernetes.io/part-of: argocd
  name: argocd-server
spec:
  replicas: 2
  selector:
    matchLabels:
      app.kubernetes.io/name: argocd-server
  template:
    metadata:
      labels:
        app.kubernetes.io/name: argocd-server
    spec:
      affinity:
        podAntiAffinity:
          preferredDuringSchedulingIgnoredDuringExecution:
          - podAffinityTerm:
              labelSelector:
                matchLabels:
                  app.kubernetes.io/name: argocd-server
              topologyKey: failure-domain.beta.kubernetes.io/zone
            weight: 100
          requiredDuringSchedulingIgnoredDuringExecution:
          - labelSelector:
              matchLabels:
                app.kubernetes.io/name: argocd-server
            topologyKey: kubernetes.io/hostname
      containers:
      - command:
        - argocd-server
        - --redis
        - argocd-redis-ha-haproxy:6379
        env:
        - name: ARGOCD_API_SERVER_REPLICAS
          value: "2"
        - name: ARGOCD_SERVER_INSECURE
          valueFrom:
            configMapKeyRef:
              key: server.insecure
              name: argocd-cmd-params-cm
              optional: true
        - name: ARGOCD_SERVER_BASEHREF
          valueFrom:
            configMapKeyRef:
              key: server.basehref
              name: argocd-cmd-params-cm
              optional: true
        - name: ARGOCD_SERVER_ROOTPATH
          valueFrom:
            configMapKeyRef:
              key: server.rootpath
              name: argocd-cmd-params-cm
              optional: true
        - name: ARGOCD_SERVER_LOGFORMAT
          valueFrom:
            configMapKeyRef:
              key: server.log.format
              name: argocd-cmd-params-cm
              optional: true
        - name: ARGOCD_REPO_SERVER_LOGLEVEL
          valueFrom:
            configMapKeyRef:
              key: server.log.level
              name: argocd-cmd-params-cm
              optional: true
        - name: ARGOCD_SERVER_REPO_SERVER
          valueFrom:
            configMapKeyRef:
              key: repo.server
              name: argocd-cmd-params-cm
              optional: true
        - name: ARGOCD_SERVER_DEX_SERVER
          valueFrom:
            configMapKeyRef:
              key: server.dex.server
              name: argocd-cmd-params-cm
              optional: true
        - name: ARGOCD_SERVER_DISABLE_AUTH
          valueFrom:
            configMapKeyRef:
              key: server.disable.auth
              name: argocd-cmd-params-cm
              optional: true
        - name: ARGOCD_SERVER_ENABLE_GZIP
          valueFrom:
            configMapKeyRef:
              key: server.enable.gzip
              name: argocd-cmd-params-cm
              optional: true
        - name: ARGOCD_SERVER_REPO_SERVER_TIMEOUT_SECONDS
          valueFrom:
            configMapKeyRef:
              key: server.repo.server.timeout.seconds
              name: argocd-cmd-params-cm
              optional: true
        - name: ARGOCD_SERVER_X_FRAME_OPTIONS
          valueFrom:
            configMapKeyRef:
              key: server.x.frame.options
              name: argocd-cmd-params-cm
              optional: true
        - name: ARGOCD_SERVER_REPO_SERVER_PLAINTEXT
          valueFrom:
            configMapKeyRef:
              key: server.repo.server.plaintext
              name: argocd-cmd-params-cm
              optional: true
        - name: ARGOCD_SERVER_REPO_SERVER_STRICT_TLS
          valueFrom:
            configMapKeyRef:
              key: server.repo.server.strict.tls
              name: argocd-cmd-params-cm
              optional: true
        - name: ARGOCD_TLS_MIN_VERSION
          valueFrom:
            configMapKeyRef:
              key: server.tls.minversion
              name: argocd-cmd-params-cm
              optional: true
        - name: ARGOCD_TLS_MAX_VERSION
          valueFrom:
            configMapKeyRef:
              key: server.tls.maxversion
              name: argocd-cmd-params-cm
              optional: true
        - name: ARGOCD_TLS_CIPHERS
          valueFrom:
            configMapKeyRef:
              key: server.tls.ciphers
              name: argocd-cmd-params-cm
              optional: true
        - name: ARGOCD_SERVER_CONNECTION_STATUS_CACHE_EXPIRATION
          valueFrom:
            configMapKeyRef:
              key: server.connection.status.cache.expiration
              name: argocd-cmd-params-cm
              optional: true
        - name: ARGOCD_SERVER_OIDC_CACHE_EXPIRATION
          valueFrom:
            configMapKeyRef:
              key: server.oidc.cache.expiration
              name: argocd-cmd-params-cm
              optional: true
        - name: ARGOCD_SERVER_LOGIN_ATTEMPTS_EXPIRATION
          valueFrom:
            configMapKeyRef:
              key: server.login.attempts.expiration
              name: argocd-cmd-params-cm
              optional: true
        - name: ARGOCD_SERVER_STATIC_ASSETS
          valueFrom:
            configMapKeyRef:
              key: server.staticassets
              name: argocd-cmd-params-cm
              optional: true
        - name: ARGOCD_APP_STATE_CACHE_EXPIRATION
          valueFrom:
            configMapKeyRef:
              key: server.app.state.cache.expiration
              name: argocd-cmd-params-cm
              optional: true
        - name: REDIS_SERVER
          valueFrom:
            configMapKeyRef:
              key: redis.server
              name: argocd-cmd-params-cm
              optional: true
        - name: REDISDB
          valueFrom:
            configMapKeyRef:
              key: redis.db
              name: argocd-cmd-params-cm
              optional: true
        - name: ARGOCD_DEFAULT_CACHE_EXPIRATION
          valueFrom:
            configMapKeyRef:
              key: server.default.cache.expiration
              name: argocd-cmd-params-cm
              optional: true
<<<<<<< HEAD
        image: quay.io/argoproj/argocd:v2.1.11
=======
        image: quay.io/codefresh/argocd:latest
>>>>>>> 175ac8a6
        imagePullPolicy: Always
        livenessProbe:
          httpGet:
            path: /healthz?full=true
            port: 8080
          initialDelaySeconds: 3
          periodSeconds: 30
        name: argocd-server
        ports:
        - containerPort: 8080
        - containerPort: 8083
        readinessProbe:
          httpGet:
            path: /healthz
            port: 8080
          initialDelaySeconds: 3
          periodSeconds: 30
        securityContext:
          allowPrivilegeEscalation: false
          capabilities:
            drop:
            - all
          readOnlyRootFilesystem: true
          runAsNonRoot: true
        volumeMounts:
        - mountPath: /app/config/ssh
          name: ssh-known-hosts
        - mountPath: /app/config/tls
          name: tls-certs
        - mountPath: /app/config/server/tls
          name: argocd-repo-server-tls
        - mountPath: /home/argocd
          name: plugins-home
        - mountPath: /tmp
          name: tmp
      serviceAccountName: argocd-server
      volumes:
      - emptyDir: {}
        name: plugins-home
      - emptyDir: {}
        name: tmp
      - emptyDir: {}
        name: static-files
      - configMap:
          name: argocd-ssh-known-hosts-cm
        name: ssh-known-hosts
      - configMap:
          name: argocd-tls-certs-cm
        name: tls-certs
      - name: argocd-repo-server-tls
        secret:
          items:
          - key: tls.crt
            path: tls.crt
          - key: tls.key
            path: tls.key
          - key: ca.crt
            path: ca.crt
          optional: true
          secretName: argocd-repo-server-tls
---
apiVersion: apps/v1
kind: StatefulSet
metadata:
  labels:
    app.kubernetes.io/component: application-controller
    app.kubernetes.io/name: argocd-application-controller
    app.kubernetes.io/part-of: argocd
  name: argocd-application-controller
spec:
  replicas: 1
  selector:
    matchLabels:
      app.kubernetes.io/name: argocd-application-controller
  serviceName: argocd-application-controller
  template:
    metadata:
      labels:
        app.kubernetes.io/name: argocd-application-controller
    spec:
      affinity:
        podAntiAffinity:
          preferredDuringSchedulingIgnoredDuringExecution:
          - podAffinityTerm:
              labelSelector:
                matchLabels:
                  app.kubernetes.io/name: argocd-application-controller
              topologyKey: kubernetes.io/hostname
            weight: 100
          - podAffinityTerm:
              labelSelector:
                matchLabels:
                  app.kubernetes.io/part-of: argocd
              topologyKey: kubernetes.io/hostname
            weight: 5
      containers:
      - command:
        - argocd-application-controller
        - --status-processors
        - "20"
        - --operation-processors
        - "10"
        - --redis
        - argocd-redis-ha-haproxy:6379
        env:
        - name: ARGOCD_RECONCILIATION_TIMEOUT
          valueFrom:
            configMapKeyRef:
              key: timeout.reconciliation
              name: argocd-cm
              optional: true
        - name: ARGOCD_APPLICATION_CONTROLLER_REPO_SERVER
          valueFrom:
            configMapKeyRef:
              key: repo.server
              name: argocd-cmd-params-cm
              optional: true
        - name: ARGOCD_APPLICATION_CONTROLLER_REPO_SERVER_TIMEOUT_SECONDS
          valueFrom:
            configMapKeyRef:
              key: controller.repo.server.timeout.seconds
              name: argocd-cmd-params-cm
              optional: true
        - name: ARGOCD_APPLICATION_CONTROLLER_STATUS_PROCESSORS
          valueFrom:
            configMapKeyRef:
              key: controller.status.processors
              name: argocd-cmd-params-cm
              optional: true
        - name: ARGOCD_APPLICATION_CONTROLLER_OPERATION_PROCESSORS
          valueFrom:
            configMapKeyRef:
              key: controller.operation.processors
              name: argocd-cmd-params-cm
              optional: true
        - name: ARGOCD_APPLICATION_CONTROLLER_LOGFORMAT
          valueFrom:
            configMapKeyRef:
              key: controller.log.format
              name: argocd-cmd-params-cm
              optional: true
        - name: ARGOCD_APPLICATION_CONTROLLER_LOGLEVEL
          valueFrom:
            configMapKeyRef:
              key: controller.log.level
              name: argocd-cmd-params-cm
              optional: true
        - name: ARGOCD_APPLICATION_CONTROLLER_METRICS_CACHE_EXPIRATION
          valueFrom:
            configMapKeyRef:
              key: controller.metrics.cache.expiration
              name: argocd-cmd-params-cm
              optional: true
        - name: ARGOCD_APPLICATION_CONTROLLER_SELF_HEAL_TIMEOUT_SECONDS
          valueFrom:
            configMapKeyRef:
              key: controller.self.heal.timeout.seconds
              name: argocd-cmd-params-cm
              optional: true
        - name: ARGOCD_APPLICATION_CONTROLLER_REPO_SERVER_PLAINTEXT
          valueFrom:
            configMapKeyRef:
              key: controller.repo.server.plaintext
              name: argocd-cmd-params-cm
              optional: true
        - name: ARGOCD_APPLICATION_CONTROLLER_REPO_SERVER_STRICT_TLS
          valueFrom:
            configMapKeyRef:
              key: controller.repo.server.strict.tls
              name: argocd-cmd-params-cm
              optional: true
        - name: ARGOCD_APP_STATE_CACHE_EXPIRATION
          valueFrom:
            configMapKeyRef:
              key: controller.app.state.cache.expiration
              name: argocd-cmd-params-cm
              optional: true
        - name: REDIS_SERVER
          valueFrom:
            configMapKeyRef:
              key: redis.server
              name: argocd-cmd-params-cm
              optional: true
        - name: REDISDB
          valueFrom:
            configMapKeyRef:
              key: redis.db
              name: argocd-cmd-params-cm
              optional: true
        - name: ARGOCD_DEFAULT_CACHE_EXPIRATION
          valueFrom:
            configMapKeyRef:
              key: controller.default.cache.expiration
              name: argocd-cmd-params-cm
              optional: true
<<<<<<< HEAD
        image: quay.io/argoproj/argocd:v2.1.11
=======
        image: quay.io/codefresh/argocd:latest
>>>>>>> 175ac8a6
        imagePullPolicy: Always
        livenessProbe:
          httpGet:
            path: /healthz
            port: 8082
          initialDelaySeconds: 5
          periodSeconds: 10
        name: argocd-application-controller
        ports:
        - containerPort: 8082
        readinessProbe:
          httpGet:
            path: /healthz
            port: 8082
          initialDelaySeconds: 5
          periodSeconds: 10
        securityContext:
          allowPrivilegeEscalation: false
          capabilities:
            drop:
            - all
          readOnlyRootFilesystem: true
          runAsNonRoot: true
        volumeMounts:
        - mountPath: /app/config/controller/tls
          name: argocd-repo-server-tls
        - mountPath: /home/argocd
          name: argocd-home
        workingDir: /home/argocd
      serviceAccountName: argocd-application-controller
      volumes:
      - emptyDir: {}
        name: argocd-home
      - name: argocd-repo-server-tls
        secret:
          items:
          - key: tls.crt
            path: tls.crt
          - key: tls.key
            path: tls.key
          - key: ca.crt
            path: ca.crt
          optional: true
          secretName: argocd-repo-server-tls
---
apiVersion: apps/v1
kind: StatefulSet
metadata:
  annotations: {}
  labels:
    app.kubernetes.io/component: redis
    app.kubernetes.io/name: argocd-redis-ha
    app.kubernetes.io/part-of: argocd
  name: argocd-redis-ha-server
spec:
  podManagementPolicy: OrderedReady
  replicas: 3
  selector:
    matchLabels:
      app.kubernetes.io/name: argocd-redis-ha
  serviceName: argocd-redis-ha
  template:
    metadata:
      annotations:
        checksum/init-config: 7128bfbb51eafaffe3c33b1b463e15f0cf6514cec570f9d9c4f2396f28c724ac
      labels:
        app.kubernetes.io/name: argocd-redis-ha
    spec:
      affinity:
        podAntiAffinity:
          requiredDuringSchedulingIgnoredDuringExecution:
          - labelSelector:
              matchLabels:
                app.kubernetes.io/name: argocd-redis-ha
            topologyKey: kubernetes.io/hostname
      automountServiceAccountToken: false
      containers:
      - args:
        - /data/conf/redis.conf
        command:
        - redis-server
        image: redis:6.2.4-alpine
        imagePullPolicy: IfNotPresent
        lifecycle: {}
        livenessProbe:
          exec:
            command:
            - sh
            - -c
            - /health/redis_liveness.sh
          failureThreshold: 5
          initialDelaySeconds: 30
          periodSeconds: 15
          successThreshold: 1
          timeoutSeconds: 15
        name: redis
        ports:
        - containerPort: 6379
          name: redis
        readinessProbe:
          exec:
            command:
            - sh
            - -c
            - /health/redis_readiness.sh
          failureThreshold: 5
          initialDelaySeconds: 30
          periodSeconds: 15
          successThreshold: 1
          timeoutSeconds: 15
        volumeMounts:
        - mountPath: /data
          name: data
        - mountPath: /health
          name: health
      - args:
        - /data/conf/sentinel.conf
        command:
        - redis-sentinel
        image: redis:6.2.4-alpine
        imagePullPolicy: IfNotPresent
        lifecycle: {}
        livenessProbe:
          exec:
            command:
            - sh
            - -c
            - /health/sentinel_liveness.sh
          failureThreshold: 5
          initialDelaySeconds: 30
          periodSeconds: 15
          successThreshold: 1
          timeoutSeconds: 15
        name: sentinel
        ports:
        - containerPort: 26379
          name: sentinel
        readinessProbe:
          exec:
            command:
            - sh
            - -c
            - /health/sentinel_liveness.sh
          failureThreshold: 5
          initialDelaySeconds: 30
          periodSeconds: 15
          successThreshold: 3
          timeoutSeconds: 15
        volumeMounts:
        - mountPath: /data
          name: data
        - mountPath: /health
          name: health
      initContainers:
      - args:
        - /readonly-config/init.sh
        command:
        - sh
        env:
        - name: SENTINEL_ID_0
          value: 3c0d9c0320bb34888c2df5757c718ce6ca992ce6
        - name: SENTINEL_ID_1
          value: 40000915ab58c3fa8fd888fb8b24711944e6cbb4
        - name: SENTINEL_ID_2
          value: 2bbec7894d954a8af3bb54d13eaec53cb024e2ca
        image: redis:6.2.4-alpine
        imagePullPolicy: IfNotPresent
        name: config-init
        volumeMounts:
        - mountPath: /readonly-config
          name: config
          readOnly: true
        - mountPath: /data
          name: data
      securityContext:
        fsGroup: 1000
        runAsNonRoot: true
        runAsUser: 1000
      serviceAccountName: argocd-redis-ha
      terminationGracePeriodSeconds: 60
      volumes:
      - configMap:
          name: argocd-redis-ha-configmap
        name: config
      - configMap:
          defaultMode: 493
          name: argocd-redis-ha-health-configmap
        name: health
      - emptyDir: {}
        name: data
  updateStrategy:
    type: RollingUpdate
---
apiVersion: networking.k8s.io/v1
kind: NetworkPolicy
metadata:
  name: argocd-application-controller-network-policy
spec:
  ingress:
  - from:
    - namespaceSelector: {}
    ports:
    - port: 8082
  podSelector:
    matchLabels:
      app.kubernetes.io/name: argocd-application-controller
  policyTypes:
  - Ingress
---
apiVersion: networking.k8s.io/v1
kind: NetworkPolicy
metadata:
  name: argocd-dex-server-network-policy
spec:
  ingress:
  - from:
    - podSelector:
        matchLabels:
          app.kubernetes.io/name: argocd-server
    ports:
    - port: 5556
      protocol: TCP
    - port: 5557
      protocol: TCP
  - from:
    - namespaceSelector: {}
    ports:
    - port: 5558
      protocol: TCP
  podSelector:
    matchLabels:
      app.kubernetes.io/name: argocd-dex-server
  policyTypes:
  - Ingress
---
apiVersion: networking.k8s.io/v1
kind: NetworkPolicy
metadata:
  name: argocd-redis-ha-proxy-network-policy
spec:
  ingress:
  - from:
    - podSelector:
        matchLabels:
          app.kubernetes.io/name: argocd-server
    - podSelector:
        matchLabels:
          app.kubernetes.io/name: argocd-repo-server
    - podSelector:
        matchLabels:
          app.kubernetes.io/name: argocd-application-controller
    - podSelector:
        matchLabels:
          app.kubernetes.io/name: argocd-redis-ha
  podSelector:
    matchLabels:
      app.kubernetes.io/name: argocd-redis-ha-haproxy
  policyTypes:
  - Ingress
---
apiVersion: networking.k8s.io/v1
kind: NetworkPolicy
metadata:
  name: argocd-redis-ha-server-network-policy
spec:
  ingress:
  - from:
    - podSelector:
        matchLabels:
          app.kubernetes.io/name: argocd-redis-ha-haproxy
    - podSelector:
        matchLabels:
          app.kubernetes.io/name: argocd-redis-ha
  podSelector:
    matchLabels:
      app.kubernetes.io/name: argocd-redis-ha
  policyTypes:
  - Ingress
---
apiVersion: networking.k8s.io/v1
kind: NetworkPolicy
metadata:
  name: argocd-repo-server-network-policy
spec:
  ingress:
  - from:
    - podSelector:
        matchLabels:
          app.kubernetes.io/name: argocd-server
    - podSelector:
        matchLabels:
          app.kubernetes.io/name: argocd-application-controller
    - podSelector:
        matchLabels:
          app.kubernetes.io/name: argocd-notifications-controller
    ports:
    - port: 8081
      protocol: TCP
  - from:
    - namespaceSelector: {}
    ports:
    - port: 8084
  podSelector:
    matchLabels:
      app.kubernetes.io/name: argocd-repo-server
  policyTypes:
  - Ingress
---
apiVersion: networking.k8s.io/v1
kind: NetworkPolicy
metadata:
  name: argocd-server-network-policy
spec:
  ingress:
  - {}
  podSelector:
    matchLabels:
      app.kubernetes.io/name: argocd-server
  policyTypes:
  - Ingress<|MERGE_RESOLUTION|>--- conflicted
+++ resolved
@@ -3686,11 +3686,7 @@
         - -n
         - /usr/local/bin/argocd
         - /shared/argocd-dex
-<<<<<<< HEAD
-        image: quay.io/argoproj/argocd:v2.1.11
-=======
         image: quay.io/codefresh/argocd:latest
->>>>>>> 175ac8a6
         imagePullPolicy: Always
         name: copyutil
         volumeMounts:
@@ -3907,11 +3903,7 @@
           value: /helm-working-dir
         - name: HELM_DATA_HOME
           value: /helm-working-dir
-<<<<<<< HEAD
-        image: quay.io/argoproj/argocd:v2.1.11
-=======
         image: quay.io/codefresh/argocd:latest
->>>>>>> 175ac8a6
         imagePullPolicy: Always
         livenessProbe:
           failureThreshold: 3
@@ -4164,11 +4156,7 @@
               key: server.default.cache.expiration
               name: argocd-cmd-params-cm
               optional: true
-<<<<<<< HEAD
-        image: quay.io/argoproj/argocd:v2.1.11
-=======
         image: quay.io/codefresh/argocd:latest
->>>>>>> 175ac8a6
         imagePullPolicy: Always
         livenessProbe:
           httpGet:
@@ -4364,11 +4352,7 @@
               key: controller.default.cache.expiration
               name: argocd-cmd-params-cm
               optional: true
-<<<<<<< HEAD
-        image: quay.io/argoproj/argocd:v2.1.11
-=======
         image: quay.io/codefresh/argocd:latest
->>>>>>> 175ac8a6
         imagePullPolicy: Always
         livenessProbe:
           httpGet:
