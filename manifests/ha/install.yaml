--- conflicted
+++ resolved
@@ -2148,6 +2148,24 @@
 kind: ServiceAccount
 metadata:
   labels:
+    app.kubernetes.io/component: redis
+    app.kubernetes.io/name: argocd-redis-ha-haproxy
+    app.kubernetes.io/part-of: argocd
+  name: argocd-redis-ha-haproxy
+---
+apiVersion: v1
+kind: ServiceAccount
+metadata:
+  labels:
+    app.kubernetes.io/component: redis
+    app.kubernetes.io/name: argocd-redis-ha
+    app.kubernetes.io/part-of: argocd
+  name: argocd-redis-ha
+---
+apiVersion: v1
+kind: ServiceAccount
+metadata:
+  labels:
     app.kubernetes.io/component: application-controller
     app.kubernetes.io/name: argocd-application-controller
     app.kubernetes.io/part-of: argocd
@@ -2166,28 +2184,26 @@
 kind: ServiceAccount
 metadata:
   labels:
+    app.kubernetes.io/component: server
+    app.kubernetes.io/name: argocd-server
+    app.kubernetes.io/part-of: argocd
+  name: argocd-server
+---
+apiVersion: rbac.authorization.k8s.io/v1
+kind: Role
+metadata:
+  labels:
     app.kubernetes.io/component: redis
     app.kubernetes.io/name: argocd-redis-ha
     app.kubernetes.io/part-of: argocd
   name: argocd-redis-ha
----
-apiVersion: v1
-kind: ServiceAccount
-metadata:
-  labels:
-    app.kubernetes.io/component: redis
-    app.kubernetes.io/name: argocd-redis-ha-haproxy
-    app.kubernetes.io/part-of: argocd
-  name: argocd-redis-ha-haproxy
----
-apiVersion: v1
-kind: ServiceAccount
-metadata:
-  labels:
-    app.kubernetes.io/component: server
-    app.kubernetes.io/name: argocd-server
-    app.kubernetes.io/part-of: argocd
-  name: argocd-server
+rules:
+- apiGroups:
+  - ""
+  resources:
+  - endpoints
+  verbs:
+  - get
 ---
 apiVersion: rbac.authorization.k8s.io/v1
 kind: Role
@@ -2246,22 +2262,6 @@
   - get
   - list
   - watch
----
-apiVersion: rbac.authorization.k8s.io/v1
-kind: Role
-metadata:
-  labels:
-    app.kubernetes.io/component: redis
-    app.kubernetes.io/name: argocd-redis-ha
-    app.kubernetes.io/part-of: argocd
-  name: argocd-redis-ha
-rules:
-- apiGroups:
-  - ""
-  resources:
-  - endpoints
-  verbs:
-  - get
 ---
 apiVersion: rbac.authorization.k8s.io/v1
 kind: Role
@@ -2361,6 +2361,22 @@
 kind: RoleBinding
 metadata:
   labels:
+    app.kubernetes.io/component: redis
+    app.kubernetes.io/name: argocd-redis-ha
+    app.kubernetes.io/part-of: argocd
+  name: argocd-redis-ha
+roleRef:
+  apiGroup: rbac.authorization.k8s.io
+  kind: Role
+  name: argocd-redis-ha
+subjects:
+- kind: ServiceAccount
+  name: argocd-redis-ha
+---
+apiVersion: rbac.authorization.k8s.io/v1
+kind: RoleBinding
+metadata:
+  labels:
     app.kubernetes.io/component: application-controller
     app.kubernetes.io/name: argocd-application-controller
     app.kubernetes.io/part-of: argocd
@@ -2388,22 +2404,6 @@
 subjects:
 - kind: ServiceAccount
   name: argocd-dex-server
----
-apiVersion: rbac.authorization.k8s.io/v1
-kind: RoleBinding
-metadata:
-  labels:
-    app.kubernetes.io/component: redis
-    app.kubernetes.io/name: argocd-redis-ha
-    app.kubernetes.io/part-of: argocd
-  name: argocd-redis-ha
-roleRef:
-  apiGroup: rbac.authorization.k8s.io
-  kind: Role
-  name: argocd-redis-ha
-subjects:
-- kind: ServiceAccount
-  name: argocd-redis-ha
 ---
 apiVersion: rbac.authorization.k8s.io/v1
 kind: RoleBinding
@@ -2454,22 +2454,6 @@
 - kind: ServiceAccount
   name: argocd-server
   namespace: argocd
----
-apiVersion: v1
-kind: ConfigMap
-metadata:
-  labels:
-    app.kubernetes.io/name: argocd-cm
-    app.kubernetes.io/part-of: argocd
-  name: argocd-cm
----
-apiVersion: v1
-kind: ConfigMap
-metadata:
-  labels:
-    app.kubernetes.io/name: argocd-rbac-cm
-    app.kubernetes.io/part-of: argocd
-  name: argocd-rbac-cm
 ---
 apiVersion: v1
 data:
@@ -2727,8 +2711,6 @@
   name: argocd-redis-ha-configmap
 ---
 apiVersion: v1
-<<<<<<< HEAD
-=======
 kind: ConfigMap
 metadata:
   labels:
@@ -2753,7 +2735,6 @@
   name: argocd-rbac-cm
 ---
 apiVersion: v1
->>>>>>> 0473ed81
 data:
   ssh_known_hosts: |
     bitbucket.org ssh-rsa AAAAB3NzaC1yc2EAAAABIwAAAQEAubiN81eDcafrgMeLzaFPsw2kNvEcqTKl/VqLat/MaB33pZy0y3rJZtnqwR2qOOvbwKZYKiEO1O6VqNEBxKvJJelCq0dTXWT5pbO2gDXC6h6QDXCaHo6pOHGPUy+YBaGQRGuSusMEASYiWunYN0vCAI8QaXnWMXNMdFP3jHAJH0eDsoiGnLPBlBp4TNm6rYI74nMzgz3B9IikW4WVK+dc8KZJZWYjAuORU3jc1c/NPskD2ASinf8v3xnfXeukU0sJ5N6m5E8VLjObPEO+mN2t/FZTMZLiFqPWc/ALSqnMnnhwrNi2rbfg/rd/IpL8Le3pSBne8+seeFVBoGqzHM9yXw==
@@ -2787,68 +2768,6 @@
     app.kubernetes.io/part-of: argocd
   name: argocd-secret
 type: Opaque
----
-apiVersion: v1
-kind: Service
-metadata:
-  labels:
-    app.kubernetes.io/component: dex-server
-    app.kubernetes.io/name: argocd-dex-server
-    app.kubernetes.io/part-of: argocd
-  name: argocd-dex-server
-spec:
-  ports:
-  - name: http
-    port: 5556
-    protocol: TCP
-    targetPort: 5556
-  - name: grpc
-    port: 5557
-    protocol: TCP
-    targetPort: 5557
-  selector:
-    app.kubernetes.io/name: argocd-dex-server
----
-apiVersion: v1
-kind: Service
-metadata:
-  labels:
-    app.kubernetes.io/component: metrics
-    app.kubernetes.io/name: argocd-metrics
-    app.kubernetes.io/part-of: argocd
-  name: argocd-metrics
-spec:
-  ports:
-  - name: metrics
-    port: 8082
-    protocol: TCP
-    targetPort: 8082
-  selector:
-    app.kubernetes.io/name: argocd-application-controller
----
-apiVersion: v1
-kind: Service
-metadata:
-  annotations: null
-  labels:
-    app.kubernetes.io/component: redis
-    app.kubernetes.io/name: argocd-redis-ha
-    app.kubernetes.io/part-of: argocd
-  name: argocd-redis-ha
-spec:
-  clusterIP: None
-  ports:
-  - name: server
-    port: 6379
-    protocol: TCP
-    targetPort: redis
-  - name: sentinel
-    port: 26379
-    protocol: TCP
-    targetPort: sentinel
-  selector:
-    app.kubernetes.io/name: argocd-redis-ha
-  type: ClusterIP
 ---
 apiVersion: v1
 kind: Service
@@ -2933,10 +2852,48 @@
 metadata:
   annotations: null
   labels:
-<<<<<<< HEAD
     app.kubernetes.io/component: redis
     app.kubernetes.io/name: argocd-redis-ha-haproxy
-=======
+    app.kubernetes.io/part-of: argocd
+  name: argocd-redis-ha-haproxy
+spec:
+  ports:
+  - name: haproxy
+    port: 6379
+    protocol: TCP
+    targetPort: redis
+  selector:
+    app.kubernetes.io/name: argocd-redis-ha-haproxy
+  type: ClusterIP
+---
+apiVersion: v1
+kind: Service
+metadata:
+  annotations: null
+  labels:
+    app.kubernetes.io/component: redis
+    app.kubernetes.io/name: argocd-redis-ha
+    app.kubernetes.io/part-of: argocd
+  name: argocd-redis-ha
+spec:
+  clusterIP: None
+  ports:
+  - name: server
+    port: 6379
+    protocol: TCP
+    targetPort: redis
+  - name: sentinel
+    port: 26379
+    protocol: TCP
+    targetPort: sentinel
+  selector:
+    app.kubernetes.io/name: argocd-redis-ha
+  type: ClusterIP
+---
+apiVersion: v1
+kind: Service
+metadata:
+  labels:
     app.kubernetes.io/component: dex-server
     app.kubernetes.io/name: argocd-dex-server
     app.kubernetes.io/part-of: argocd
@@ -2964,18 +2921,16 @@
   labels:
     app.kubernetes.io/component: metrics
     app.kubernetes.io/name: argocd-metrics
->>>>>>> 0473ed81
-    app.kubernetes.io/part-of: argocd
-  name: argocd-redis-ha-haproxy
+    app.kubernetes.io/part-of: argocd
+  name: argocd-metrics
 spec:
   ports:
-  - name: haproxy
-    port: 6379
+  - name: metrics
+    port: 8082
     protocol: TCP
-    targetPort: redis
+    targetPort: 8082
   selector:
-    app.kubernetes.io/name: argocd-redis-ha-haproxy
-  type: ClusterIP
+    app.kubernetes.io/name: argocd-application-controller
 ---
 apiVersion: v1
 kind: Service
@@ -3003,6 +2958,23 @@
 metadata:
   labels:
     app.kubernetes.io/component: server
+    app.kubernetes.io/name: argocd-server-metrics
+    app.kubernetes.io/part-of: argocd
+  name: argocd-server-metrics
+spec:
+  ports:
+  - name: metrics
+    port: 8083
+    protocol: TCP
+    targetPort: 8083
+  selector:
+    app.kubernetes.io/name: argocd-server
+---
+apiVersion: v1
+kind: Service
+metadata:
+  labels:
+    app.kubernetes.io/component: server
     app.kubernetes.io/name: argocd-server
     app.kubernetes.io/part-of: argocd
   name: argocd-server
@@ -3018,118 +2990,6 @@
     targetPort: 8080
   selector:
     app.kubernetes.io/name: argocd-server
----
-apiVersion: v1
-kind: Service
-metadata:
-  labels:
-    app.kubernetes.io/component: server
-    app.kubernetes.io/name: argocd-server-metrics
-    app.kubernetes.io/part-of: argocd
-  name: argocd-server-metrics
-spec:
-  ports:
-  - name: metrics
-    port: 8083
-    protocol: TCP
-    targetPort: 8083
-  selector:
-    app.kubernetes.io/name: argocd-server
----
-apiVersion: apps/v1
-kind: Deployment
-metadata:
-  labels:
-    app.kubernetes.io/component: application-controller
-    app.kubernetes.io/name: argocd-application-controller
-    app.kubernetes.io/part-of: argocd
-  name: argocd-application-controller
-spec:
-  selector:
-    matchLabels:
-      app.kubernetes.io/name: argocd-application-controller
-  strategy:
-    type: Recreate
-  template:
-    metadata:
-      labels:
-        app.kubernetes.io/name: argocd-application-controller
-    spec:
-      containers:
-      - command:
-        - argocd-application-controller
-        - --status-processors
-        - "20"
-        - --operation-processors
-        - "10"
-        - --redis
-        - argocd-redis-ha-haproxy:6379
-        image: argoproj/argocd:latest
-        imagePullPolicy: Always
-        livenessProbe:
-          httpGet:
-            path: /healthz
-            port: 8082
-          initialDelaySeconds: 5
-          periodSeconds: 10
-        name: argocd-application-controller
-        ports:
-        - containerPort: 8082
-        readinessProbe:
-          httpGet:
-            path: /healthz
-            port: 8082
-          initialDelaySeconds: 5
-          periodSeconds: 10
-      serviceAccountName: argocd-application-controller
----
-apiVersion: apps/v1
-kind: Deployment
-metadata:
-  labels:
-    app.kubernetes.io/component: dex-server
-    app.kubernetes.io/name: argocd-dex-server
-    app.kubernetes.io/part-of: argocd
-  name: argocd-dex-server
-spec:
-  selector:
-    matchLabels:
-      app.kubernetes.io/name: argocd-dex-server
-  template:
-    metadata:
-      labels:
-        app.kubernetes.io/name: argocd-dex-server
-    spec:
-      containers:
-      - command:
-        - /shared/argocd-util
-        - rundex
-        image: quay.io/dexidp/dex:v2.22.0
-        imagePullPolicy: Always
-        name: dex
-        ports:
-        - containerPort: 5556
-        - containerPort: 5557
-        - containerPort: 5558
-        volumeMounts:
-        - mountPath: /shared
-          name: static-files
-      initContainers:
-      - command:
-        - cp
-        - -n
-        - /usr/local/bin/argocd-util
-        - /shared
-        image: argoproj/argocd:latest
-        imagePullPolicy: Always
-        name: copyutil
-        volumeMounts:
-        - mountPath: /shared
-          name: static-files
-      serviceAccountName: argocd-dex-server
-      volumes:
-      - emptyDir: {}
-        name: static-files
 ---
 apiVersion: apps/v1
 kind: Deployment
@@ -3218,6 +3078,101 @@
         name: shared-socket
       - emptyDir: {}
         name: data
+---
+apiVersion: apps/v1
+kind: Deployment
+metadata:
+  labels:
+    app.kubernetes.io/component: application-controller
+    app.kubernetes.io/name: argocd-application-controller
+    app.kubernetes.io/part-of: argocd
+  name: argocd-application-controller
+spec:
+  selector:
+    matchLabels:
+      app.kubernetes.io/name: argocd-application-controller
+  strategy:
+    type: Recreate
+  template:
+    metadata:
+      labels:
+        app.kubernetes.io/name: argocd-application-controller
+    spec:
+      containers:
+      - command:
+        - argocd-application-controller
+        - --status-processors
+        - "20"
+        - --operation-processors
+        - "10"
+        - --redis
+        - argocd-redis-ha-haproxy:6379
+        image: argoproj/argocd:latest
+        imagePullPolicy: Always
+        livenessProbe:
+          httpGet:
+            path: /healthz
+            port: 8082
+          initialDelaySeconds: 5
+          periodSeconds: 10
+        name: argocd-application-controller
+        ports:
+        - containerPort: 8082
+        readinessProbe:
+          httpGet:
+            path: /healthz
+            port: 8082
+          initialDelaySeconds: 5
+          periodSeconds: 10
+      serviceAccountName: argocd-application-controller
+---
+apiVersion: apps/v1
+kind: Deployment
+metadata:
+  labels:
+    app.kubernetes.io/component: dex-server
+    app.kubernetes.io/name: argocd-dex-server
+    app.kubernetes.io/part-of: argocd
+  name: argocd-dex-server
+spec:
+  selector:
+    matchLabels:
+      app.kubernetes.io/name: argocd-dex-server
+  template:
+    metadata:
+      labels:
+        app.kubernetes.io/name: argocd-dex-server
+    spec:
+      containers:
+      - command:
+        - /shared/argocd-util
+        - rundex
+        image: quay.io/dexidp/dex:v2.22.0
+        imagePullPolicy: Always
+        name: dex
+        ports:
+        - containerPort: 5556
+        - containerPort: 5557
+        - containerPort: 5558
+        volumeMounts:
+        - mountPath: /shared
+          name: static-files
+      initContainers:
+      - command:
+        - cp
+        - -n
+        - /usr/local/bin/argocd-util
+        - /shared
+        image: argoproj/argocd:latest
+        imagePullPolicy: Always
+        name: copyutil
+        volumeMounts:
+        - mountPath: /shared
+          name: static-files
+      serviceAccountName: argocd-dex-server
+      volumes:
+      - emptyDir: {}
+        name: static-files
 ---
 apiVersion: apps/v1
 kind: Deployment
