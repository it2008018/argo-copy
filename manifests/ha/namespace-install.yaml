--- conflicted
+++ resolved
@@ -25,6 +25,15 @@
     app.kubernetes.io/name: argocd-dex-server
     app.kubernetes.io/part-of: argocd
   name: argocd-dex-server
+---
+apiVersion: v1
+kind: ServiceAccount
+metadata:
+  labels:
+    app.kubernetes.io/component: notifications-controller
+    app.kubernetes.io/name: argocd-notifications-controller
+    app.kubernetes.io/part-of: argocd
+  name: argocd-notifications-controller
 ---
 apiVersion: v1
 kind: ServiceAccount
@@ -190,6 +199,51 @@
 kind: Role
 metadata:
   labels:
+    app.kubernetes.io/component: notifications-controller
+    app.kubernetes.io/name: argocd-notifications-controller
+    app.kubernetes.io/part-of: argocd
+  name: argocd-notifications-controller
+rules:
+- apiGroups:
+  - argoproj.io
+  resources:
+  - applications
+  - appprojects
+  verbs:
+  - get
+  - list
+  - watch
+  - update
+  - patch
+- apiGroups:
+  - ""
+  resources:
+  - configmaps
+  - secrets
+  verbs:
+  - list
+  - watch
+- apiGroups:
+  - ""
+  resourceNames:
+  - argocd-notifications-cm
+  resources:
+  - configmaps
+  verbs:
+  - get
+- apiGroups:
+  - ""
+  resourceNames:
+  - argocd-notifications-secret
+  resources:
+  - secrets
+  verbs:
+  - get
+---
+apiVersion: rbac.authorization.k8s.io/v1
+kind: Role
+metadata:
+  labels:
     app.kubernetes.io/component: redis
     app.kubernetes.io/name: argocd-redis-ha
     app.kubernetes.io/part-of: argocd
@@ -314,6 +368,22 @@
 kind: RoleBinding
 metadata:
   labels:
+    app.kubernetes.io/component: notifications-controller
+    app.kubernetes.io/name: argocd-notifications-controller
+    app.kubernetes.io/part-of: argocd
+  name: argocd-notifications-controller
+roleRef:
+  apiGroup: rbac.authorization.k8s.io
+  kind: Role
+  name: argocd-notifications-controller
+subjects:
+- kind: ServiceAccount
+  name: argocd-notifications-controller
+---
+apiVersion: rbac.authorization.k8s.io/v1
+kind: RoleBinding
+metadata:
+  labels:
     app.kubernetes.io/component: redis
     app.kubernetes.io/name: argocd-redis-ha
     app.kubernetes.io/part-of: argocd
@@ -383,6 +453,15 @@
     app.kubernetes.io/name: argocd-gpg-keys-cm
     app.kubernetes.io/part-of: argocd
   name: argocd-gpg-keys-cm
+---
+apiVersion: v1
+kind: ConfigMap
+metadata:
+  labels:
+    app.kubernetes.io/component: notifications-controller
+    app.kubernetes.io/name: argocd-notifications-controller
+    app.kubernetes.io/part-of: argocd
+  name: argocd-notifications-cm
 ---
 apiVersion: v1
 kind: ConfigMap
@@ -1150,6 +1229,16 @@
 kind: Secret
 metadata:
   labels:
+    app.kubernetes.io/component: notifications-controller
+    app.kubernetes.io/name: argocd-notifications-controller
+    app.kubernetes.io/part-of: argocd
+  name: argocd-notifications-secret
+type: Opaque
+---
+apiVersion: v1
+kind: Secret
+metadata:
+  labels:
     app.kubernetes.io/name: argocd-secret
     app.kubernetes.io/part-of: argocd
   name: argocd-secret
@@ -1222,6 +1311,23 @@
 kind: Service
 metadata:
   labels:
+    app.kubernetes.io/component: notifications-controller
+    app.kubernetes.io/name: argocd-notifications-controller-metrics
+    app.kubernetes.io/part-of: argocd
+  name: argocd-notifications-controller-metrics
+spec:
+  ports:
+  - name: metrics
+    port: 9001
+    protocol: TCP
+    targetPort: 9001
+  selector:
+    app.kubernetes.io/name: argocd-notifications-controller
+---
+apiVersion: v1
+kind: Service
+metadata:
+  labels:
     app.kubernetes.io/component: redis
     app.kubernetes.io/name: argocd-redis-ha
     app.kubernetes.io/part-of: argocd
@@ -1414,9 +1520,8 @@
         app.kubernetes.io/name: argocd-applicationset-controller
     spec:
       containers:
-      - command:
-        - entrypoint.sh
-        - applicationset-controller
+      - args:
+        - /usr/local/bin/argocd-applicationset-controller
         env:
         - name: NAMESPACE
           valueFrom:
@@ -1482,9 +1587,6 @@
               key: applicationsetcontroller.enable.progressive.syncs
               name: argocd-cmd-params-cm
               optional: true
-<<<<<<< HEAD
-        image: quay.io/codefresh/applicationset:latest
-=======
         - name: ARGOCD_APPLICATIONSET_CONTROLLER_ENABLE_NEW_GIT_FILE_GLOBBING
           valueFrom:
             configMapKeyRef:
@@ -1534,7 +1636,6 @@
               name: argocd-cmd-params-cm
               optional: true
         image: quay.io/argoproj/argocd:v2.8.1
->>>>>>> 356e33ac
         imagePullPolicy: Always
         name: argocd-applicationset-controller
         ports:
@@ -1542,6 +1643,15 @@
           name: webhook
         - containerPort: 8080
           name: metrics
+        securityContext:
+          allowPrivilegeEscalation: false
+          capabilities:
+            drop:
+            - ALL
+          readOnlyRootFilesystem: true
+          runAsNonRoot: true
+          seccompProfile:
+            type: RuntimeDefault
         volumeMounts:
         - mountPath: /app/config/ssh
           name: ssh-known-hosts
@@ -1648,11 +1758,7 @@
         - -n
         - /usr/local/bin/argocd
         - /shared/argocd-dex
-<<<<<<< HEAD
-        image: quay.io/codefresh/argocd:latest
-=======
         image: quay.io/argoproj/argocd:v2.8.1
->>>>>>> 356e33ac
         imagePullPolicy: Always
         name: copyutil
         securityContext:
@@ -1691,8 +1797,6 @@
 kind: Deployment
 metadata:
   labels:
-<<<<<<< HEAD
-=======
     app.kubernetes.io/component: notifications-controller
     app.kubernetes.io/name: argocd-notifications-controller
     app.kubernetes.io/part-of: argocd
@@ -1767,7 +1871,6 @@
 kind: Deployment
 metadata:
   labels:
->>>>>>> 356e33ac
     app.kubernetes.io/component: redis
     app.kubernetes.io/name: argocd-redis-ha-haproxy
     app.kubernetes.io/part-of: argocd
@@ -1796,11 +1899,7 @@
                 app.kubernetes.io/name: argocd-redis-ha-haproxy
             topologyKey: kubernetes.io/hostname
       containers:
-<<<<<<< HEAD
-      - image: quay.io/codefresh/haproxy:2.6.2-alpine
-=======
       - image: haproxy:2.6.14-alpine
->>>>>>> 356e33ac
         imagePullPolicy: IfNotPresent
         lifecycle: {}
         livenessProbe:
@@ -1837,11 +1936,7 @@
         - /readonly/haproxy_init.sh
         command:
         - sh
-<<<<<<< HEAD
-        image: quay.io/codefresh/haproxy:2.6.2-alpine
-=======
         image: haproxy:2.6.14-alpine
->>>>>>> 356e33ac
         imagePullPolicy: IfNotPresent
         name: config-init
         securityContext:
@@ -1909,11 +2004,6 @@
       - args:
         - /usr/local/bin/argocd-repo-server
         env:
-        - name: ARGOCD_REDIS
-          valueFrom:
-            configMapKeyRef:
-              key: redis.server
-              name: argocd-cmd-params-cm
         - name: ARGOCD_RECONCILIATION_TIMEOUT
           valueFrom:
             configMapKeyRef:
@@ -2052,11 +2142,7 @@
           value: /helm-working-dir
         - name: HELM_DATA_HOME
           value: /helm-working-dir
-<<<<<<< HEAD
-        image: quay.io/codefresh/argocd:latest
-=======
         image: quay.io/argoproj/argocd:v2.8.1
->>>>>>> 356e33ac
         imagePullPolicy: Always
         livenessProbe:
           failureThreshold: 3
@@ -2108,11 +2194,7 @@
         - -n
         - /usr/local/bin/argocd
         - /var/run/argocd/argocd-cmp-server
-<<<<<<< HEAD
-        image: quay.io/codefresh/argocd:latest
-=======
         image: quay.io/argoproj/argocd:v2.8.1
->>>>>>> 356e33ac
         name: copyutil
         securityContext:
           allowPrivilegeEscalation: false
@@ -2126,6 +2208,7 @@
         volumeMounts:
         - mountPath: /var/run/argocd
           name: var-files
+      serviceAccountName: argocd-repo-server
       volumes:
       - configMap:
           name: argocd-ssh-known-hosts-cm
@@ -2193,168 +2276,158 @@
       containers:
       - args:
         - /usr/local/bin/argocd-server
-<<<<<<< HEAD
-        command:
-        - argocd-server
-=======
->>>>>>> 356e33ac
         env:
         - name: ARGOCD_API_SERVER_REPLICAS
           value: "2"
-        - name: ARGOCD_REDIS
+        - name: ARGOCD_SERVER_INSECURE
+          valueFrom:
+            configMapKeyRef:
+              key: server.insecure
+              name: argocd-cmd-params-cm
+              optional: true
+        - name: ARGOCD_SERVER_BASEHREF
+          valueFrom:
+            configMapKeyRef:
+              key: server.basehref
+              name: argocd-cmd-params-cm
+              optional: true
+        - name: ARGOCD_SERVER_ROOTPATH
+          valueFrom:
+            configMapKeyRef:
+              key: server.rootpath
+              name: argocd-cmd-params-cm
+              optional: true
+        - name: ARGOCD_SERVER_LOGFORMAT
+          valueFrom:
+            configMapKeyRef:
+              key: server.log.format
+              name: argocd-cmd-params-cm
+              optional: true
+        - name: ARGOCD_SERVER_LOG_LEVEL
+          valueFrom:
+            configMapKeyRef:
+              key: server.log.level
+              name: argocd-cmd-params-cm
+              optional: true
+        - name: ARGOCD_SERVER_REPO_SERVER
+          valueFrom:
+            configMapKeyRef:
+              key: repo.server
+              name: argocd-cmd-params-cm
+              optional: true
+        - name: ARGOCD_SERVER_DEX_SERVER
+          valueFrom:
+            configMapKeyRef:
+              key: server.dex.server
+              name: argocd-cmd-params-cm
+              optional: true
+        - name: ARGOCD_SERVER_DISABLE_AUTH
+          valueFrom:
+            configMapKeyRef:
+              key: server.disable.auth
+              name: argocd-cmd-params-cm
+              optional: true
+        - name: ARGOCD_SERVER_ENABLE_GZIP
+          valueFrom:
+            configMapKeyRef:
+              key: server.enable.gzip
+              name: argocd-cmd-params-cm
+              optional: true
+        - name: ARGOCD_SERVER_REPO_SERVER_TIMEOUT_SECONDS
+          valueFrom:
+            configMapKeyRef:
+              key: server.repo.server.timeout.seconds
+              name: argocd-cmd-params-cm
+              optional: true
+        - name: ARGOCD_SERVER_X_FRAME_OPTIONS
+          valueFrom:
+            configMapKeyRef:
+              key: server.x.frame.options
+              name: argocd-cmd-params-cm
+              optional: true
+        - name: ARGOCD_SERVER_CONTENT_SECURITY_POLICY
+          valueFrom:
+            configMapKeyRef:
+              key: server.content.security.policy
+              name: argocd-cmd-params-cm
+              optional: true
+        - name: ARGOCD_SERVER_REPO_SERVER_PLAINTEXT
+          valueFrom:
+            configMapKeyRef:
+              key: server.repo.server.plaintext
+              name: argocd-cmd-params-cm
+              optional: true
+        - name: ARGOCD_SERVER_REPO_SERVER_STRICT_TLS
+          valueFrom:
+            configMapKeyRef:
+              key: server.repo.server.strict.tls
+              name: argocd-cmd-params-cm
+              optional: true
+        - name: ARGOCD_SERVER_DEX_SERVER_PLAINTEXT
+          valueFrom:
+            configMapKeyRef:
+              key: server.dex.server.plaintext
+              name: argocd-cmd-params-cm
+              optional: true
+        - name: ARGOCD_SERVER_DEX_SERVER_STRICT_TLS
+          valueFrom:
+            configMapKeyRef:
+              key: server.dex.server.strict.tls
+              name: argocd-cmd-params-cm
+              optional: true
+        - name: ARGOCD_TLS_MIN_VERSION
+          valueFrom:
+            configMapKeyRef:
+              key: server.tls.minversion
+              name: argocd-cmd-params-cm
+              optional: true
+        - name: ARGOCD_TLS_MAX_VERSION
+          valueFrom:
+            configMapKeyRef:
+              key: server.tls.maxversion
+              name: argocd-cmd-params-cm
+              optional: true
+        - name: ARGOCD_TLS_CIPHERS
+          valueFrom:
+            configMapKeyRef:
+              key: server.tls.ciphers
+              name: argocd-cmd-params-cm
+              optional: true
+        - name: ARGOCD_SERVER_CONNECTION_STATUS_CACHE_EXPIRATION
+          valueFrom:
+            configMapKeyRef:
+              key: server.connection.status.cache.expiration
+              name: argocd-cmd-params-cm
+              optional: true
+        - name: ARGOCD_SERVER_OIDC_CACHE_EXPIRATION
+          valueFrom:
+            configMapKeyRef:
+              key: server.oidc.cache.expiration
+              name: argocd-cmd-params-cm
+              optional: true
+        - name: ARGOCD_SERVER_LOGIN_ATTEMPTS_EXPIRATION
+          valueFrom:
+            configMapKeyRef:
+              key: server.login.attempts.expiration
+              name: argocd-cmd-params-cm
+              optional: true
+        - name: ARGOCD_SERVER_STATIC_ASSETS
+          valueFrom:
+            configMapKeyRef:
+              key: server.staticassets
+              name: argocd-cmd-params-cm
+              optional: true
+        - name: ARGOCD_APP_STATE_CACHE_EXPIRATION
+          valueFrom:
+            configMapKeyRef:
+              key: server.app.state.cache.expiration
+              name: argocd-cmd-params-cm
+              optional: true
+        - name: REDIS_SERVER
           valueFrom:
             configMapKeyRef:
               key: redis.server
               name: argocd-cmd-params-cm
-        - name: ARGOCD_SERVER_INSECURE
-          valueFrom:
-            configMapKeyRef:
-              key: server.insecure
-              name: argocd-cmd-params-cm
-              optional: true
-        - name: ARGOCD_SERVER_BASEHREF
-          valueFrom:
-            configMapKeyRef:
-              key: server.basehref
-              name: argocd-cmd-params-cm
-              optional: true
-        - name: ARGOCD_SERVER_ROOTPATH
-          valueFrom:
-            configMapKeyRef:
-              key: server.rootpath
-              name: argocd-cmd-params-cm
-              optional: true
-        - name: ARGOCD_SERVER_LOGFORMAT
-          valueFrom:
-            configMapKeyRef:
-              key: server.log.format
-              name: argocd-cmd-params-cm
-              optional: true
-        - name: ARGOCD_SERVER_LOG_LEVEL
-          valueFrom:
-            configMapKeyRef:
-              key: server.log.level
-              name: argocd-cmd-params-cm
-              optional: true
-        - name: ARGOCD_SERVER_REPO_SERVER
-          valueFrom:
-            configMapKeyRef:
-              key: repo.server
-              name: argocd-cmd-params-cm
-              optional: true
-        - name: ARGOCD_SERVER_DEX_SERVER
-          valueFrom:
-            configMapKeyRef:
-              key: server.dex.server
-              name: argocd-cmd-params-cm
-              optional: true
-        - name: ARGOCD_SERVER_DISABLE_AUTH
-          valueFrom:
-            configMapKeyRef:
-              key: server.disable.auth
-              name: argocd-cmd-params-cm
-              optional: true
-        - name: ARGOCD_SERVER_ENABLE_GZIP
-          valueFrom:
-            configMapKeyRef:
-              key: server.enable.gzip
-              name: argocd-cmd-params-cm
-              optional: true
-        - name: ARGOCD_SERVER_REPO_SERVER_TIMEOUT_SECONDS
-          valueFrom:
-            configMapKeyRef:
-              key: server.repo.server.timeout.seconds
-              name: argocd-cmd-params-cm
-              optional: true
-        - name: ARGOCD_SERVER_X_FRAME_OPTIONS
-          valueFrom:
-            configMapKeyRef:
-              key: server.x.frame.options
-              name: argocd-cmd-params-cm
-              optional: true
-        - name: ARGOCD_SERVER_CONTENT_SECURITY_POLICY
-          valueFrom:
-            configMapKeyRef:
-              key: server.content.security.policy
-              name: argocd-cmd-params-cm
-              optional: true
-        - name: ARGOCD_SERVER_REPO_SERVER_PLAINTEXT
-          valueFrom:
-            configMapKeyRef:
-              key: server.repo.server.plaintext
-              name: argocd-cmd-params-cm
-              optional: true
-        - name: ARGOCD_SERVER_REPO_SERVER_STRICT_TLS
-          valueFrom:
-            configMapKeyRef:
-              key: server.repo.server.strict.tls
-              name: argocd-cmd-params-cm
-              optional: true
-        - name: ARGOCD_SERVER_DEX_SERVER_PLAINTEXT
-          valueFrom:
-            configMapKeyRef:
-              key: server.dex.server.plaintext
-              name: argocd-cmd-params-cm
-              optional: true
-        - name: ARGOCD_SERVER_DEX_SERVER_STRICT_TLS
-          valueFrom:
-            configMapKeyRef:
-              key: server.dex.server.strict.tls
-              name: argocd-cmd-params-cm
-              optional: true
-        - name: ARGOCD_TLS_MIN_VERSION
-          valueFrom:
-            configMapKeyRef:
-              key: server.tls.minversion
-              name: argocd-cmd-params-cm
-              optional: true
-        - name: ARGOCD_TLS_MAX_VERSION
-          valueFrom:
-            configMapKeyRef:
-              key: server.tls.maxversion
-              name: argocd-cmd-params-cm
-              optional: true
-        - name: ARGOCD_TLS_CIPHERS
-          valueFrom:
-            configMapKeyRef:
-              key: server.tls.ciphers
-              name: argocd-cmd-params-cm
-              optional: true
-        - name: ARGOCD_SERVER_CONNECTION_STATUS_CACHE_EXPIRATION
-          valueFrom:
-            configMapKeyRef:
-              key: server.connection.status.cache.expiration
-              name: argocd-cmd-params-cm
-              optional: true
-        - name: ARGOCD_SERVER_OIDC_CACHE_EXPIRATION
-          valueFrom:
-            configMapKeyRef:
-              key: server.oidc.cache.expiration
-              name: argocd-cmd-params-cm
-              optional: true
-        - name: ARGOCD_SERVER_LOGIN_ATTEMPTS_EXPIRATION
-          valueFrom:
-            configMapKeyRef:
-              key: server.login.attempts.expiration
-              name: argocd-cmd-params-cm
-              optional: true
-        - name: ARGOCD_SERVER_STATIC_ASSETS
-          valueFrom:
-            configMapKeyRef:
-              key: server.staticassets
-              name: argocd-cmd-params-cm
-              optional: true
-        - name: ARGOCD_APP_STATE_CACHE_EXPIRATION
-          valueFrom:
-            configMapKeyRef:
-              key: server.app.state.cache.expiration
-              name: argocd-cmd-params-cm
-              optional: true
-        - name: REDIS_SERVER
-          valueFrom:
-            configMapKeyRef:
-              key: redis.server
-              name: argocd-cmd-params-cm
               optional: true
         - name: REDIS_COMPRESSION
           valueFrom:
@@ -2410,11 +2483,7 @@
               key: server.enable.proxy.extension
               name: argocd-cmd-params-cm
               optional: true
-<<<<<<< HEAD
-        image: quay.io/codefresh/argocd:latest
-=======
         image: quay.io/argoproj/argocd:v2.8.1
->>>>>>> 356e33ac
         imagePullPolicy: Always
         livenessProbe:
           httpGet:
@@ -2526,11 +2595,6 @@
       - args:
         - /usr/local/bin/argocd-application-controller
         env:
-        - name: ARGOCD_REDIS
-          valueFrom:
-            configMapKeyRef:
-              key: redis.server
-              name: argocd-cmd-params-cm
         - name: ARGOCD_CONTROLLER_REPLICAS
           value: "1"
         - name: ARGOCD_RECONCILIATION_TIMEOUT
@@ -2665,11 +2729,7 @@
               key: controller.kubectl.parallelism.limit
               name: argocd-cmd-params-cm
               optional: true
-<<<<<<< HEAD
-        image: quay.io/codefresh/argocd:latest
-=======
         image: quay.io/argoproj/argocd:v2.8.1
->>>>>>> 356e33ac
         imagePullPolicy: Always
         name: argocd-application-controller
         ports:
@@ -2746,11 +2806,7 @@
         - /data/conf/redis.conf
         command:
         - redis-server
-<<<<<<< HEAD
-        image: quay.io/codefresh/redis:7.0.11-alpine
-=======
         image: redis:7.0.11-alpine
->>>>>>> 356e33ac
         imagePullPolicy: IfNotPresent
         lifecycle:
           preStop:
@@ -2804,11 +2860,7 @@
         - /data/conf/sentinel.conf
         command:
         - redis-sentinel
-<<<<<<< HEAD
-        image: quay.io/codefresh/redis:7.0.11-alpine
-=======
         image: redis:7.0.11-alpine
->>>>>>> 356e33ac
         imagePullPolicy: IfNotPresent
         lifecycle: {}
         livenessProbe:
@@ -2861,11 +2913,7 @@
           value: 40000915ab58c3fa8fd888fb8b24711944e6cbb4
         - name: SENTINEL_ID_2
           value: 2bbec7894d954a8af3bb54d13eaec53cb024e2ca
-<<<<<<< HEAD
-        image: quay.io/codefresh/redis:7.0.11-alpine
-=======
         image: redis:7.0.11-alpine
->>>>>>> 356e33ac
         imagePullPolicy: IfNotPresent
         name: split-brain-fix
         resources: {}
@@ -2895,11 +2943,7 @@
           value: 40000915ab58c3fa8fd888fb8b24711944e6cbb4
         - name: SENTINEL_ID_2
           value: 2bbec7894d954a8af3bb54d13eaec53cb024e2ca
-<<<<<<< HEAD
-        image: quay.io/codefresh/redis:7.0.11-alpine
-=======
         image: redis:7.0.11-alpine
->>>>>>> 356e33ac
         imagePullPolicy: IfNotPresent
         name: config-init
         securityContext:
@@ -2993,6 +3037,27 @@
   podSelector:
     matchLabels:
       app.kubernetes.io/name: argocd-dex-server
+  policyTypes:
+  - Ingress
+---
+apiVersion: networking.k8s.io/v1
+kind: NetworkPolicy
+metadata:
+  labels:
+    app.kubernetes.io/component: notifications-controller
+    app.kubernetes.io/name: argocd-notifications-controller
+    app.kubernetes.io/part-of: argocd
+  name: argocd-notifications-controller-network-policy
+spec:
+  ingress:
+  - from:
+    - namespaceSelector: {}
+    ports:
+    - port: 9001
+      protocol: TCP
+  podSelector:
+    matchLabels:
+      app.kubernetes.io/name: argocd-notifications-controller
   policyTypes:
   - Ingress
 ---
