--- conflicted
+++ resolved
@@ -759,17 +759,13 @@
               key: applicationsetcontroller.allowed.scm.providers
               name: argocd-cmd-params-cm
               optional: true
-<<<<<<< HEAD
+        - name: ARGOCD_APPLICATIONSET_CONTROLLER_ENABLE_SCM_PROVIDERS
+          valueFrom:
+            configMapKeyRef:
+              key: applicationsetcontroller.enable.scm.providers
+              name: argocd-cmd-params-cm
+              optional: true
         image: quay.io/codefresh/applicationset:latest
-=======
-        - name: ARGOCD_APPLICATIONSET_CONTROLLER_ENABLE_SCM_PROVIDERS
-          valueFrom:
-            configMapKeyRef:
-              key: applicationsetcontroller.enable.scm.providers
-              name: argocd-cmd-params-cm
-              optional: true
-        image: quay.io/argoproj/argocd:v2.10.4
->>>>>>> f5d63a5c
         imagePullPolicy: Always
         name: argocd-applicationset-controller
         ports:
@@ -883,11 +879,7 @@
         - -n
         - /usr/local/bin/argocd
         - /shared/argocd-dex
-<<<<<<< HEAD
         image: quay.io/codefresh/argocd:latest
-=======
-        image: quay.io/argoproj/argocd:v2.10.4
->>>>>>> f5d63a5c
         imagePullPolicy: Always
         name: copyutil
         securityContext:
@@ -926,95 +918,6 @@
 kind: Deployment
 metadata:
   labels:
-<<<<<<< HEAD
-=======
-    app.kubernetes.io/component: notifications-controller
-    app.kubernetes.io/name: argocd-notifications-controller
-    app.kubernetes.io/part-of: argocd
-  name: argocd-notifications-controller
-spec:
-  selector:
-    matchLabels:
-      app.kubernetes.io/name: argocd-notifications-controller
-  strategy:
-    type: Recreate
-  template:
-    metadata:
-      labels:
-        app.kubernetes.io/name: argocd-notifications-controller
-    spec:
-      containers:
-      - args:
-        - /usr/local/bin/argocd-notifications
-        env:
-        - name: ARGOCD_NOTIFICATIONS_CONTROLLER_LOGFORMAT
-          valueFrom:
-            configMapKeyRef:
-              key: notificationscontroller.log.format
-              name: argocd-cmd-params-cm
-              optional: true
-        - name: ARGOCD_NOTIFICATIONS_CONTROLLER_LOGLEVEL
-          valueFrom:
-            configMapKeyRef:
-              key: notificationscontroller.log.level
-              name: argocd-cmd-params-cm
-              optional: true
-        - name: ARGOCD_APPLICATION_NAMESPACES
-          valueFrom:
-            configMapKeyRef:
-              key: application.namespaces
-              name: argocd-cmd-params-cm
-              optional: true
-        - name: ARGOCD_NOTIFICATION_CONTROLLER_SELF_SERVICE_NOTIFICATION_ENABLED
-          valueFrom:
-            configMapKeyRef:
-              key: notificationscontroller.selfservice.enabled
-              name: argocd-cmd-params-cm
-              optional: true
-        image: quay.io/argoproj/argocd:v2.10.4
-        imagePullPolicy: Always
-        livenessProbe:
-          tcpSocket:
-            port: 9001
-        name: argocd-notifications-controller
-        securityContext:
-          allowPrivilegeEscalation: false
-          capabilities:
-            drop:
-            - ALL
-          readOnlyRootFilesystem: true
-        volumeMounts:
-        - mountPath: /app/config/tls
-          name: tls-certs
-        - mountPath: /app/config/reposerver/tls
-          name: argocd-repo-server-tls
-        workingDir: /app
-      securityContext:
-        runAsNonRoot: true
-        seccompProfile:
-          type: RuntimeDefault
-      serviceAccountName: argocd-notifications-controller
-      volumes:
-      - configMap:
-          name: argocd-tls-certs-cm
-        name: tls-certs
-      - name: argocd-repo-server-tls
-        secret:
-          items:
-          - key: tls.crt
-            path: tls.crt
-          - key: tls.key
-            path: tls.key
-          - key: ca.crt
-            path: ca.crt
-          optional: true
-          secretName: argocd-repo-server-tls
----
-apiVersion: apps/v1
-kind: Deployment
-metadata:
-  labels:
->>>>>>> f5d63a5c
     app.kubernetes.io/component: redis
     app.kubernetes.io/name: argocd-redis
     app.kubernetes.io/part-of: argocd
@@ -1049,11 +952,7 @@
         - ""
         - --appendonly
         - "no"
-<<<<<<< HEAD
-        image: quay.io/codefresh/redis:7.0.11-alpine
-=======
-        image: redis:7.0.14-alpine
->>>>>>> f5d63a5c
+        image: public.ecr.aws/docker/library/redis:7.0.14-alpine
         imagePullPolicy: Always
         name: redis
         ports:
@@ -1282,11 +1181,7 @@
           value: /helm-working-dir
         - name: HELM_DATA_HOME
           value: /helm-working-dir
-<<<<<<< HEAD
         image: quay.io/codefresh/argocd:latest
-=======
-        image: quay.io/argoproj/argocd:v2.10.4
->>>>>>> f5d63a5c
         imagePullPolicy: Always
         livenessProbe:
           failureThreshold: 3
@@ -1338,11 +1233,7 @@
         - -n
         - /usr/local/bin/argocd
         - /var/run/argocd/argocd-cmp-server
-<<<<<<< HEAD
         image: quay.io/codefresh/argocd:latest
-=======
-        image: quay.io/argoproj/argocd:v2.10.4
->>>>>>> f5d63a5c
         name: copyutil
         securityContext:
           allowPrivilegeEscalation: false
@@ -1640,29 +1531,25 @@
               key: server.enable.proxy.extension
               name: argocd-cmd-params-cm
               optional: true
-<<<<<<< HEAD
+        - name: ARGOCD_K8SCLIENT_RETRY_MAX
+          valueFrom:
+            configMapKeyRef:
+              key: server.k8sclient.retry.max
+              name: argocd-cmd-params-cm
+              optional: true
+        - name: ARGOCD_K8SCLIENT_RETRY_BASE_BACKOFF
+          valueFrom:
+            configMapKeyRef:
+              key: server.k8sclient.retry.base.backoff
+              name: argocd-cmd-params-cm
+              optional: true
+        - name: ARGOCD_API_CONTENT_TYPES
+          valueFrom:
+            configMapKeyRef:
+              key: server.api.content.types
+              name: argocd-cmd-params-cm
+              optional: true
         image: quay.io/codefresh/argocd:latest
-=======
-        - name: ARGOCD_K8SCLIENT_RETRY_MAX
-          valueFrom:
-            configMapKeyRef:
-              key: server.k8sclient.retry.max
-              name: argocd-cmd-params-cm
-              optional: true
-        - name: ARGOCD_K8SCLIENT_RETRY_BASE_BACKOFF
-          valueFrom:
-            configMapKeyRef:
-              key: server.k8sclient.retry.base.backoff
-              name: argocd-cmd-params-cm
-              optional: true
-        - name: ARGOCD_API_CONTENT_TYPES
-          valueFrom:
-            configMapKeyRef:
-              key: server.api.content.types
-              name: argocd-cmd-params-cm
-              optional: true
-        image: quay.io/argoproj/argocd:v2.10.4
->>>>>>> f5d63a5c
         imagePullPolicy: Always
         livenessProbe:
           httpGet:
@@ -1932,29 +1819,25 @@
               key: controller.kubectl.parallelism.limit
               name: argocd-cmd-params-cm
               optional: true
-<<<<<<< HEAD
+        - name: ARGOCD_K8SCLIENT_RETRY_MAX
+          valueFrom:
+            configMapKeyRef:
+              key: controller.k8sclient.retry.max
+              name: argocd-cmd-params-cm
+              optional: true
+        - name: ARGOCD_K8SCLIENT_RETRY_BASE_BACKOFF
+          valueFrom:
+            configMapKeyRef:
+              key: controller.k8sclient.retry.base.backoff
+              name: argocd-cmd-params-cm
+              optional: true
+        - name: ARGOCD_APPLICATION_CONTROLLER_SERVER_SIDE_DIFF
+          valueFrom:
+            configMapKeyRef:
+              key: controller.diff.server.side
+              name: argocd-cmd-params-cm
+              optional: true
         image: quay.io/codefresh/argocd:latest
-=======
-        - name: ARGOCD_K8SCLIENT_RETRY_MAX
-          valueFrom:
-            configMapKeyRef:
-              key: controller.k8sclient.retry.max
-              name: argocd-cmd-params-cm
-              optional: true
-        - name: ARGOCD_K8SCLIENT_RETRY_BASE_BACKOFF
-          valueFrom:
-            configMapKeyRef:
-              key: controller.k8sclient.retry.base.backoff
-              name: argocd-cmd-params-cm
-              optional: true
-        - name: ARGOCD_APPLICATION_CONTROLLER_SERVER_SIDE_DIFF
-          valueFrom:
-            configMapKeyRef:
-              key: controller.diff.server.side
-              name: argocd-cmd-params-cm
-              optional: true
-        image: quay.io/argoproj/argocd:v2.10.4
->>>>>>> f5d63a5c
         imagePullPolicy: Always
         name: argocd-application-controller
         ports:
