--- conflicted
+++ resolved
@@ -25,6 +25,15 @@
     app.kubernetes.io/name: argocd-dex-server
     app.kubernetes.io/part-of: argocd
   name: argocd-dex-server
+---
+apiVersion: v1
+kind: ServiceAccount
+metadata:
+  labels:
+    app.kubernetes.io/component: notifications-controller
+    app.kubernetes.io/name: argocd-notifications-controller
+    app.kubernetes.io/part-of: argocd
+  name: argocd-notifications-controller
 ---
 apiVersion: v1
 kind: ServiceAccount
@@ -180,6 +189,47 @@
 apiVersion: rbac.authorization.k8s.io/v1
 kind: Role
 metadata:
+  name: argocd-notifications-controller
+rules:
+- apiGroups:
+  - argoproj.io
+  resources:
+  - applications
+  - appprojects
+  verbs:
+  - get
+  - list
+  - watch
+  - update
+  - patch
+- apiGroups:
+  - ""
+  resources:
+  - configmaps
+  - secrets
+  verbs:
+  - list
+  - watch
+- apiGroups:
+  - ""
+  resourceNames:
+  - argocd-notifications-cm
+  resources:
+  - configmaps
+  verbs:
+  - get
+- apiGroups:
+  - ""
+  resourceNames:
+  - argocd-notifications-secret
+  resources:
+  - secrets
+  verbs:
+  - get
+---
+apiVersion: rbac.authorization.k8s.io/v1
+kind: Role
+metadata:
   labels:
     app.kubernetes.io/component: server
     app.kubernetes.io/name: argocd-server
@@ -272,6 +322,18 @@
 apiVersion: rbac.authorization.k8s.io/v1
 kind: RoleBinding
 metadata:
+  name: argocd-notifications-controller
+roleRef:
+  apiGroup: rbac.authorization.k8s.io
+  kind: Role
+  name: argocd-notifications-controller
+subjects:
+- kind: ServiceAccount
+  name: argocd-notifications-controller
+---
+apiVersion: rbac.authorization.k8s.io/v1
+kind: RoleBinding
+metadata:
   labels:
     app.kubernetes.io/component: redis
     app.kubernetes.io/name: argocd-redis
@@ -324,6 +386,11 @@
     app.kubernetes.io/name: argocd-gpg-keys-cm
     app.kubernetes.io/part-of: argocd
   name: argocd-gpg-keys-cm
+---
+apiVersion: v1
+kind: ConfigMap
+metadata:
+  name: argocd-notifications-cm
 ---
 apiVersion: v1
 kind: ConfigMap
@@ -359,6 +426,12 @@
     app.kubernetes.io/name: argocd-tls-certs-cm
     app.kubernetes.io/part-of: argocd
   name: argocd-tls-certs-cm
+---
+apiVersion: v1
+kind: Secret
+metadata:
+  name: argocd-notifications-secret
+type: Opaque
 ---
 apiVersion: v1
 kind: Secret
@@ -436,6 +509,21 @@
 kind: Service
 metadata:
   labels:
+    app.kubernetes.io/name: argocd-notifications-controller-metrics
+  name: argocd-notifications-controller-metrics
+spec:
+  ports:
+  - name: metrics
+    port: 9001
+    protocol: TCP
+    targetPort: 9001
+  selector:
+    app.kubernetes.io/name: argocd-notifications-controller
+---
+apiVersion: v1
+kind: Service
+metadata:
+  labels:
     app.kubernetes.io/component: redis
     app.kubernetes.io/name: argocd-redis
     app.kubernetes.io/part-of: argocd
@@ -527,15 +615,12 @@
       containers:
       - command:
         - entrypoint.sh
-        - applicationset-controller
+        - argocd-applicationset-controller
         env:
         - name: NAMESPACE
           valueFrom:
             fieldRef:
               fieldPath: metadata.namespace
-<<<<<<< HEAD
-        image: quay.io/codefresh/applicationset:latest
-=======
         - name: ARGOCD_APPLICATIONSET_CONTROLLER_ENABLE_LEADER_ELECTION
           valueFrom:
             configMapKeyRef:
@@ -597,7 +682,6 @@
               name: argocd-cmd-params-cm
               optional: true
         image: quay.io/argoproj/argocd:v2.6.0
->>>>>>> acc554f3
         imagePullPolicy: Always
         name: argocd-applicationset-controller
         ports:
@@ -605,6 +689,15 @@
           name: webhook
         - containerPort: 8080
           name: metrics
+        securityContext:
+          allowPrivilegeEscalation: false
+          capabilities:
+            drop:
+            - ALL
+          readOnlyRootFilesystem: true
+          runAsNonRoot: true
+          seccompProfile:
+            type: RuntimeDefault
         volumeMounts:
         - mountPath: /app/config/ssh
           name: ssh-known-hosts
@@ -698,11 +791,7 @@
         - -n
         - /usr/local/bin/argocd
         - /shared/argocd-dex
-<<<<<<< HEAD
-        image: quay.io/codefresh/argocd:latest
-=======
         image: quay.io/argoproj/argocd:v2.6.0
->>>>>>> acc554f3
         imagePullPolicy: Always
         name: copyutil
         securityContext:
@@ -740,8 +829,6 @@
 apiVersion: apps/v1
 kind: Deployment
 metadata:
-<<<<<<< HEAD
-=======
   name: argocd-notifications-controller
 spec:
   selector:
@@ -799,7 +886,6 @@
 apiVersion: apps/v1
 kind: Deployment
 metadata:
->>>>>>> acc554f3
   labels:
     app.kubernetes.io/component: redis
     app.kubernetes.io/name: argocd-redis
@@ -835,11 +921,7 @@
         - ""
         - --appendonly
         - "no"
-<<<<<<< HEAD
-        image: quay.io/codefresh/redis:7.0.5-alpine
-=======
         image: redis:7.0.7-alpine
->>>>>>> acc554f3
         imagePullPolicy: Always
         name: redis
         ports:
@@ -1021,11 +1103,7 @@
           value: /helm-working-dir
         - name: HELM_DATA_HOME
           value: /helm-working-dir
-<<<<<<< HEAD
-        image: quay.io/codefresh/argocd:latest
-=======
         image: quay.io/argoproj/argocd:v2.6.0
->>>>>>> acc554f3
         imagePullPolicy: Always
         livenessProbe:
           failureThreshold: 3
@@ -1077,11 +1155,7 @@
         - -n
         - /usr/local/bin/argocd
         - /var/run/argocd/argocd-cmp-server
-<<<<<<< HEAD
-        image: quay.io/codefresh/argocd:latest
-=======
         image: quay.io/argoproj/argocd:v2.6.0
->>>>>>> acc554f3
         name: copyutil
         securityContext:
           allowPrivilegeEscalation: false
@@ -1095,6 +1169,7 @@
         volumeMounts:
         - mountPath: /var/run/argocd
           name: var-files
+      serviceAccountName: argocd-repo-server
       volumes:
       - configMap:
           name: argocd-ssh-known-hosts-cm
@@ -1349,9 +1424,6 @@
               key: application.namespaces
               name: argocd-cmd-params-cm
               optional: true
-<<<<<<< HEAD
-        image: quay.io/codefresh/argocd:latest
-=======
         - name: ARGOCD_SERVER_ENABLE_PROXY_EXTENSION
           valueFrom:
             configMapKeyRef:
@@ -1359,7 +1431,6 @@
               name: argocd-cmd-params-cm
               optional: true
         image: quay.io/argoproj/argocd:v2.6.0
->>>>>>> acc554f3
         imagePullPolicy: Always
         livenessProbe:
           httpGet:
@@ -1593,11 +1664,7 @@
               key: application.namespaces
               name: argocd-cmd-params-cm
               optional: true
-<<<<<<< HEAD
-        image: quay.io/codefresh/argocd:latest
-=======
         image: quay.io/argoproj/argocd:v2.6.0
->>>>>>> acc554f3
         imagePullPolicy: Always
         name: argocd-application-controller
         ports:
@@ -1703,6 +1770,23 @@
 apiVersion: networking.k8s.io/v1
 kind: NetworkPolicy
 metadata:
+  name: argocd-notifications-controller-network-policy
+spec:
+  ingress:
+  - from:
+    - namespaceSelector: {}
+    ports:
+    - port: 9001
+      protocol: TCP
+  podSelector:
+    matchLabels:
+      app.kubernetes.io/name: argocd-notifications-controller
+  policyTypes:
+  - Ingress
+---
+apiVersion: networking.k8s.io/v1
+kind: NetworkPolicy
+metadata:
   name: argocd-redis-network-policy
 spec:
   egress:
