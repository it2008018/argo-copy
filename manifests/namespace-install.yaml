# This is an auto-generated file. DO NOT EDIT
apiVersion: v1
kind: ServiceAccount
metadata:
  labels:
    app.kubernetes.io/component: application-controller
    app.kubernetes.io/name: argocd-application-controller
    app.kubernetes.io/part-of: argocd
  name: argocd-application-controller
---
apiVersion: v1
kind: ServiceAccount
metadata:
  labels:
    app.kubernetes.io/component: controller
    app.kubernetes.io/name: argocd-applicationset-controller
    app.kubernetes.io/part-of: argocd-applicationset
  name: argocd-applicationset-controller
---
apiVersion: v1
kind: ServiceAccount
metadata:
  labels:
    app.kubernetes.io/component: dex-server
    app.kubernetes.io/name: argocd-dex-server
    app.kubernetes.io/part-of: argocd
  name: argocd-dex-server
---
apiVersion: v1
kind: ServiceAccount
metadata:
  labels:
<<<<<<< HEAD
    app.kubernetes.io/component: redis
    app.kubernetes.io/name: argocd-redis
    app.kubernetes.io/part-of: argocd
  name: argocd-redis
=======
    app.kubernetes.io/component: notifications-controller
    app.kubernetes.io/name: argocd-notifications-controller
    app.kubernetes.io/part-of: argocd
  name: argocd-notifications-controller
>>>>>>> fc3eaec6
---
apiVersion: v1
kind: ServiceAccount
metadata:
  labels:
    app.kubernetes.io/component: repo-server
    app.kubernetes.io/name: argocd-repo-server
    app.kubernetes.io/part-of: argocd
  name: argocd-repo-server
---
apiVersion: v1
kind: ServiceAccount
metadata:
  labels:
    app.kubernetes.io/component: repo-server
    app.kubernetes.io/name: argocd-repo-server
    app.kubernetes.io/part-of: argocd
  name: argocd-repo-server
---
apiVersion: v1
kind: ServiceAccount
metadata:
  labels:
    app.kubernetes.io/component: server
    app.kubernetes.io/name: argocd-server
    app.kubernetes.io/part-of: argocd
  name: argocd-server
---
apiVersion: rbac.authorization.k8s.io/v1
kind: Role
metadata:
  labels:
    app.kubernetes.io/component: application-controller
    app.kubernetes.io/name: argocd-application-controller
    app.kubernetes.io/part-of: argocd
  name: argocd-application-controller
rules:
- apiGroups:
  - ""
  resources:
  - secrets
  - configmaps
  verbs:
  - get
  - list
  - watch
- apiGroups:
  - argoproj.io
  resources:
  - applications
  - appprojects
  verbs:
  - create
  - get
  - list
  - watch
  - update
  - patch
  - delete
- apiGroups:
  - ""
  resources:
  - events
  verbs:
  - create
  - list
---
apiVersion: rbac.authorization.k8s.io/v1
kind: Role
metadata:
  labels:
    app.kubernetes.io/component: controller
    app.kubernetes.io/name: argocd-applicationset-controller
    app.kubernetes.io/part-of: argocd-applicationset
  name: argocd-applicationset-controller
rules:
- apiGroups:
  - argoproj.io
  resources:
  - applications
  - applicationsets
  - applicationsets/finalizers
  verbs:
  - create
  - delete
  - get
  - list
  - patch
  - update
  - watch
- apiGroups:
  - argoproj.io
  resources:
  - appprojects
  verbs:
  - get
- apiGroups:
  - argoproj.io
  resources:
  - applicationsets/status
  verbs:
  - get
  - patch
  - update
- apiGroups:
  - ""
  resources:
  - events
  verbs:
  - create
  - get
  - list
  - patch
  - watch
- apiGroups:
  - ""
  resources:
  - secrets
  - configmaps
  verbs:
  - get
  - list
  - watch
- apiGroups:
  - apps
  - extensions
  resources:
  - deployments
  verbs:
  - get
  - list
  - watch
---
apiVersion: rbac.authorization.k8s.io/v1
kind: Role
metadata:
  labels:
    app.kubernetes.io/component: dex-server
    app.kubernetes.io/name: argocd-dex-server
    app.kubernetes.io/part-of: argocd
  name: argocd-dex-server
rules:
- apiGroups:
  - ""
  resources:
  - secrets
  - configmaps
  verbs:
  - get
  - list
  - watch
---
apiVersion: rbac.authorization.k8s.io/v1
kind: Role
metadata:
  labels:
    app.kubernetes.io/component: server
    app.kubernetes.io/name: argocd-server
    app.kubernetes.io/part-of: argocd
  name: argocd-server
rules:
- apiGroups:
  - ""
  resources:
  - secrets
  - configmaps
  verbs:
  - create
  - get
  - list
  - watch
  - update
  - patch
  - delete
- apiGroups:
  - argoproj.io
  resources:
  - applications
  - appprojects
  - applicationsets
  verbs:
  - create
  - get
  - list
  - watch
  - update
  - delete
  - patch
- apiGroups:
  - ""
  resources:
  - events
  verbs:
  - create
  - list
---
apiVersion: rbac.authorization.k8s.io/v1
kind: RoleBinding
metadata:
  labels:
    app.kubernetes.io/component: application-controller
    app.kubernetes.io/name: argocd-application-controller
    app.kubernetes.io/part-of: argocd
  name: argocd-application-controller
roleRef:
  apiGroup: rbac.authorization.k8s.io
  kind: Role
  name: argocd-application-controller
subjects:
- kind: ServiceAccount
  name: argocd-application-controller
---
apiVersion: rbac.authorization.k8s.io/v1
kind: RoleBinding
metadata:
  labels:
    app.kubernetes.io/component: controller
    app.kubernetes.io/name: argocd-applicationset-controller
    app.kubernetes.io/part-of: argocd-applicationset
  name: argocd-applicationset-controller
roleRef:
  apiGroup: rbac.authorization.k8s.io
  kind: Role
  name: argocd-applicationset-controller
subjects:
- kind: ServiceAccount
  name: argocd-applicationset-controller
---
apiVersion: rbac.authorization.k8s.io/v1
kind: RoleBinding
metadata:
  labels:
    app.kubernetes.io/component: dex-server
    app.kubernetes.io/name: argocd-dex-server
    app.kubernetes.io/part-of: argocd
  name: argocd-dex-server
roleRef:
  apiGroup: rbac.authorization.k8s.io
  kind: Role
  name: argocd-dex-server
subjects:
- kind: ServiceAccount
  name: argocd-dex-server
---
apiVersion: rbac.authorization.k8s.io/v1
kind: RoleBinding
metadata:
  labels:
    app.kubernetes.io/component: redis
    app.kubernetes.io/name: argocd-redis
    app.kubernetes.io/part-of: argocd
  name: argocd-redis
roleRef:
  apiGroup: rbac.authorization.k8s.io
  kind: Role
  name: argocd-redis
subjects:
- kind: ServiceAccount
  name: argocd-redis
---
apiVersion: rbac.authorization.k8s.io/v1
kind: RoleBinding
metadata:
  labels:
    app.kubernetes.io/component: server
    app.kubernetes.io/name: argocd-server
    app.kubernetes.io/part-of: argocd
  name: argocd-server
roleRef:
  apiGroup: rbac.authorization.k8s.io
  kind: Role
  name: argocd-server
subjects:
- kind: ServiceAccount
  name: argocd-server
---
apiVersion: v1
kind: ConfigMap
metadata:
  labels:
    app.kubernetes.io/name: argocd-cm
    app.kubernetes.io/part-of: argocd
  name: argocd-cm
---
apiVersion: v1
kind: ConfigMap
metadata:
  labels:
    app.kubernetes.io/name: argocd-cmd-params-cm
    app.kubernetes.io/part-of: argocd
  name: argocd-cmd-params-cm
---
apiVersion: v1
kind: ConfigMap
metadata:
  labels:
    app.kubernetes.io/name: argocd-gpg-keys-cm
    app.kubernetes.io/part-of: argocd
  name: argocd-gpg-keys-cm
---
apiVersion: v1
kind: ConfigMap
metadata:
  labels:
    app.kubernetes.io/name: argocd-rbac-cm
    app.kubernetes.io/part-of: argocd
  name: argocd-rbac-cm
---
apiVersion: v1
data:
  ssh_known_hosts: |-
    bitbucket.org ssh-rsa AAAAB3NzaC1yc2EAAAABIwAAAQEAubiN81eDcafrgMeLzaFPsw2kNvEcqTKl/VqLat/MaB33pZy0y3rJZtnqwR2qOOvbwKZYKiEO1O6VqNEBxKvJJelCq0dTXWT5pbO2gDXC6h6QDXCaHo6pOHGPUy+YBaGQRGuSusMEASYiWunYN0vCAI8QaXnWMXNMdFP3jHAJH0eDsoiGnLPBlBp4TNm6rYI74nMzgz3B9IikW4WVK+dc8KZJZWYjAuORU3jc1c/NPskD2ASinf8v3xnfXeukU0sJ5N6m5E8VLjObPEO+mN2t/FZTMZLiFqPWc/ALSqnMnnhwrNi2rbfg/rd/IpL8Le3pSBne8+seeFVBoGqzHM9yXw==
    github.com ssh-rsa AAAAB3NzaC1yc2EAAAABIwAAAQEAq2A7hRGmdnm9tUDbO9IDSwBK6TbQa+PXYPCPy6rbTrTtw7PHkccKrpp0yVhp5HdEIcKr6pLlVDBfOLX9QUsyCOV0wzfjIJNlGEYsdlLJizHhbn2mUjvSAHQqZETYP81eFzLQNnPHt4EVVUh7VfDESU84KezmD5QlWpXLmvU31/yMf+Se8xhHTvKSCZIFImWwoG6mbUoWf9nzpIoaSjB+weqqUUmpaaasXVal72J+UX2B+2RPW3RcT0eOzQgqlJL3RKrTJvdsjE3JEAvGq3lGHSZXy28G3skua2SmVi/w4yCE6gbODqnTWlg7+wC604ydGXA8VJiS5ap43JXiUFFAaQ==
    gitlab.com ecdsa-sha2-nistp256 AAAAE2VjZHNhLXNoYTItbmlzdHAyNTYAAAAIbmlzdHAyNTYAAABBBFSMqzJeV9rUzU4kWitGjeR4PWSa29SPqJ1fVkhtj3Hw9xjLVXVYrU9QlYWrOLXBpQ6KWjbjTDTdDkoohFzgbEY=
    gitlab.com ssh-ed25519 AAAAC3NzaC1lZDI1NTE5AAAAIAfuCHKVTjquxvt6CM6tdG4SLp1Btn/nOeHHE5UOzRdf
    gitlab.com ssh-rsa AAAAB3NzaC1yc2EAAAADAQABAAABAQCsj2bNKTBSpIYDEGk9KxsGh3mySTRgMtXL583qmBpzeQ+jqCMRgBqB98u3z++J1sKlXHWfM9dyhSevkMwSbhoR8XIq/U0tCNyokEi/ueaBMCvbcTHhO7FcwzY92WK4Yt0aGROY5qX2UKSeOvuP4D6TPqKF1onrSzH9bx9XUf2lEdWT/ia1NEKjunUqu1xOB/StKDHMoX4/OKyIzuS0q/T1zOATthvasJFoPrAjkohTyaDUz2LN5JoH839hViyEG82yB+MjcFV5MU3N1l1QL3cVUCh93xSaua1N85qivl+siMkPGbO5xR/En4iEY6K2XPASUEMaieWVNTRCtJ4S8H+9
    ssh.dev.azure.com ssh-rsa AAAAB3NzaC1yc2EAAAADAQABAAABAQC7Hr1oTWqNqOlzGJOfGJ4NakVyIzf1rXYd4d7wo6jBlkLvCA4odBlL0mDUyZ0/QUfTTqeu+tm22gOsv+VrVTMk6vwRU75gY/y9ut5Mb3bR5BV58dKXyq9A9UeB5Cakehn5Zgm6x1mKoVyf+FFn26iYqXJRgzIZZcZ5V6hrE0Qg39kZm4az48o0AUbf6Sp4SLdvnuMa2sVNwHBboS7EJkm57XQPVU3/QpyNLHbWDdzwtrlS+ez30S3AdYhLKEOxAG8weOnyrtLJAUen9mTkol8oII1edf7mWWbWVf0nBmly21+nZcmCTISQBtdcyPaEno7fFQMDD26/s0lfKob4Kw8H
    vs-ssh.visualstudio.com ssh-rsa AAAAB3NzaC1yc2EAAAADAQABAAABAQC7Hr1oTWqNqOlzGJOfGJ4NakVyIzf1rXYd4d7wo6jBlkLvCA4odBlL0mDUyZ0/QUfTTqeu+tm22gOsv+VrVTMk6vwRU75gY/y9ut5Mb3bR5BV58dKXyq9A9UeB5Cakehn5Zgm6x1mKoVyf+FFn26iYqXJRgzIZZcZ5V6hrE0Qg39kZm4az48o0AUbf6Sp4SLdvnuMa2sVNwHBboS7EJkm57XQPVU3/QpyNLHbWDdzwtrlS+ez30S3AdYhLKEOxAG8weOnyrtLJAUen9mTkol8oII1edf7mWWbWVf0nBmly21+nZcmCTISQBtdcyPaEno7fFQMDD26/s0lfKob4Kw8H
    github.com ecdsa-sha2-nistp256 AAAAE2VjZHNhLXNoYTItbmlzdHAyNTYAAAAIbmlzdHAyNTYAAABBBEmKSENjQEezOmxkZMy7opKgwFB9nkt5YRrYMjNuG5N87uRgg6CLrbo5wAdT/y6v0mKV0U2w0WZ2YB/++Tpockg=
    github.com ssh-ed25519 AAAAC3NzaC1lZDI1NTE5AAAAIOMqqnkVzrm0SdG6UOoqKLsabgH5C9okWi0dh2l9GKJl
kind: ConfigMap
metadata:
  labels:
    app.kubernetes.io/name: argocd-ssh-known-hosts-cm
    app.kubernetes.io/part-of: argocd
  name: argocd-ssh-known-hosts-cm
---
apiVersion: v1
kind: ConfigMap
metadata:
  labels:
    app.kubernetes.io/name: argocd-tls-certs-cm
    app.kubernetes.io/part-of: argocd
  name: argocd-tls-certs-cm
---
apiVersion: v1
kind: Secret
metadata:
  labels:
    app.kubernetes.io/name: argocd-secret
    app.kubernetes.io/part-of: argocd
  name: argocd-secret
type: Opaque
---
apiVersion: v1
kind: Service
metadata:
  labels:
    app.kubernetes.io/component: controller
    app.kubernetes.io/name: argocd-applicationset-controller
    app.kubernetes.io/part-of: argocd-applicationset
  name: argocd-applicationset-controller
spec:
  ports:
  - name: webhook
    port: 7000
    protocol: TCP
    targetPort: webhook
  - name: metrics
    port: 8080
    protocol: TCP
    targetPort: metrics
  selector:
    app.kubernetes.io/name: argocd-applicationset-controller
---
apiVersion: v1
kind: Service
metadata:
  labels:
    app.kubernetes.io/component: dex-server
    app.kubernetes.io/name: argocd-dex-server
    app.kubernetes.io/part-of: argocd
  name: argocd-dex-server
spec:
  ports:
  - name: http
    port: 5556
    protocol: TCP
    targetPort: 5556
  - name: grpc
    port: 5557
    protocol: TCP
    targetPort: 5557
  - name: metrics
    port: 5558
    protocol: TCP
    targetPort: 5558
  selector:
    app.kubernetes.io/name: argocd-dex-server
---
apiVersion: v1
kind: Service
metadata:
  labels:
    app.kubernetes.io/component: metrics
    app.kubernetes.io/name: argocd-metrics
    app.kubernetes.io/part-of: argocd
  name: argocd-metrics
spec:
  ports:
  - name: metrics
    port: 8082
    protocol: TCP
    targetPort: 8082
  selector:
    app.kubernetes.io/name: argocd-application-controller
---
apiVersion: v1
kind: Service
metadata:
  labels:
    app.kubernetes.io/component: redis
    app.kubernetes.io/name: argocd-redis
    app.kubernetes.io/part-of: argocd
  name: argocd-redis
spec:
  ports:
  - name: tcp-redis
    port: 6379
    targetPort: 6379
  selector:
    app.kubernetes.io/name: argocd-redis
---
apiVersion: v1
kind: Service
metadata:
  labels:
    app.kubernetes.io/component: repo-server
    app.kubernetes.io/name: argocd-repo-server
    app.kubernetes.io/part-of: argocd
  name: argocd-repo-server
spec:
  ports:
  - name: server
    port: 8081
    protocol: TCP
    targetPort: 8081
  - name: metrics
    port: 8084
    protocol: TCP
    targetPort: 8084
  selector:
    app.kubernetes.io/name: argocd-repo-server
---
apiVersion: v1
kind: Service
metadata:
  labels:
    app.kubernetes.io/component: server
    app.kubernetes.io/name: argocd-server
    app.kubernetes.io/part-of: argocd
  name: argocd-server
spec:
  ports:
  - name: http
    port: 80
    protocol: TCP
    targetPort: 8080
  - name: https
    port: 443
    protocol: TCP
    targetPort: 8080
  selector:
    app.kubernetes.io/name: argocd-server
---
apiVersion: v1
kind: Service
metadata:
  labels:
    app.kubernetes.io/component: server
    app.kubernetes.io/name: argocd-server-metrics
    app.kubernetes.io/part-of: argocd
  name: argocd-server-metrics
spec:
  ports:
  - name: metrics
    port: 8083
    protocol: TCP
    targetPort: 8083
  selector:
    app.kubernetes.io/name: argocd-server
---
apiVersion: apps/v1
kind: Deployment
metadata:
  labels:
    app.kubernetes.io/component: controller
    app.kubernetes.io/name: argocd-applicationset-controller
    app.kubernetes.io/part-of: argocd-applicationset
  name: argocd-applicationset-controller
spec:
  selector:
    matchLabels:
      app.kubernetes.io/name: argocd-applicationset-controller
  template:
    metadata:
      labels:
        app.kubernetes.io/name: argocd-applicationset-controller
    spec:
      containers:
      - command:
        - entrypoint.sh
        - argocd-applicationset-controller
        env:
        - name: NAMESPACE
          valueFrom:
            fieldRef:
              fieldPath: metadata.namespace
<<<<<<< HEAD
        image: quay.io/codefresh/argocd:latest
=======
        image: quay.io/argoproj/argocd:v2.5.5
>>>>>>> fc3eaec6
        imagePullPolicy: Always
        name: argocd-applicationset-controller
        ports:
        - containerPort: 7000
          name: webhook
        - containerPort: 8080
          name: metrics
        securityContext:
          allowPrivilegeEscalation: false
          capabilities:
            drop:
            - ALL
          readOnlyRootFilesystem: true
          runAsNonRoot: true
          seccompProfile:
            type: RuntimeDefault
        volumeMounts:
        - mountPath: /app/config/ssh
          name: ssh-known-hosts
        - mountPath: /app/config/tls
          name: tls-certs
        - mountPath: /app/config/gpg/source
          name: gpg-keys
        - mountPath: /app/config/gpg/keys
          name: gpg-keyring
        - mountPath: /tmp
          name: tmp
      serviceAccountName: argocd-applicationset-controller
      volumes:
      - configMap:
          name: argocd-ssh-known-hosts-cm
        name: ssh-known-hosts
      - configMap:
          name: argocd-tls-certs-cm
        name: tls-certs
      - configMap:
          name: argocd-gpg-keys-cm
        name: gpg-keys
      - emptyDir: {}
        name: gpg-keyring
      - emptyDir: {}
        name: tmp
---
apiVersion: apps/v1
kind: Deployment
metadata:
  labels:
    app.kubernetes.io/component: dex-server
    app.kubernetes.io/name: argocd-dex-server
    app.kubernetes.io/part-of: argocd
  name: argocd-dex-server
spec:
  selector:
    matchLabels:
      app.kubernetes.io/name: argocd-dex-server
  template:
    metadata:
      labels:
        app.kubernetes.io/name: argocd-dex-server
    spec:
      affinity:
        podAntiAffinity:
          preferredDuringSchedulingIgnoredDuringExecution:
          - podAffinityTerm:
              labelSelector:
                matchLabels:
                  app.kubernetes.io/part-of: argocd
              topologyKey: kubernetes.io/hostname
            weight: 5
      containers:
      - command:
        - /shared/argocd-dex
        - rundex
<<<<<<< HEAD
        image: ghcr.io/dexidp/dex:v2.35.3-distroless
=======
        env:
        - name: ARGOCD_DEX_SERVER_DISABLE_TLS
          valueFrom:
            configMapKeyRef:
              key: dexserver.disable.tls
              name: argocd-cmd-params-cm
              optional: true
        image: ghcr.io/dexidp/dex:v2.35.3
>>>>>>> fc3eaec6
        imagePullPolicy: Always
        name: dex
        ports:
        - containerPort: 5556
        - containerPort: 5557
        - containerPort: 5558
        securityContext:
          allowPrivilegeEscalation: false
          capabilities:
            drop:
            - ALL
          readOnlyRootFilesystem: true
          runAsNonRoot: true
          seccompProfile:
            type: RuntimeDefault
        volumeMounts:
        - mountPath: /shared
          name: static-files
        - mountPath: /tmp
          name: dexconfig
        - mountPath: /tls
          name: argocd-dex-server-tls
      initContainers:
      - command:
        - cp
        - -n
        - /usr/local/bin/argocd
        - /shared/argocd-dex
<<<<<<< HEAD
        image: quay.io/codefresh/argocd:latest
=======
        image: quay.io/argoproj/argocd:v2.5.5
>>>>>>> fc3eaec6
        imagePullPolicy: Always
        name: copyutil
        securityContext:
          allowPrivilegeEscalation: false
          capabilities:
            drop:
            - ALL
          readOnlyRootFilesystem: true
          runAsNonRoot: true
          seccompProfile:
            type: RuntimeDefault
        volumeMounts:
        - mountPath: /shared
          name: static-files
        - mountPath: /tmp
          name: dexconfig
      serviceAccountName: argocd-dex-server
      volumes:
      - emptyDir: {}
        name: static-files
      - emptyDir: {}
        name: dexconfig
      - name: argocd-dex-server-tls
        secret:
          items:
          - key: tls.crt
            path: tls.crt
          - key: tls.key
            path: tls.key
          - key: ca.crt
            path: ca.crt
          optional: true
          secretName: argocd-dex-server-tls
---
apiVersion: apps/v1
kind: Deployment
metadata:
<<<<<<< HEAD
=======
  name: argocd-notifications-controller
spec:
  selector:
    matchLabels:
      app.kubernetes.io/name: argocd-notifications-controller
  strategy:
    type: Recreate
  template:
    metadata:
      labels:
        app.kubernetes.io/name: argocd-notifications-controller
    spec:
      containers:
      - command:
        - argocd-notifications
        image: quay.io/argoproj/argocd:v2.5.5
        imagePullPolicy: Always
        livenessProbe:
          tcpSocket:
            port: 9001
        name: argocd-notifications-controller
        securityContext:
          allowPrivilegeEscalation: false
          capabilities:
            drop:
            - ALL
          readOnlyRootFilesystem: true
        volumeMounts:
        - mountPath: /app/config/tls
          name: tls-certs
        - mountPath: /app/config/reposerver/tls
          name: argocd-repo-server-tls
        workingDir: /app
      securityContext:
        runAsNonRoot: true
        seccompProfile:
          type: RuntimeDefault
      serviceAccountName: argocd-notifications-controller
      volumes:
      - configMap:
          name: argocd-tls-certs-cm
        name: tls-certs
      - name: argocd-repo-server-tls
        secret:
          items:
          - key: tls.crt
            path: tls.crt
          - key: tls.key
            path: tls.key
          - key: ca.crt
            path: ca.crt
          optional: true
          secretName: argocd-repo-server-tls
---
apiVersion: apps/v1
kind: Deployment
metadata:
>>>>>>> fc3eaec6
  labels:
    app.kubernetes.io/component: redis
    app.kubernetes.io/name: argocd-redis
    app.kubernetes.io/part-of: argocd
  name: argocd-redis
spec:
  selector:
    matchLabels:
      app.kubernetes.io/name: argocd-redis
  template:
    metadata:
      labels:
        app.kubernetes.io/name: argocd-redis
    spec:
      affinity:
        podAntiAffinity:
          preferredDuringSchedulingIgnoredDuringExecution:
          - podAffinityTerm:
              labelSelector:
                matchLabels:
                  app.kubernetes.io/name: argocd-redis
              topologyKey: kubernetes.io/hostname
            weight: 100
          - podAffinityTerm:
              labelSelector:
                matchLabels:
                  app.kubernetes.io/part-of: argocd
              topologyKey: kubernetes.io/hostname
            weight: 5
      containers:
      - args:
        - --save
        - ""
        - --appendonly
        - "no"
<<<<<<< HEAD
        image: quay.io/codefresh/redis:7.0.4-alpine
=======
        image: redis:7.0.5-alpine
>>>>>>> fc3eaec6
        imagePullPolicy: Always
        name: redis
        ports:
        - containerPort: 6379
        securityContext:
          allowPrivilegeEscalation: false
          capabilities:
            drop:
            - ALL
      securityContext:
        runAsNonRoot: true
        runAsUser: 999
        seccompProfile:
          type: RuntimeDefault
      serviceAccountName: argocd-redis
---
apiVersion: apps/v1
kind: Deployment
metadata:
  labels:
    app.kubernetes.io/component: repo-server
    app.kubernetes.io/name: argocd-repo-server
    app.kubernetes.io/part-of: argocd
  name: argocd-repo-server
spec:
  selector:
    matchLabels:
      app.kubernetes.io/name: argocd-repo-server
  template:
    metadata:
      labels:
        app.kubernetes.io/name: argocd-repo-server
    spec:
      affinity:
        podAntiAffinity:
          preferredDuringSchedulingIgnoredDuringExecution:
          - podAffinityTerm:
              labelSelector:
                matchLabels:
                  app.kubernetes.io/name: argocd-repo-server
              topologyKey: kubernetes.io/hostname
            weight: 100
          - podAffinityTerm:
              labelSelector:
                matchLabels:
                  app.kubernetes.io/part-of: argocd
              topologyKey: kubernetes.io/hostname
            weight: 5
      automountServiceAccountToken: false
      containers:
      - command:
        - sh
        - -c
        - entrypoint.sh argocd-repo-server --redis argocd-redis:6379
        env:
        - name: ARGOCD_RECONCILIATION_TIMEOUT
          valueFrom:
            configMapKeyRef:
              key: timeout.reconciliation
              name: argocd-cm
              optional: true
        - name: ARGOCD_REPO_SERVER_LOGFORMAT
          valueFrom:
            configMapKeyRef:
              key: reposerver.log.format
              name: argocd-cmd-params-cm
              optional: true
        - name: ARGOCD_REPO_SERVER_LOGLEVEL
          valueFrom:
            configMapKeyRef:
              key: reposerver.log.level
              name: argocd-cmd-params-cm
              optional: true
        - name: ARGOCD_REPO_SERVER_PARALLELISM_LIMIT
          valueFrom:
            configMapKeyRef:
              key: reposerver.parallelism.limit
              name: argocd-cmd-params-cm
              optional: true
        - name: ARGOCD_REPO_SERVER_DISABLE_TLS
          valueFrom:
            configMapKeyRef:
              key: reposerver.disable.tls
              name: argocd-cmd-params-cm
              optional: true
        - name: ARGOCD_TLS_MIN_VERSION
          valueFrom:
            configMapKeyRef:
              key: reposerver.tls.minversion
              name: argocd-cmd-params-cm
              optional: true
        - name: ARGOCD_TLS_MAX_VERSION
          valueFrom:
            configMapKeyRef:
              key: reposerver.tls.maxversion
              name: argocd-cmd-params-cm
              optional: true
        - name: ARGOCD_TLS_CIPHERS
          valueFrom:
            configMapKeyRef:
              key: reposerver.tls.ciphers
              name: argocd-cmd-params-cm
              optional: true
        - name: ARGOCD_REPO_CACHE_EXPIRATION
          valueFrom:
            configMapKeyRef:
              key: reposerver.repo.cache.expiration
              name: argocd-cmd-params-cm
              optional: true
        - name: REDIS_SERVER
          valueFrom:
            configMapKeyRef:
              key: redis.server
              name: argocd-cmd-params-cm
              optional: true
        - name: REDIS_COMPRESSION
          valueFrom:
            configMapKeyRef:
              key: redis.compression
              name: argocd-cmd-params-cm
              optional: true
        - name: REDISDB
          valueFrom:
            configMapKeyRef:
              key: redis.db
              name: argocd-cmd-params-cm
              optional: true
        - name: ARGOCD_DEFAULT_CACHE_EXPIRATION
          valueFrom:
            configMapKeyRef:
              key: reposerver.default.cache.expiration
              name: argocd-cmd-params-cm
              optional: true
        - name: ARGOCD_REPO_SERVER_OTLP_ADDRESS
          valueFrom:
            configMapKeyRef:
              key: otlp.address
              name: argocd-cmd-params-cm
              optional: true
        - name: ARGOCD_REPO_SERVER_MAX_COMBINED_DIRECTORY_MANIFESTS_SIZE
          valueFrom:
            configMapKeyRef:
              key: reposerver.max.combined.directory.manifests.size
              name: argocd-cmd-params-cm
              optional: true
        - name: ARGOCD_REPO_SERVER_PLUGIN_TAR_EXCLUSIONS
          valueFrom:
            configMapKeyRef:
              key: reposerver.plugin.tar.exclusions
              name: argocd-cmd-params-cm
              optional: true
        - name: ARGOCD_REPO_SERVER_ALLOW_OUT_OF_BOUNDS_SYMLINKS
          valueFrom:
            configMapKeyRef:
              key: reposerver.allow.oob.symlinks
              name: argocd-cmd-params-cm
              optional: true
        - name: ARGOCD_REPO_SERVER_STREAMED_MANIFEST_MAX_TAR_SIZE
          valueFrom:
            configMapKeyRef:
              key: reposerver.streamed.manifest.max.tar.size
              name: argocd-cmd-params-cm
              optional: true
        - name: ARGOCD_REPO_SERVER_STREAMED_MANIFEST_MAX_EXTRACTED_SIZE
          valueFrom:
            configMapKeyRef:
              key: reposerver.streamed.manifest.max.extracted.size
              name: argocd-cmd-params-cm
              optional: true
<<<<<<< HEAD
        - name: ARGOCD_GIT_MODULES_ENABLED
          valueFrom:
            configMapKeyRef:
              key: reposerver.enable.git.submodule
              name: argocd-cmd-params-cm
              optional: true
=======
>>>>>>> fc3eaec6
        - name: HELM_CACHE_HOME
          value: /helm-working-dir
        - name: HELM_CONFIG_HOME
          value: /helm-working-dir
        - name: HELM_DATA_HOME
          value: /helm-working-dir
<<<<<<< HEAD
        image: quay.io/codefresh/argocd:latest
=======
        image: quay.io/argoproj/argocd:v2.5.5
>>>>>>> fc3eaec6
        imagePullPolicy: Always
        livenessProbe:
          failureThreshold: 3
          httpGet:
            path: /healthz?full=true
            port: 8084
          initialDelaySeconds: 30
          periodSeconds: 30
          timeoutSeconds: 5
        name: argocd-repo-server
        ports:
        - containerPort: 8081
        - containerPort: 8084
        readinessProbe:
          httpGet:
            path: /healthz
            port: 8084
          initialDelaySeconds: 5
          periodSeconds: 10
        securityContext:
          allowPrivilegeEscalation: false
          capabilities:
            drop:
            - ALL
          readOnlyRootFilesystem: true
          runAsNonRoot: true
          seccompProfile:
            type: RuntimeDefault
        volumeMounts:
        - mountPath: /app/config/ssh
          name: ssh-known-hosts
        - mountPath: /app/config/tls
          name: tls-certs
        - mountPath: /app/config/gpg/source
          name: gpg-keys
        - mountPath: /app/config/gpg/keys
          name: gpg-keyring
        - mountPath: /app/config/reposerver/tls
          name: argocd-repo-server-tls
        - mountPath: /tmp
          name: tmp
        - mountPath: /helm-working-dir
          name: helm-working-dir
        - mountPath: /home/argocd/cmp-server/plugins
          name: plugins
      initContainers:
      - command:
        - cp
        - -n
        - /usr/local/bin/argocd
        - /var/run/argocd/argocd-cmp-server
<<<<<<< HEAD
        image: quay.io/codefresh/argocd:latest
=======
        image: quay.io/argoproj/argocd:v2.5.5
>>>>>>> fc3eaec6
        name: copyutil
        securityContext:
          allowPrivilegeEscalation: false
          capabilities:
            drop:
            - ALL
          readOnlyRootFilesystem: true
          runAsNonRoot: true
          seccompProfile:
            type: RuntimeDefault
        volumeMounts:
        - mountPath: /var/run/argocd
          name: var-files
      serviceAccountName: argocd-repo-server
      volumes:
      - configMap:
          name: argocd-ssh-known-hosts-cm
        name: ssh-known-hosts
      - configMap:
          name: argocd-tls-certs-cm
        name: tls-certs
      - configMap:
          name: argocd-gpg-keys-cm
        name: gpg-keys
      - emptyDir: {}
        name: gpg-keyring
      - emptyDir: {}
        name: tmp
      - emptyDir: {}
        name: helm-working-dir
      - name: argocd-repo-server-tls
        secret:
          items:
          - key: tls.crt
            path: tls.crt
          - key: tls.key
            path: tls.key
          - key: ca.crt
            path: ca.crt
          optional: true
          secretName: argocd-repo-server-tls
      - emptyDir: {}
        name: var-files
      - emptyDir: {}
        name: plugins
---
apiVersion: apps/v1
kind: Deployment
metadata:
  labels:
    app.kubernetes.io/component: server
    app.kubernetes.io/name: argocd-server
    app.kubernetes.io/part-of: argocd
  name: argocd-server
spec:
  selector:
    matchLabels:
      app.kubernetes.io/name: argocd-server
  template:
    metadata:
      labels:
        app.kubernetes.io/name: argocd-server
    spec:
      affinity:
        podAntiAffinity:
          preferredDuringSchedulingIgnoredDuringExecution:
          - podAffinityTerm:
              labelSelector:
                matchLabels:
                  app.kubernetes.io/name: argocd-server
              topologyKey: kubernetes.io/hostname
            weight: 100
          - podAffinityTerm:
              labelSelector:
                matchLabels:
                  app.kubernetes.io/part-of: argocd
              topologyKey: kubernetes.io/hostname
            weight: 5
      containers:
      - command:
        - argocd-server
        env:
        - name: ARGOCD_SERVER_INSECURE
          valueFrom:
            configMapKeyRef:
              key: server.insecure
              name: argocd-cmd-params-cm
              optional: true
        - name: ARGOCD_SERVER_BASEHREF
          valueFrom:
            configMapKeyRef:
              key: server.basehref
              name: argocd-cmd-params-cm
              optional: true
        - name: ARGOCD_SERVER_ROOTPATH
          valueFrom:
            configMapKeyRef:
              key: server.rootpath
              name: argocd-cmd-params-cm
              optional: true
        - name: ARGOCD_SERVER_LOGFORMAT
          valueFrom:
            configMapKeyRef:
              key: server.log.format
              name: argocd-cmd-params-cm
              optional: true
        - name: ARGOCD_SERVER_LOG_LEVEL
          valueFrom:
            configMapKeyRef:
              key: server.log.level
              name: argocd-cmd-params-cm
              optional: true
        - name: ARGOCD_SERVER_REPO_SERVER
          valueFrom:
            configMapKeyRef:
              key: repo.server
              name: argocd-cmd-params-cm
              optional: true
        - name: ARGOCD_SERVER_DEX_SERVER
          valueFrom:
            configMapKeyRef:
              key: server.dex.server
              name: argocd-cmd-params-cm
              optional: true
        - name: ARGOCD_SERVER_DISABLE_AUTH
          valueFrom:
            configMapKeyRef:
              key: server.disable.auth
              name: argocd-cmd-params-cm
              optional: true
        - name: ARGOCD_SERVER_ENABLE_GZIP
          valueFrom:
            configMapKeyRef:
              key: server.enable.gzip
              name: argocd-cmd-params-cm
              optional: true
        - name: ARGOCD_SERVER_REPO_SERVER_TIMEOUT_SECONDS
          valueFrom:
            configMapKeyRef:
              key: server.repo.server.timeout.seconds
              name: argocd-cmd-params-cm
              optional: true
        - name: ARGOCD_SERVER_X_FRAME_OPTIONS
          valueFrom:
            configMapKeyRef:
              key: server.x.frame.options
              name: argocd-cmd-params-cm
              optional: true
        - name: ARGOCD_SERVER_CONTENT_SECURITY_POLICY
          valueFrom:
            configMapKeyRef:
              key: server.content.security.policy
              name: argocd-cmd-params-cm
              optional: true
        - name: ARGOCD_SERVER_REPO_SERVER_PLAINTEXT
          valueFrom:
            configMapKeyRef:
              key: server.repo.server.plaintext
              name: argocd-cmd-params-cm
              optional: true
        - name: ARGOCD_SERVER_REPO_SERVER_STRICT_TLS
          valueFrom:
            configMapKeyRef:
              key: server.repo.server.strict.tls
              name: argocd-cmd-params-cm
              optional: true
        - name: ARGOCD_SERVER_DEX_SERVER_PLAINTEXT
          valueFrom:
            configMapKeyRef:
              key: server.dex.server.plaintext
              name: argocd-cmd-params-cm
              optional: true
        - name: ARGOCD_SERVER_DEX_SERVER_STRICT_TLS
          valueFrom:
            configMapKeyRef:
              key: server.dex.server.strict.tls
              name: argocd-cmd-params-cm
              optional: true
        - name: ARGOCD_TLS_MIN_VERSION
          valueFrom:
            configMapKeyRef:
              key: server.tls.minversion
              name: argocd-cmd-params-cm
              optional: true
        - name: ARGOCD_TLS_MAX_VERSION
          valueFrom:
            configMapKeyRef:
              key: server.tls.maxversion
              name: argocd-cmd-params-cm
              optional: true
        - name: ARGOCD_TLS_CIPHERS
          valueFrom:
            configMapKeyRef:
              key: server.tls.ciphers
              name: argocd-cmd-params-cm
              optional: true
        - name: ARGOCD_SERVER_CONNECTION_STATUS_CACHE_EXPIRATION
          valueFrom:
            configMapKeyRef:
              key: server.connection.status.cache.expiration
              name: argocd-cmd-params-cm
              optional: true
        - name: ARGOCD_SERVER_OIDC_CACHE_EXPIRATION
          valueFrom:
            configMapKeyRef:
              key: server.oidc.cache.expiration
              name: argocd-cmd-params-cm
              optional: true
        - name: ARGOCD_SERVER_LOGIN_ATTEMPTS_EXPIRATION
          valueFrom:
            configMapKeyRef:
              key: server.login.attempts.expiration
              name: argocd-cmd-params-cm
              optional: true
        - name: ARGOCD_SERVER_STATIC_ASSETS
          valueFrom:
            configMapKeyRef:
              key: server.staticassets
              name: argocd-cmd-params-cm
              optional: true
        - name: ARGOCD_APP_STATE_CACHE_EXPIRATION
          valueFrom:
            configMapKeyRef:
              key: server.app.state.cache.expiration
              name: argocd-cmd-params-cm
              optional: true
        - name: REDIS_SERVER
          valueFrom:
            configMapKeyRef:
              key: redis.server
              name: argocd-cmd-params-cm
              optional: true
        - name: REDIS_COMPRESSION
          valueFrom:
            configMapKeyRef:
              key: redis.compression
              name: argocd-cmd-params-cm
              optional: true
        - name: REDISDB
          valueFrom:
            configMapKeyRef:
              key: redis.db
              name: argocd-cmd-params-cm
              optional: true
        - name: ARGOCD_DEFAULT_CACHE_EXPIRATION
          valueFrom:
            configMapKeyRef:
              key: server.default.cache.expiration
              name: argocd-cmd-params-cm
              optional: true
        - name: ARGOCD_MAX_COOKIE_NUMBER
          valueFrom:
            configMapKeyRef:
              key: server.http.cookie.maxnumber
              name: argocd-cmd-params-cm
              optional: true
        - name: ARGOCD_SERVER_OTLP_ADDRESS
          valueFrom:
            configMapKeyRef:
              key: otlp.address
              name: argocd-cmd-params-cm
              optional: true
<<<<<<< HEAD
        image: quay.io/codefresh/argocd:latest
=======
        - name: ARGOCD_APPLICATION_NAMESPACES
          valueFrom:
            configMapKeyRef:
              key: application.namespaces
              name: argocd-cmd-params-cm
              optional: true
        image: quay.io/argoproj/argocd:v2.5.5
>>>>>>> fc3eaec6
        imagePullPolicy: Always
        livenessProbe:
          httpGet:
            path: /healthz?full=true
            port: 8080
          initialDelaySeconds: 3
          periodSeconds: 30
        name: argocd-server
        ports:
        - containerPort: 8080
        - containerPort: 8083
        readinessProbe:
          httpGet:
            path: /healthz
            port: 8080
          initialDelaySeconds: 3
          periodSeconds: 30
        securityContext:
          allowPrivilegeEscalation: false
          capabilities:
            drop:
            - ALL
          readOnlyRootFilesystem: true
          runAsNonRoot: true
          seccompProfile:
            type: RuntimeDefault
        volumeMounts:
        - mountPath: /app/config/ssh
          name: ssh-known-hosts
        - mountPath: /app/config/tls
          name: tls-certs
        - mountPath: /app/config/server/tls
          name: argocd-repo-server-tls
        - mountPath: /app/config/dex/tls
          name: argocd-dex-server-tls
        - mountPath: /home/argocd
          name: plugins-home
        - mountPath: /tmp
          name: tmp
      serviceAccountName: argocd-server
      volumes:
      - emptyDir: {}
        name: plugins-home
      - emptyDir: {}
        name: tmp
      - configMap:
          name: argocd-ssh-known-hosts-cm
        name: ssh-known-hosts
      - configMap:
          name: argocd-tls-certs-cm
        name: tls-certs
      - name: argocd-repo-server-tls
        secret:
          items:
          - key: tls.crt
            path: tls.crt
          - key: tls.key
            path: tls.key
          - key: ca.crt
            path: ca.crt
          optional: true
          secretName: argocd-repo-server-tls
      - name: argocd-dex-server-tls
        secret:
          items:
          - key: tls.crt
            path: tls.crt
          - key: ca.crt
            path: ca.crt
          optional: true
          secretName: argocd-dex-server-tls
---
apiVersion: apps/v1
kind: StatefulSet
metadata:
  labels:
    app.kubernetes.io/component: application-controller
    app.kubernetes.io/name: argocd-application-controller
    app.kubernetes.io/part-of: argocd
  name: argocd-application-controller
spec:
  replicas: 1
  selector:
    matchLabels:
      app.kubernetes.io/name: argocd-application-controller
  serviceName: argocd-application-controller
  template:
    metadata:
      labels:
        app.kubernetes.io/name: argocd-application-controller
    spec:
      affinity:
        podAntiAffinity:
          preferredDuringSchedulingIgnoredDuringExecution:
          - podAffinityTerm:
              labelSelector:
                matchLabels:
                  app.kubernetes.io/name: argocd-application-controller
              topologyKey: kubernetes.io/hostname
            weight: 100
          - podAffinityTerm:
              labelSelector:
                matchLabels:
                  app.kubernetes.io/part-of: argocd
              topologyKey: kubernetes.io/hostname
            weight: 5
      containers:
      - command:
        - argocd-application-controller
        env:
        - name: ARGOCD_CONTROLLER_REPLICAS
          value: "1"
        - name: ARGOCD_RECONCILIATION_TIMEOUT
          valueFrom:
            configMapKeyRef:
              key: timeout.reconciliation
              name: argocd-cm
              optional: true
        - name: ARGOCD_HARD_RECONCILIATION_TIMEOUT
          valueFrom:
            configMapKeyRef:
              key: timeout.hard.reconciliation
              name: argocd-cm
              optional: true
        - name: ARGOCD_APPLICATION_CONTROLLER_REPO_SERVER
          valueFrom:
            configMapKeyRef:
              key: repo.server
              name: argocd-cmd-params-cm
              optional: true
        - name: ARGOCD_APPLICATION_CONTROLLER_REPO_SERVER_TIMEOUT_SECONDS
          valueFrom:
            configMapKeyRef:
              key: controller.repo.server.timeout.seconds
              name: argocd-cmd-params-cm
              optional: true
        - name: ARGOCD_APPLICATION_CONTROLLER_STATUS_PROCESSORS
          valueFrom:
            configMapKeyRef:
              key: controller.status.processors
              name: argocd-cmd-params-cm
              optional: true
        - name: ARGOCD_APPLICATION_CONTROLLER_OPERATION_PROCESSORS
          valueFrom:
            configMapKeyRef:
              key: controller.operation.processors
              name: argocd-cmd-params-cm
              optional: true
        - name: ARGOCD_APPLICATION_CONTROLLER_LOGFORMAT
          valueFrom:
            configMapKeyRef:
              key: controller.log.format
              name: argocd-cmd-params-cm
              optional: true
        - name: ARGOCD_APPLICATION_CONTROLLER_LOGLEVEL
          valueFrom:
            configMapKeyRef:
              key: controller.log.level
              name: argocd-cmd-params-cm
              optional: true
        - name: ARGOCD_APPLICATION_CONTROLLER_METRICS_CACHE_EXPIRATION
          valueFrom:
            configMapKeyRef:
              key: controller.metrics.cache.expiration
              name: argocd-cmd-params-cm
              optional: true
        - name: ARGOCD_APPLICATION_CONTROLLER_SELF_HEAL_TIMEOUT_SECONDS
          valueFrom:
            configMapKeyRef:
              key: controller.self.heal.timeout.seconds
              name: argocd-cmd-params-cm
              optional: true
        - name: ARGOCD_APPLICATION_CONTROLLER_REPO_SERVER_PLAINTEXT
          valueFrom:
            configMapKeyRef:
              key: controller.repo.server.plaintext
              name: argocd-cmd-params-cm
              optional: true
        - name: ARGOCD_APPLICATION_CONTROLLER_REPO_SERVER_STRICT_TLS
          valueFrom:
            configMapKeyRef:
              key: controller.repo.server.strict.tls
              name: argocd-cmd-params-cm
              optional: true
        - name: ARGOCD_APPLICATION_CONTROLLER_PERSIST_RESOURCE_HEALTH
          valueFrom:
            configMapKeyRef:
              key: controller.resource.health.persist
              name: argocd-cmd-params-cm
              optional: true
        - name: ARGOCD_APP_STATE_CACHE_EXPIRATION
          valueFrom:
            configMapKeyRef:
              key: controller.app.state.cache.expiration
              name: argocd-cmd-params-cm
              optional: true
        - name: REDIS_SERVER
          valueFrom:
            configMapKeyRef:
              key: redis.server
              name: argocd-cmd-params-cm
              optional: true
        - name: REDIS_COMPRESSION
          valueFrom:
            configMapKeyRef:
              key: redis.compression
              name: argocd-cmd-params-cm
              optional: true
        - name: REDISDB
          valueFrom:
            configMapKeyRef:
              key: redis.db
              name: argocd-cmd-params-cm
              optional: true
        - name: ARGOCD_DEFAULT_CACHE_EXPIRATION
          valueFrom:
            configMapKeyRef:
              key: controller.default.cache.expiration
              name: argocd-cmd-params-cm
              optional: true
        - name: ARGOCD_APPLICATION_CONTROLLER_OTLP_ADDRESS
          valueFrom:
            configMapKeyRef:
              key: otlp.address
              name: argocd-cmd-params-cm
              optional: true
<<<<<<< HEAD
        image: quay.io/codefresh/argocd:latest
=======
        - name: ARGOCD_APPLICATION_NAMESPACES
          valueFrom:
            configMapKeyRef:
              key: application.namespaces
              name: argocd-cmd-params-cm
              optional: true
        image: quay.io/argoproj/argocd:v2.5.5
>>>>>>> fc3eaec6
        imagePullPolicy: Always
        name: argocd-application-controller
        ports:
        - containerPort: 8082
        readinessProbe:
          httpGet:
            path: /healthz
            port: 8082
          initialDelaySeconds: 5
          periodSeconds: 10
        securityContext:
          allowPrivilegeEscalation: false
          capabilities:
            drop:
            - ALL
          readOnlyRootFilesystem: true
          runAsNonRoot: true
          seccompProfile:
            type: RuntimeDefault
        volumeMounts:
        - mountPath: /app/config/controller/tls
          name: argocd-repo-server-tls
        - mountPath: /home/argocd
          name: argocd-home
        workingDir: /home/argocd
      serviceAccountName: argocd-application-controller
      volumes:
      - emptyDir: {}
        name: argocd-home
      - name: argocd-repo-server-tls
        secret:
          items:
          - key: tls.crt
            path: tls.crt
          - key: tls.key
            path: tls.key
          - key: ca.crt
            path: ca.crt
          optional: true
          secretName: argocd-repo-server-tls
---
apiVersion: networking.k8s.io/v1
kind: NetworkPolicy
metadata:
  name: argocd-application-controller-network-policy
spec:
  ingress:
  - from:
    - namespaceSelector: {}
    ports:
    - port: 8082
  podSelector:
    matchLabels:
      app.kubernetes.io/name: argocd-application-controller
  policyTypes:
  - Ingress
---
apiVersion: networking.k8s.io/v1
kind: NetworkPolicy
metadata:
  name: argocd-applicationset-controller-network-policy
spec:
  ingress:
  - from:
    - namespaceSelector: {}
    ports:
    - port: 7000
      protocol: TCP
    - port: 8080
      protocol: TCP
  podSelector:
    matchLabels:
      app.kubernetes.io/name: argocd-applicationset-controller
  policyTypes:
  - Ingress
---
apiVersion: networking.k8s.io/v1
kind: NetworkPolicy
metadata:
  name: argocd-dex-server-network-policy
spec:
  ingress:
  - from:
    - podSelector:
        matchLabels:
          app.kubernetes.io/name: argocd-server
    ports:
    - port: 5556
      protocol: TCP
    - port: 5557
      protocol: TCP
  - from:
    - namespaceSelector: {}
    ports:
    - port: 5558
      protocol: TCP
  podSelector:
    matchLabels:
      app.kubernetes.io/name: argocd-dex-server
  policyTypes:
  - Ingress
---
apiVersion: networking.k8s.io/v1
kind: NetworkPolicy
metadata:
  name: argocd-notifications-controller-network-policy
spec:
  ingress:
  - from:
    - namespaceSelector: {}
    ports:
    - port: 9001
      protocol: TCP
  podSelector:
    matchLabels:
      app.kubernetes.io/name: argocd-notifications-controller
  policyTypes:
  - Ingress
---
apiVersion: networking.k8s.io/v1
kind: NetworkPolicy
metadata:
  name: argocd-redis-network-policy
spec:
  egress:
  - ports:
    - port: 53
      protocol: UDP
    - port: 53
      protocol: TCP
  ingress:
  - from:
    - podSelector:
        matchLabels:
          app.kubernetes.io/name: argocd-server
    - podSelector:
        matchLabels:
          app.kubernetes.io/name: argocd-repo-server
    - podSelector:
        matchLabels:
          app.kubernetes.io/name: argocd-application-controller
    ports:
    - port: 6379
      protocol: TCP
  podSelector:
    matchLabels:
      app.kubernetes.io/name: argocd-redis
  policyTypes:
  - Ingress
  - Egress
---
apiVersion: networking.k8s.io/v1
kind: NetworkPolicy
metadata:
  name: argocd-repo-server-network-policy
spec:
  ingress:
  - from:
    - podSelector:
        matchLabels:
          app.kubernetes.io/name: argocd-server
    - podSelector:
        matchLabels:
          app.kubernetes.io/name: argocd-application-controller
    - podSelector:
        matchLabels:
          app.kubernetes.io/name: argocd-notifications-controller
    ports:
    - port: 8081
      protocol: TCP
  - from:
    - namespaceSelector: {}
    ports:
    - port: 8084
  podSelector:
    matchLabels:
      app.kubernetes.io/name: argocd-repo-server
  policyTypes:
  - Ingress
---
apiVersion: networking.k8s.io/v1
kind: NetworkPolicy
metadata:
  name: argocd-server-network-policy
spec:
  ingress:
  - {}
  podSelector:
    matchLabels:
      app.kubernetes.io/name: argocd-server
  policyTypes:
  - Ingress<|MERGE_RESOLUTION|>--- conflicted
+++ resolved
@@ -30,26 +30,10 @@
 kind: ServiceAccount
 metadata:
   labels:
-<<<<<<< HEAD
     app.kubernetes.io/component: redis
     app.kubernetes.io/name: argocd-redis
     app.kubernetes.io/part-of: argocd
   name: argocd-redis
-=======
-    app.kubernetes.io/component: notifications-controller
-    app.kubernetes.io/name: argocd-notifications-controller
-    app.kubernetes.io/part-of: argocd
-  name: argocd-notifications-controller
->>>>>>> fc3eaec6
----
-apiVersion: v1
-kind: ServiceAccount
-metadata:
-  labels:
-    app.kubernetes.io/component: repo-server
-    app.kubernetes.io/name: argocd-repo-server
-    app.kubernetes.io/part-of: argocd
-  name: argocd-repo-server
 ---
 apiVersion: v1
 kind: ServiceAccount
@@ -220,7 +204,6 @@
   resources:
   - applications
   - appprojects
-  - applicationsets
   verbs:
   - create
   - get
@@ -549,11 +532,7 @@
           valueFrom:
             fieldRef:
               fieldPath: metadata.namespace
-<<<<<<< HEAD
         image: quay.io/codefresh/argocd:latest
-=======
-        image: quay.io/argoproj/argocd:v2.5.5
->>>>>>> fc3eaec6
         imagePullPolicy: Always
         name: argocd-applicationset-controller
         ports:
@@ -627,9 +606,6 @@
       - command:
         - /shared/argocd-dex
         - rundex
-<<<<<<< HEAD
-        image: ghcr.io/dexidp/dex:v2.35.3-distroless
-=======
         env:
         - name: ARGOCD_DEX_SERVER_DISABLE_TLS
           valueFrom:
@@ -638,7 +614,6 @@
               name: argocd-cmd-params-cm
               optional: true
         image: ghcr.io/dexidp/dex:v2.35.3
->>>>>>> fc3eaec6
         imagePullPolicy: Always
         name: dex
         ports:
@@ -667,11 +642,7 @@
         - -n
         - /usr/local/bin/argocd
         - /shared/argocd-dex
-<<<<<<< HEAD
         image: quay.io/codefresh/argocd:latest
-=======
-        image: quay.io/argoproj/argocd:v2.5.5
->>>>>>> fc3eaec6
         imagePullPolicy: Always
         name: copyutil
         securityContext:
@@ -709,66 +680,6 @@
 apiVersion: apps/v1
 kind: Deployment
 metadata:
-<<<<<<< HEAD
-=======
-  name: argocd-notifications-controller
-spec:
-  selector:
-    matchLabels:
-      app.kubernetes.io/name: argocd-notifications-controller
-  strategy:
-    type: Recreate
-  template:
-    metadata:
-      labels:
-        app.kubernetes.io/name: argocd-notifications-controller
-    spec:
-      containers:
-      - command:
-        - argocd-notifications
-        image: quay.io/argoproj/argocd:v2.5.5
-        imagePullPolicy: Always
-        livenessProbe:
-          tcpSocket:
-            port: 9001
-        name: argocd-notifications-controller
-        securityContext:
-          allowPrivilegeEscalation: false
-          capabilities:
-            drop:
-            - ALL
-          readOnlyRootFilesystem: true
-        volumeMounts:
-        - mountPath: /app/config/tls
-          name: tls-certs
-        - mountPath: /app/config/reposerver/tls
-          name: argocd-repo-server-tls
-        workingDir: /app
-      securityContext:
-        runAsNonRoot: true
-        seccompProfile:
-          type: RuntimeDefault
-      serviceAccountName: argocd-notifications-controller
-      volumes:
-      - configMap:
-          name: argocd-tls-certs-cm
-        name: tls-certs
-      - name: argocd-repo-server-tls
-        secret:
-          items:
-          - key: tls.crt
-            path: tls.crt
-          - key: tls.key
-            path: tls.key
-          - key: ca.crt
-            path: ca.crt
-          optional: true
-          secretName: argocd-repo-server-tls
----
-apiVersion: apps/v1
-kind: Deployment
-metadata:
->>>>>>> fc3eaec6
   labels:
     app.kubernetes.io/component: redis
     app.kubernetes.io/name: argocd-redis
@@ -804,11 +715,7 @@
         - ""
         - --appendonly
         - "no"
-<<<<<<< HEAD
-        image: quay.io/codefresh/redis:7.0.4-alpine
-=======
-        image: redis:7.0.5-alpine
->>>>>>> fc3eaec6
+        image: quay.io/codefresh/redis:7.0.5-alpine
         imagePullPolicy: Always
         name: redis
         ports:
@@ -978,26 +885,19 @@
               key: reposerver.streamed.manifest.max.extracted.size
               name: argocd-cmd-params-cm
               optional: true
-<<<<<<< HEAD
         - name: ARGOCD_GIT_MODULES_ENABLED
           valueFrom:
             configMapKeyRef:
               key: reposerver.enable.git.submodule
               name: argocd-cmd-params-cm
               optional: true
-=======
->>>>>>> fc3eaec6
         - name: HELM_CACHE_HOME
           value: /helm-working-dir
         - name: HELM_CONFIG_HOME
           value: /helm-working-dir
         - name: HELM_DATA_HOME
           value: /helm-working-dir
-<<<<<<< HEAD
         image: quay.io/codefresh/argocd:latest
-=======
-        image: quay.io/argoproj/argocd:v2.5.5
->>>>>>> fc3eaec6
         imagePullPolicy: Always
         livenessProbe:
           failureThreshold: 3
@@ -1049,11 +949,7 @@
         - -n
         - /usr/local/bin/argocd
         - /var/run/argocd/argocd-cmp-server
-<<<<<<< HEAD
         image: quay.io/codefresh/argocd:latest
-=======
-        image: quay.io/argoproj/argocd:v2.5.5
->>>>>>> fc3eaec6
         name: copyutil
         securityContext:
           allowPrivilegeEscalation: false
@@ -1286,12 +1182,6 @@
               key: redis.server
               name: argocd-cmd-params-cm
               optional: true
-        - name: REDIS_COMPRESSION
-          valueFrom:
-            configMapKeyRef:
-              key: redis.compression
-              name: argocd-cmd-params-cm
-              optional: true
         - name: REDISDB
           valueFrom:
             configMapKeyRef:
@@ -1316,17 +1206,13 @@
               key: otlp.address
               name: argocd-cmd-params-cm
               optional: true
-<<<<<<< HEAD
+        - name: ARGOCD_APPLICATION_NAMESPACES
+          valueFrom:
+            configMapKeyRef:
+              key: application.namespaces
+              name: argocd-cmd-params-cm
+              optional: true
         image: quay.io/codefresh/argocd:latest
-=======
-        - name: ARGOCD_APPLICATION_NAMESPACES
-          valueFrom:
-            configMapKeyRef:
-              key: application.namespaces
-              name: argocd-cmd-params-cm
-              optional: true
-        image: quay.io/argoproj/argocd:v2.5.5
->>>>>>> fc3eaec6
         imagePullPolicy: Always
         livenessProbe:
           httpGet:
@@ -1553,17 +1439,13 @@
               key: otlp.address
               name: argocd-cmd-params-cm
               optional: true
-<<<<<<< HEAD
+        - name: ARGOCD_APPLICATION_NAMESPACES
+          valueFrom:
+            configMapKeyRef:
+              key: application.namespaces
+              name: argocd-cmd-params-cm
+              optional: true
         image: quay.io/codefresh/argocd:latest
-=======
-        - name: ARGOCD_APPLICATION_NAMESPACES
-          valueFrom:
-            configMapKeyRef:
-              key: application.namespaces
-              name: argocd-cmd-params-cm
-              optional: true
-        image: quay.io/argoproj/argocd:v2.5.5
->>>>>>> fc3eaec6
         imagePullPolicy: Always
         name: argocd-application-controller
         ports:
