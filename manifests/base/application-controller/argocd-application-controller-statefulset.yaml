--- conflicted
+++ resolved
@@ -137,15 +137,12 @@
                 name: argocd-cmd-params-cm
                 key: otlp.address
                 optional: true
-<<<<<<< HEAD
-=======
         - name: ARGOCD_APPLICATION_NAMESPACES
           valueFrom:
               configMapKeyRef:
                 name: argocd-cmd-params-cm
                 key: application.namespaces
                 optional: true
->>>>>>> fc3eaec6
         image: quay.io/argoproj/argocd:latest
         imagePullPolicy: Always
         name: argocd-application-controller
