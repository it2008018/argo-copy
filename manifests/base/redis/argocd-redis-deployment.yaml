--- conflicted
+++ resolved
@@ -21,11 +21,7 @@
       serviceAccountName: argocd-redis
       containers:
       - name: redis
-<<<<<<< HEAD
-        image: quay.io/codefresh/redis:6.2.6-alpine
-=======
-        image: redis:7.0.4-alpine
->>>>>>> c8a1a865
+        image: quay.io/codefresh/redis:7.0.4-alpine
         imagePullPolicy: Always
         args:
         - "--save"
