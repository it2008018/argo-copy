apiVersion: apps/v1
kind: Deployment
metadata:
  labels:
    app.kubernetes.io/name: argocd-repo-server
    app.kubernetes.io/part-of: argocd
    app.kubernetes.io/component: repo-server
  name: argocd-repo-server
spec:
  selector:
    matchLabels:
      app.kubernetes.io/name: argocd-repo-server
  template:
    metadata:
      labels:
        app.kubernetes.io/name: argocd-repo-server
    spec:
      automountServiceAccountToken: false
      containers:
      - name: argocd-repo-server
        image: quay.io/argoproj/argocd:latest
        imagePullPolicy: Always
        command:
        - entrypoint.sh
        - argocd-repo-server
        - --redis
        - $(ARGOCD_REDIS_SERVICE):6379
        env:
          - name: ARGOCD_RECONCILIATION_TIMEOUT
            valueFrom:
              configMapKeyRef:
                name: argocd-cm
                key: timeout.reconciliation
                optional: true
          - name: ARGOCD_REPO_SERVER_LOGFORMAT
            valueFrom:
              configMapKeyRef:
                name: argocd-cmd-params-cm
                key: reposerver.log.format
                optional: true
          - name: ARGOCD_REPO_SERVER_LOGLEVEL
            valueFrom:
              configMapKeyRef:
                name: argocd-cmd-params-cm
                key: reposerver.log.level
                optional: true
          - name: ARGOCD_REPO_SERVER_PARALLELISM_LIMIT
            valueFrom:
              configMapKeyRef:
                name: argocd-cmd-params-cm
                key: reposerver.parallelism.limit
                optional: true
          - name: ARGOCD_REPO_SERVER_DISABLE_TLS
            valueFrom:
              configMapKeyRef:
                name: argocd-cmd-params-cm
                key: reposerver.disable.tls
                optional: true
          - name: ARGOCD_TLS_MIN_VERSION
            valueFrom:
                configMapKeyRef:
                  name: argocd-cmd-params-cm
                  key: reposerver.tls.minversion
                  optional: true
          - name: ARGOCD_TLS_MAX_VERSION
            valueFrom:
                configMapKeyRef:
                  name: argocd-cmd-params-cm
                  key: reposerver.tls.maxversion
                  optional: true
          - name: ARGOCD_TLS_CIPHERS
            valueFrom:
                configMapKeyRef:
                  name: argocd-cmd-params-cm
                  key: reposerver.tls.ciphers
                  optional: true
          - name: ARGOCD_REPO_CACHE_EXPIRATION
            valueFrom:
                configMapKeyRef:
                  name: argocd-cmd-params-cm
                  key: reposerver.repo.cache.expiration
                  optional: true
          - name: REDIS_SERVER
            valueFrom:
                configMapKeyRef:
                  name: argocd-cmd-params-cm
                  key: redis.server
                  optional: true
          - name: REDISDB
            valueFrom:
                configMapKeyRef:
                  name: argocd-cmd-params-cm
                  key: redis.db
                  optional: true
          - name: ARGOCD_DEFAULT_CACHE_EXPIRATION
            valueFrom:
                configMapKeyRef:
                  name: argocd-cmd-params-cm
                  key: reposerver.default.cache.expiration
                  optional: true
          - name: HELM_CACHE_HOME
            value: /helm-working-dir
          - name: HELM_CONFIG_HOME
            value: /helm-working-dir
          - name: HELM_DATA_HOME
            value: /helm-working-dir
        ports:
        - containerPort: 8081
        - containerPort: 8084
        livenessProbe:
          httpGet:
            path: /healthz?full=true
            port: 8084
          initialDelaySeconds: 30
          periodSeconds: 5
          failureThreshold: 3
        readinessProbe:
          httpGet:
            path: /healthz
            port: 8084
          initialDelaySeconds: 5
          periodSeconds: 10
        securityContext:
          runAsNonRoot: true
          readOnlyRootFilesystem: true
          allowPrivilegeEscalation: false
          capabilities:
            drop:
              - all
        volumeMounts:
        - name: ssh-known-hosts
          mountPath: /app/config/ssh
        - name: tls-certs
          mountPath: /app/config/tls
        - name: gpg-keys
          mountPath: /app/config/gpg/source
        - name: gpg-keyring
          mountPath: /app/config/gpg/keys
        - name: argocd-repo-server-tls
          mountPath: /app/config/reposerver/tls
<<<<<<< HEAD
        - mountPath: /home/argocd/cmp-server/plugins
          name: plugins
        - mountPath: /tmp
          name: tmp-dir
      initContainers:
      - command:
        - cp
        - -n
        - /usr/local/bin/argocd
        - /var/run/argocd/argocd-cmp-server
        image: quay.io/argoproj/argocd:latest
        name: copyutil
        volumeMounts:
        - mountPath: /var/run/argocd
          name: var-files
=======
        - name: tmp
          mountPath: /tmp
        - mountPath: /helm-working-dir
          name: helm-working-dir
>>>>>>> 4e025838
      volumes:
        - name: ssh-known-hosts
          configMap:
            name: argocd-ssh-known-hosts-cm
        - name: tls-certs
          configMap:
            name: argocd-tls-certs-cm
        - name: gpg-keys
          configMap:
            name: argocd-gpg-keys-cm
        - name: gpg-keyring
          emptyDir: {}
        - name: tmp
          emptyDir: {}
        - name: helm-working-dir
          emptyDir: {}
        - name: argocd-repo-server-tls
          secret:
            secretName: argocd-repo-server-tls
            optional: true
            items:
            - key: tls.crt
              path: tls.crt
            - key: tls.key
              path: tls.key
            - key: ca.crt
              path: ca.crt
        - emptyDir: {}
          name: var-files
        - emptyDir: {}
          name: plugins
        - emptyDir: {}
          name: tmp-dir
        - name: config-files
          configMap:
            name: argocd-cmp-cm
      affinity:
        podAntiAffinity:
          preferredDuringSchedulingIgnoredDuringExecution:
          - weight: 100
            podAffinityTerm:
              labelSelector:
                matchLabels:
                  app.kubernetes.io/name: argocd-repo-server
              topologyKey: kubernetes.io/hostname
          - weight: 5
            podAffinityTerm:
              labelSelector:
                matchLabels:
                  app.kubernetes.io/part-of: argocd
              topologyKey: kubernetes.io/hostname<|MERGE_RESOLUTION|>--- conflicted
+++ resolved
@@ -138,11 +138,12 @@
           mountPath: /app/config/gpg/keys
         - name: argocd-repo-server-tls
           mountPath: /app/config/reposerver/tls
-<<<<<<< HEAD
+        - name: tmp
+          mountPath: /tmp
+        - mountPath: /helm-working-dir
+          name: helm-working-dir
         - mountPath: /home/argocd/cmp-server/plugins
           name: plugins
-        - mountPath: /tmp
-          name: tmp-dir
       initContainers:
       - command:
         - cp
@@ -154,12 +155,6 @@
         volumeMounts:
         - mountPath: /var/run/argocd
           name: var-files
-=======
-        - name: tmp
-          mountPath: /tmp
-        - mountPath: /helm-working-dir
-          name: helm-working-dir
->>>>>>> 4e025838
       volumes:
         - name: ssh-known-hosts
           configMap:
@@ -192,7 +187,7 @@
         - emptyDir: {}
           name: plugins
         - emptyDir: {}
-          name: tmp-dir
+          name: tmp
         - name: config-files
           configMap:
             name: argocd-cmp-cm
