apiVersion: apps/v1
kind: Deployment
metadata:
  labels:
    app.kubernetes.io/name: argocd-repo-server
    app.kubernetes.io/part-of: argocd
    app.kubernetes.io/component: repo-server
  name: argocd-repo-server
spec:
  selector:
    matchLabels:
      app.kubernetes.io/name: argocd-repo-server
  template:
    metadata:
      labels:
        app.kubernetes.io/name: argocd-repo-server
    spec:
      serviceAccountName: argocd-repo-server
      automountServiceAccountToken: false
      containers:
      - name: argocd-repo-server
        image: quay.io/argoproj/argocd:latest
        imagePullPolicy: Always
        command: [ "sh", "-c", "entrypoint.sh argocd-repo-server --redis $(ARGOCD_REDIS_SERVICE):6379"]
        env:
          - name: ARGOCD_RECONCILIATION_TIMEOUT
            valueFrom:
              configMapKeyRef:
                name: argocd-cm
                key: timeout.reconciliation
                optional: true
          - name: ARGOCD_REPO_SERVER_LOGFORMAT
            valueFrom:
              configMapKeyRef:
                name: argocd-cmd-params-cm
                key: reposerver.log.format
                optional: true
          - name: ARGOCD_REPO_SERVER_LOGLEVEL
            valueFrom:
              configMapKeyRef:
                name: argocd-cmd-params-cm
                key: reposerver.log.level
                optional: true
          - name: ARGOCD_REPO_SERVER_PARALLELISM_LIMIT
            valueFrom:
              configMapKeyRef:
                name: argocd-cmd-params-cm
                key: reposerver.parallelism.limit
                optional: true
          - name: ARGOCD_REPO_SERVER_DISABLE_TLS
            valueFrom:
              configMapKeyRef:
                name: argocd-cmd-params-cm
                key: reposerver.disable.tls
                optional: true
          - name: ARGOCD_TLS_MIN_VERSION
            valueFrom:
                configMapKeyRef:
                  name: argocd-cmd-params-cm
                  key: reposerver.tls.minversion
                  optional: true
          - name: ARGOCD_TLS_MAX_VERSION
            valueFrom:
                configMapKeyRef:
                  name: argocd-cmd-params-cm
                  key: reposerver.tls.maxversion
                  optional: true
          - name: ARGOCD_TLS_CIPHERS
            valueFrom:
                configMapKeyRef:
                  name: argocd-cmd-params-cm
                  key: reposerver.tls.ciphers
                  optional: true
          - name: ARGOCD_REPO_CACHE_EXPIRATION
            valueFrom:
                configMapKeyRef:
                  name: argocd-cmd-params-cm
                  key: reposerver.repo.cache.expiration
                  optional: true
          - name: REDIS_SERVER
            valueFrom:
                configMapKeyRef:
                  name: argocd-cmd-params-cm
                  key: redis.server
                  optional: true
          - name: REDISDB
            valueFrom:
                configMapKeyRef:
                  name: argocd-cmd-params-cm
                  key: redis.db
                  optional: true
          - name: ARGOCD_DEFAULT_CACHE_EXPIRATION
            valueFrom:
                configMapKeyRef:
                  name: argocd-cmd-params-cm
                  key: reposerver.default.cache.expiration
                  optional: true
          - name: ARGOCD_REPO_SERVER_OTLP_ADDRESS
            valueFrom:
                configMapKeyRef:
                  name: argocd-cmd-params-cm
                  key: otlp.address
                  optional: true
          - name: ARGOCD_REPO_SERVER_MAX_COMBINED_DIRECTORY_MANIFESTS_SIZE
            valueFrom:
              configMapKeyRef:
                name: argocd-cmd-params-cm
                key: reposerver.max.combined.directory.manifests.size
                optional: true
          - name: ARGOCD_REPO_SERVER_PLUGIN_TAR_EXCLUSIONS
            valueFrom:
              configMapKeyRef:
                name: argocd-cmd-params-cm
                key: reposerver.plugin.tar.exclusions
                optional: true
<<<<<<< HEAD
          - name: ARGOCD_REPO_SERVER_EXEC_TIMEOUT
            valueFrom:
              configMapKeyRef:
                name: argocd-cmd-params-cm
                key: reposerver.cmd.timeout
=======
          - name: ARGOCD_REPO_SERVER_ALLOW_OUT_OF_BOUNDS_SYMLINKS
            valueFrom:
              configMapKeyRef:
                key: reposerver.allow.oob.symlinks
                name: argocd-cmd-params-cm
>>>>>>> 179d1e0e
                optional: true
          - name: HELM_CACHE_HOME
            value: /helm-working-dir
          - name: HELM_CONFIG_HOME
            value: /helm-working-dir
          - name: HELM_DATA_HOME
            value: /helm-working-dir
        ports:
        - containerPort: 8081
        - containerPort: 8084
        livenessProbe:
          httpGet:
            path: /healthz?full=true
            port: 8084
          initialDelaySeconds: 30
          periodSeconds: 5
          failureThreshold: 3
        readinessProbe:
          httpGet:
            path: /healthz
            port: 8084
          initialDelaySeconds: 5
          periodSeconds: 10
        securityContext:
          runAsNonRoot: true
          readOnlyRootFilesystem: true
          allowPrivilegeEscalation: false
          capabilities:
            drop:
            - ALL
          seccompProfile:
            type: RuntimeDefault
        volumeMounts:
        - name: ssh-known-hosts
          mountPath: /app/config/ssh
        - name: tls-certs
          mountPath: /app/config/tls
        - name: gpg-keys
          mountPath: /app/config/gpg/source
        - name: gpg-keyring
          mountPath: /app/config/gpg/keys
        - name: argocd-repo-server-tls
          mountPath: /app/config/reposerver/tls
        - name: tmp
          mountPath: /tmp
        - mountPath: /helm-working-dir
          name: helm-working-dir
        - mountPath: /home/argocd/cmp-server/plugins
          name: plugins
      initContainers:
      - command:
        - cp
        - -n
        - /usr/local/bin/argocd
        - /var/run/argocd/argocd-cmp-server
        image: quay.io/argoproj/argocd:latest
        name: copyutil
        securityContext:
          runAsNonRoot: true
          readOnlyRootFilesystem: true
          allowPrivilegeEscalation: false
          capabilities:
            drop:
            - ALL
          seccompProfile:
            type: RuntimeDefault
        volumeMounts:
        - mountPath: /var/run/argocd
          name: var-files
      volumes:
        - name: ssh-known-hosts
          configMap:
            name: argocd-ssh-known-hosts-cm
        - name: tls-certs
          configMap:
            name: argocd-tls-certs-cm
        - name: gpg-keys
          configMap:
            name: argocd-gpg-keys-cm
        - name: gpg-keyring
          emptyDir: {}
        - name: tmp
          emptyDir: {}
        - name: helm-working-dir
          emptyDir: {}
        - name: argocd-repo-server-tls
          secret:
            secretName: argocd-repo-server-tls
            optional: true
            items:
            - key: tls.crt
              path: tls.crt
            - key: tls.key
              path: tls.key
            - key: ca.crt
              path: ca.crt
        - emptyDir: {}
          name: var-files
        - emptyDir: {}
          name: plugins
      affinity:
        podAntiAffinity:
          preferredDuringSchedulingIgnoredDuringExecution:
          - weight: 100
            podAffinityTerm:
              labelSelector:
                matchLabels:
                  app.kubernetes.io/name: argocd-repo-server
              topologyKey: kubernetes.io/hostname
          - weight: 5
            podAffinityTerm:
              labelSelector:
                matchLabels:
                  app.kubernetes.io/part-of: argocd
              topologyKey: kubernetes.io/hostname<|MERGE_RESOLUTION|>--- conflicted
+++ resolved
@@ -113,19 +113,17 @@
                 name: argocd-cmd-params-cm
                 key: reposerver.plugin.tar.exclusions
                 optional: true
-<<<<<<< HEAD
+          - name: ARGOCD_REPO_SERVER_ALLOW_OUT_OF_BOUNDS_SYMLINKS
+            valueFrom:
+              configMapKeyRef:
+                key: reposerver.allow.oob.symlinks
+                name: argocd-cmd-params-cm
+                optional: true
           - name: ARGOCD_REPO_SERVER_EXEC_TIMEOUT
             valueFrom:
               configMapKeyRef:
                 name: argocd-cmd-params-cm
                 key: reposerver.cmd.timeout
-=======
-          - name: ARGOCD_REPO_SERVER_ALLOW_OUT_OF_BOUNDS_SYMLINKS
-            valueFrom:
-              configMapKeyRef:
-                key: reposerver.allow.oob.symlinks
-                name: argocd-cmd-params-cm
->>>>>>> 179d1e0e
                 optional: true
           - name: HELM_CACHE_HOME
             value: /helm-working-dir
