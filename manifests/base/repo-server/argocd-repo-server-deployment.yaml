apiVersion: apps/v1
kind: Deployment
metadata:
  labels:
    app.kubernetes.io/name: argocd-repo-server
    app.kubernetes.io/part-of: argocd
    app.kubernetes.io/component: repo-server
  name: argocd-repo-server
spec:
  selector:
    matchLabels:
      app.kubernetes.io/name: argocd-repo-server
  template:
    metadata:
      labels:
        app.kubernetes.io/name: argocd-repo-server
    spec:
      serviceAccountName: argocd-repo-server
      automountServiceAccountToken: false
      containers:
<<<<<<< HEAD
        - name: argocd-repo-server
          image: quay.io/argoproj/argocd:latest
          imagePullPolicy: Always
          command:
            - entrypoint.sh
            - argocd-repo-server
            - --redis
            - $(ARGOCD_REDIS_SERVICE):6379
          env:
            - name: ARGOCD_RECONCILIATION_TIMEOUT
              valueFrom:
                configMapKeyRef:
                  name: argocd-cm
                  key: timeout.reconciliation
                  optional: true
            - name: ARGOCD_REPO_SERVER_LOGFORMAT
              valueFrom:
                configMapKeyRef:
                  name: argocd-cmd-params-cm
                  key: reposerver.log.format
                  optional: true
            - name: ARGOCD_REPO_SERVER_LOGLEVEL
              valueFrom:
                configMapKeyRef:
                  name: argocd-cmd-params-cm
                  key: reposerver.log.level
                  optional: true
            - name: ARGOCD_REPO_SERVER_PARALLELISM_LIMIT
              valueFrom:
                configMapKeyRef:
                  name: argocd-cmd-params-cm
                  key: reposerver.parallelism.limit
                  optional: true
            - name: ARGOCD_REPO_SERVER_DISABLE_TLS
              valueFrom:
                configMapKeyRef:
                  name: argocd-cmd-params-cm
                  key: reposerver.disable.tls
                  optional: true
            - name: ARGOCD_TLS_MIN_VERSION
              valueFrom:
=======
      - name: argocd-repo-server
        image: quay.io/argoproj/argocd:latest
        imagePullPolicy: Always
        command: [ "sh", "-c", "entrypoint.sh argocd-repo-server --redis $(ARGOCD_REDIS_SERVICE):6379"]
        env:
          - name: ARGOCD_RECONCILIATION_TIMEOUT
            valueFrom:
              configMapKeyRef:
                name: argocd-cm
                key: timeout.reconciliation
                optional: true
          - name: ARGOCD_REPO_SERVER_LOGFORMAT
            valueFrom:
              configMapKeyRef:
                name: argocd-cmd-params-cm
                key: reposerver.log.format
                optional: true
          - name: ARGOCD_REPO_SERVER_LOGLEVEL
            valueFrom:
              configMapKeyRef:
                name: argocd-cmd-params-cm
                key: reposerver.log.level
                optional: true
          - name: ARGOCD_REPO_SERVER_PARALLELISM_LIMIT
            valueFrom:
              configMapKeyRef:
                name: argocd-cmd-params-cm
                key: reposerver.parallelism.limit
                optional: true
          - name: ARGOCD_REPO_SERVER_DISABLE_TLS
            valueFrom:
              configMapKeyRef:
                name: argocd-cmd-params-cm
                key: reposerver.disable.tls
                optional: true
          - name: ARGOCD_TLS_MIN_VERSION
            valueFrom:
>>>>>>> c8a1a865
                configMapKeyRef:
                  name: argocd-cmd-params-cm
                  key: reposerver.tls.minversion
                  optional: true
            - name: ARGOCD_TLS_MAX_VERSION
              valueFrom:
                configMapKeyRef:
                  name: argocd-cmd-params-cm
                  key: reposerver.tls.maxversion
                  optional: true
            - name: ARGOCD_TLS_CIPHERS
              valueFrom:
                configMapKeyRef:
                  name: argocd-cmd-params-cm
                  key: reposerver.tls.ciphers
                  optional: true
            - name: ARGOCD_REPO_CACHE_EXPIRATION
              valueFrom:
                configMapKeyRef:
                  name: argocd-cmd-params-cm
                  key: reposerver.repo.cache.expiration
                  optional: true
            - name: REDIS_SERVER
              valueFrom:
                configMapKeyRef:
                  name: argocd-cmd-params-cm
                  key: redis.server
                  optional: true
            - name: REDISDB
              valueFrom:
                configMapKeyRef:
                  name: argocd-cmd-params-cm
                  key: redis.db
                  optional: true
            - name: ARGOCD_DEFAULT_CACHE_EXPIRATION
              valueFrom:
                configMapKeyRef:
                  name: argocd-cmd-params-cm
                  key: reposerver.default.cache.expiration
                  optional: true
<<<<<<< HEAD
            - name: HELM_CACHE_HOME
              value: /helm-working-dir
            - name: HELM_CONFIG_HOME
              value: /helm-working-dir
            - name: HELM_DATA_HOME
              value: /helm-working-dir
          ports:
            - containerPort: 8081
            - containerPort: 8084
          livenessProbe:
            httpGet:
              path: /healthz?full=true
              port: 8084
            initialDelaySeconds: 30
            periodSeconds: 5
            failureThreshold: 3
          readinessProbe:
            httpGet:
              path: /healthz
              port: 8084
            initialDelaySeconds: 5
            periodSeconds: 10
          securityContext:
            runAsNonRoot: true
            readOnlyRootFilesystem: true
            allowPrivilegeEscalation: false
            capabilities:
              drop:
                - all
          volumeMounts:
            - name: ssh-known-hosts
              mountPath: /app/config/ssh
            - name: tls-certs
              mountPath: /app/config/tls
            - name: gpg-keys
              mountPath: /app/config/gpg/source
            - name: gpg-keyring
              mountPath: /app/config/gpg/keys
            - name: argocd-repo-server-tls
              mountPath: /app/config/reposerver/tls
            - name: tmp
              mountPath: /tmp
            - mountPath: /helm-working-dir
              name: helm-working-dir
            - mountPath: /home/argocd/cmp-server/plugins
              name: plugins
      initContainers:
        - command:
            - cp
            - -n
            - /usr/local/bin/argocd
            - /var/run/argocd/argocd-cmp-server
          image: quay.io/argoproj/argocd:latest
          name: copyutil
          volumeMounts:
            - mountPath: /var/run/argocd
              name: var-files
=======
          - name: ARGOCD_REPO_SERVER_OTLP_ADDRESS
            valueFrom:
                configMapKeyRef:
                  name: argocd-cmd-params-cm
                  key: otlp.address
                  optional: true
          - name: ARGOCD_REPO_SERVER_MAX_COMBINED_DIRECTORY_MANIFESTS_SIZE
            valueFrom:
              configMapKeyRef:
                name: argocd-cmd-params-cm
                key: reposerver.max.combined.directory.manifests.size
                optional: true
          - name: ARGOCD_REPO_SERVER_PLUGIN_TAR_EXCLUSIONS
            valueFrom:
              configMapKeyRef:
                name: argocd-cmd-params-cm
                key: reposerver.plugin.tar.exclusions
                optional: true
          - name: HELM_CACHE_HOME
            value: /helm-working-dir
          - name: HELM_CONFIG_HOME
            value: /helm-working-dir
          - name: HELM_DATA_HOME
            value: /helm-working-dir
        ports:
        - containerPort: 8081
        - containerPort: 8084
        livenessProbe:
          httpGet:
            path: /healthz?full=true
            port: 8084
          initialDelaySeconds: 30
          periodSeconds: 5
          failureThreshold: 3
        readinessProbe:
          httpGet:
            path: /healthz
            port: 8084
          initialDelaySeconds: 5
          periodSeconds: 10
        securityContext:
          runAsNonRoot: true
          readOnlyRootFilesystem: true
          allowPrivilegeEscalation: false
          capabilities:
            drop:
              - all
        volumeMounts:
        - name: ssh-known-hosts
          mountPath: /app/config/ssh
        - name: tls-certs
          mountPath: /app/config/tls
        - name: gpg-keys
          mountPath: /app/config/gpg/source
        - name: gpg-keyring
          mountPath: /app/config/gpg/keys
        - name: argocd-repo-server-tls
          mountPath: /app/config/reposerver/tls
        - name: tmp
          mountPath: /tmp
        - mountPath: /helm-working-dir
          name: helm-working-dir
        - mountPath: /home/argocd/cmp-server/plugins
          name: plugins
      initContainers:
      - command:
        - cp
        - -n
        - /usr/local/bin/argocd
        - /var/run/argocd/argocd-cmp-server
        image: quay.io/argoproj/argocd:latest
        name: copyutil
        securityContext:
          runAsNonRoot: true
          readOnlyRootFilesystem: true
          allowPrivilegeEscalation: false
          capabilities:
            drop:
            - all
        volumeMounts:
        - mountPath: /var/run/argocd
          name: var-files
>>>>>>> c8a1a865
      volumes:
        - name: ssh-known-hosts
          configMap:
            name: argocd-ssh-known-hosts-cm
        - name: tls-certs
          configMap:
            name: argocd-tls-certs-cm
        - name: gpg-keys
          configMap:
            name: argocd-gpg-keys-cm
        - name: gpg-keyring
          emptyDir: {}
        - name: tmp
          emptyDir: {}
        - name: helm-working-dir
          emptyDir: {}
        - name: argocd-repo-server-tls
          secret:
            secretName: argocd-repo-server-tls
            optional: true
            items:
              - key: tls.crt
                path: tls.crt
              - key: tls.key
                path: tls.key
              - key: ca.crt
                path: ca.crt
        - emptyDir: {}
          name: var-files
        - emptyDir: {}
          name: plugins
      affinity:
        podAntiAffinity:
          preferredDuringSchedulingIgnoredDuringExecution:
            - weight: 100
              podAffinityTerm:
                labelSelector:
                  matchLabels:
                    app.kubernetes.io/name: argocd-repo-server
                topologyKey: kubernetes.io/hostname
            - weight: 5
              podAffinityTerm:
                labelSelector:
                  matchLabels:
                    app.kubernetes.io/part-of: argocd
                topologyKey: kubernetes.io/hostname<|MERGE_RESOLUTION|>--- conflicted
+++ resolved
@@ -18,15 +18,10 @@
       serviceAccountName: argocd-repo-server
       automountServiceAccountToken: false
       containers:
-<<<<<<< HEAD
         - name: argocd-repo-server
           image: quay.io/argoproj/argocd:latest
           imagePullPolicy: Always
-          command:
-            - entrypoint.sh
-            - argocd-repo-server
-            - --redis
-            - $(ARGOCD_REDIS_SERVICE):6379
+          command: [ "sh", "-c", "entrypoint.sh argocd-repo-server --redis $(ARGOCD_REDIS_SERVICE):6379" ]
           env:
             - name: ARGOCD_RECONCILIATION_TIMEOUT
               valueFrom:
@@ -60,45 +55,6 @@
                   optional: true
             - name: ARGOCD_TLS_MIN_VERSION
               valueFrom:
-=======
-      - name: argocd-repo-server
-        image: quay.io/argoproj/argocd:latest
-        imagePullPolicy: Always
-        command: [ "sh", "-c", "entrypoint.sh argocd-repo-server --redis $(ARGOCD_REDIS_SERVICE):6379"]
-        env:
-          - name: ARGOCD_RECONCILIATION_TIMEOUT
-            valueFrom:
-              configMapKeyRef:
-                name: argocd-cm
-                key: timeout.reconciliation
-                optional: true
-          - name: ARGOCD_REPO_SERVER_LOGFORMAT
-            valueFrom:
-              configMapKeyRef:
-                name: argocd-cmd-params-cm
-                key: reposerver.log.format
-                optional: true
-          - name: ARGOCD_REPO_SERVER_LOGLEVEL
-            valueFrom:
-              configMapKeyRef:
-                name: argocd-cmd-params-cm
-                key: reposerver.log.level
-                optional: true
-          - name: ARGOCD_REPO_SERVER_PARALLELISM_LIMIT
-            valueFrom:
-              configMapKeyRef:
-                name: argocd-cmd-params-cm
-                key: reposerver.parallelism.limit
-                optional: true
-          - name: ARGOCD_REPO_SERVER_DISABLE_TLS
-            valueFrom:
-              configMapKeyRef:
-                name: argocd-cmd-params-cm
-                key: reposerver.disable.tls
-                optional: true
-          - name: ARGOCD_TLS_MIN_VERSION
-            valueFrom:
->>>>>>> c8a1a865
                 configMapKeyRef:
                   name: argocd-cmd-params-cm
                   key: reposerver.tls.minversion
@@ -139,65 +95,6 @@
                   name: argocd-cmd-params-cm
                   key: reposerver.default.cache.expiration
                   optional: true
-<<<<<<< HEAD
-            - name: HELM_CACHE_HOME
-              value: /helm-working-dir
-            - name: HELM_CONFIG_HOME
-              value: /helm-working-dir
-            - name: HELM_DATA_HOME
-              value: /helm-working-dir
-          ports:
-            - containerPort: 8081
-            - containerPort: 8084
-          livenessProbe:
-            httpGet:
-              path: /healthz?full=true
-              port: 8084
-            initialDelaySeconds: 30
-            periodSeconds: 5
-            failureThreshold: 3
-          readinessProbe:
-            httpGet:
-              path: /healthz
-              port: 8084
-            initialDelaySeconds: 5
-            periodSeconds: 10
-          securityContext:
-            runAsNonRoot: true
-            readOnlyRootFilesystem: true
-            allowPrivilegeEscalation: false
-            capabilities:
-              drop:
-                - all
-          volumeMounts:
-            - name: ssh-known-hosts
-              mountPath: /app/config/ssh
-            - name: tls-certs
-              mountPath: /app/config/tls
-            - name: gpg-keys
-              mountPath: /app/config/gpg/source
-            - name: gpg-keyring
-              mountPath: /app/config/gpg/keys
-            - name: argocd-repo-server-tls
-              mountPath: /app/config/reposerver/tls
-            - name: tmp
-              mountPath: /tmp
-            - mountPath: /helm-working-dir
-              name: helm-working-dir
-            - mountPath: /home/argocd/cmp-server/plugins
-              name: plugins
-      initContainers:
-        - command:
-            - cp
-            - -n
-            - /usr/local/bin/argocd
-            - /var/run/argocd/argocd-cmp-server
-          image: quay.io/argoproj/argocd:latest
-          name: copyutil
-          volumeMounts:
-            - mountPath: /var/run/argocd
-              name: var-files
-=======
           - name: ARGOCD_REPO_SERVER_OTLP_ADDRESS
             valueFrom:
                 configMapKeyRef:
@@ -280,7 +177,6 @@
         volumeMounts:
         - mountPath: /var/run/argocd
           name: var-files
->>>>>>> c8a1a865
       volumes:
         - name: ssh-known-hosts
           configMap:
