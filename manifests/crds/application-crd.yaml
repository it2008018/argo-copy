apiVersion: apiextensions.k8s.io/v1
kind: CustomResourceDefinition
metadata:
  labels:
    app.kubernetes.io/name: applications.argoproj.io
    app.kubernetes.io/part-of: argocd
  name: applications.argoproj.io
spec:
  group: argoproj.io
  names:
    kind: Application
    listKind: ApplicationList
    plural: applications
    shortNames:
    - app
    - apps
    singular: application
  scope: Namespaced
  versions:
  - additionalPrinterColumns:
    - jsonPath: .status.sync.status
      name: Sync Status
      type: string
    - jsonPath: .status.health.status
      name: Health Status
      type: string
    - jsonPath: .status.sync.revision
      name: Revision
      priority: 10
      type: string
    name: v1alpha1
    schema:
      openAPIV3Schema:
        description: Application is a definition of Application resource.
        properties:
          apiVersion:
            description: 'APIVersion defines the versioned schema of this representation
              of an object. Servers should convert recognized schemas to the latest
              internal value, and may reject unrecognized values. More info: https://git.k8s.io/community/contributors/devel/sig-architecture/api-conventions.md#resources'
            type: string
          kind:
            description: 'Kind is a string value representing the REST resource this
              object represents. Servers may infer this from the endpoint the client
              submits requests to. Cannot be updated. In CamelCase. More info: https://git.k8s.io/community/contributors/devel/sig-architecture/api-conventions.md#types-kinds'
            type: string
          metadata:
            type: object
          operation:
            description: Operation contains information about a requested or running
              operation
            properties:
              info:
                description: Info is a list of informational items for this operation
                items:
                  properties:
                    name:
                      type: string
                    value:
                      type: string
                  required:
                  - name
                  - value
                  type: object
                type: array
              initiatedBy:
                description: InitiatedBy contains information about who initiated
                  the operations
                properties:
                  automated:
                    description: Automated is set to true if operation was initiated
                      automatically by the application controller.
                    type: boolean
                  username:
                    description: Username contains the name of a user who started
                      operation
                    type: string
                type: object
              retry:
                description: Retry controls the strategy to apply if a sync fails
                properties:
                  backoff:
                    description: Backoff controls how to backoff on subsequent retries
                      of failed syncs
                    properties:
                      duration:
                        description: Duration is the amount to back off. Default unit
                          is seconds, but could also be a duration (e.g. "2m", "1h")
                        type: string
                      factor:
                        description: Factor is a factor to multiply the base duration
                          after each failed retry
                        format: int64
                        type: integer
                      maxDuration:
                        description: MaxDuration is the maximum amount of time allowed
                          for the backoff strategy
                        type: string
                    type: object
                  limit:
                    description: Limit is the maximum number of attempts for retrying
                      a failed sync. If set to 0, no retries will be performed.
                    format: int64
                    type: integer
                type: object
              sync:
                description: Sync contains parameters for the operation
                properties:
                  dryRun:
                    description: DryRun specifies to perform a `kubectl apply --dry-run`
                      without actually performing the sync
                    type: boolean
                  manifests:
                    description: Manifests is an optional field that overrides sync
                      source with a local directory for development
                    items:
                      type: string
                    type: array
                  prune:
                    description: Prune specifies to delete resources from the cluster
                      that are no longer tracked in git
                    type: boolean
                  resources:
                    description: Resources describes which resources shall be part
                      of the sync
                    items:
                      description: SyncOperationResource contains resources to sync.
                      properties:
                        group:
                          type: string
                        kind:
                          type: string
                        name:
                          type: string
                        namespace:
                          type: string
                      required:
                      - kind
                      - name
                      type: object
                    type: array
                  revision:
                    description: Revision is the revision (Git) or chart version (Helm)
                      which to sync the application to If omitted, will use the revision
                      specified in app spec.
                    type: string
                  revisions:
                    description: Revisions is the list of revision (Git) or chart
                      version (Helm) which to sync each source in sources field for
                      the application to If omitted, will use the revision specified
                      in app spec.
                    items:
                      type: string
                    type: array
                  source:
                    description: Source overrides the source definition set in the
                      application. This is typically set in a Rollback operation and
                      is nil during a Sync operation
                    properties:
                      chart:
                        description: Chart is a Helm chart name, and must be specified
                          for applications sourced from a Helm repo.
                        type: string
                      directory:
                        description: Directory holds path/directory specific options
                        properties:
                          exclude:
                            description: Exclude contains a glob pattern to match
                              paths against that should be explicitly excluded from
                              being used during manifest generation
                            type: string
                          include:
                            description: Include contains a glob pattern to match
                              paths against that should be explicitly included during
                              manifest generation
                            type: string
                          jsonnet:
                            description: Jsonnet holds options specific to Jsonnet
                            properties:
                              extVars:
                                description: ExtVars is a list of Jsonnet External
                                  Variables
                                items:
                                  description: JsonnetVar represents a variable to
                                    be passed to jsonnet during manifest generation
                                  properties:
                                    code:
                                      type: boolean
                                    name:
                                      type: string
                                    value:
                                      type: string
                                  required:
                                  - name
                                  - value
                                  type: object
                                type: array
                              libs:
                                description: Additional library search dirs
                                items:
                                  type: string
                                type: array
                              tlas:
                                description: TLAS is a list of Jsonnet Top-level Arguments
                                items:
                                  description: JsonnetVar represents a variable to
                                    be passed to jsonnet during manifest generation
                                  properties:
                                    code:
                                      type: boolean
                                    name:
                                      type: string
                                    value:
                                      type: string
                                  required:
                                  - name
                                  - value
                                  type: object
                                type: array
                            type: object
                          recurse:
                            description: Recurse specifies whether to scan a directory
                              recursively for manifests
                            type: boolean
                        type: object
                      helm:
                        description: Helm holds helm specific options
                        properties:
                          fileParameters:
                            description: FileParameters are file parameters to the
                              helm template
                            items:
                              description: HelmFileParameter is a file parameter that's
                                passed to helm template during manifest generation
                              properties:
                                name:
                                  description: Name is the name of the Helm parameter
                                  type: string
                                path:
                                  description: Path is the path to the file containing
                                    the values for the Helm parameter
                                  type: string
                              type: object
                            type: array
                          ignoreMissingValueFiles:
                            description: IgnoreMissingValueFiles prevents helm template
                              from failing when valueFiles do not exist locally by
                              not appending them to helm template --values
                            type: boolean
                          parameters:
                            description: Parameters is a list of Helm parameters which
                              are passed to the helm template command upon manifest
                              generation
                            items:
                              description: HelmParameter is a parameter that's passed
                                to helm template during manifest generation
                              properties:
                                forceString:
                                  description: ForceString determines whether to tell
                                    Helm to interpret booleans and numbers as strings
                                  type: boolean
                                name:
                                  description: Name is the name of the Helm parameter
                                  type: string
                                value:
                                  description: Value is the value for the Helm parameter
                                  type: string
                              type: object
                            type: array
                          passCredentials:
                            description: PassCredentials pass credentials to all domains
                              (Helm's --pass-credentials)
                            type: boolean
                          releaseName:
                            description: ReleaseName is the Helm release name to use.
                              If omitted it will use the application name
                            type: string
                          skipCrds:
                            description: SkipCrds skips custom resource definition
                              installation step (Helm's --skip-crds)
                            type: boolean
                          valueFiles:
                            description: ValuesFiles is a list of Helm value files
                              to use when generating a template
                            items:
                              type: string
                            type: array
                          values:
                            description: Values specifies Helm values to be passed
                              to helm template, typically defined as a block
                            type: string
                          version:
                            description: Version is the Helm version to use for templating
                              ("3")
                            type: string
                        type: object
                      kustomize:
                        description: Kustomize holds kustomize specific options
                        properties:
                          commonAnnotations:
                            additionalProperties:
                              type: string
                            description: CommonAnnotations is a list of additional
                              annotations to add to rendered manifests
                            type: object
                          commonAnnotationsEnvsubst:
                            description: CommonAnnotationsEnvsubst specifies whether
                              to apply env variables substitution for annotation values
                            type: boolean
                          commonLabels:
                            additionalProperties:
                              type: string
                            description: CommonLabels is a list of additional labels
                              to add to rendered manifests
                            type: object
                          forceCommonAnnotations:
                            description: ForceCommonAnnotations specifies whether
                              to force applying common annotations to resources for
                              Kustomize apps
                            type: boolean
                          forceCommonLabels:
                            description: ForceCommonLabels specifies whether to force
                              applying common labels to resources for Kustomize apps
                            type: boolean
                          images:
                            description: Images is a list of Kustomize image override
                              specifications
                            items:
                              description: KustomizeImage represents a Kustomize image
                                definition in the format [old_image_name=]<image_name>:<image_tag>
                              type: string
                            type: array
                          namePrefix:
                            description: NamePrefix is a prefix appended to resources
                              for Kustomize apps
                            type: string
                          nameSuffix:
                            description: NameSuffix is a suffix appended to resources
                              for Kustomize apps
                            type: string
<<<<<<< HEAD
                          replicas:
                            description: Replicas is a list of Kustomize Replicas
                              override specifications
                            items:
                              properties:
                                count:
                                  anyOf:
                                  - type: integer
                                  - type: string
                                  description: Number of replicas
                                  x-kubernetes-int-or-string: true
                                name:
                                  description: Name of Deployment or StatefulSet
                                  type: string
                              required:
                              - count
                              - name
                              type: object
                            type: array
=======
                          namespace:
                            description: Namespace sets the namespace that Kustomize
                              adds to all resources
                            type: string
>>>>>>> 04db457b
                          version:
                            description: Version controls which version of Kustomize
                              to use for rendering manifests
                            type: string
                        type: object
                      path:
                        description: Path is a directory path within the Git repository,
                          and is only valid for applications sourced from Git.
                        type: string
                      plugin:
                        description: Plugin holds config management plugin specific
                          options
                        properties:
                          env:
                            description: Env is a list of environment variable entries
                            items:
                              description: EnvEntry represents an entry in the application's
                                environment
                              properties:
                                name:
                                  description: Name is the name of the variable, usually
                                    expressed in uppercase
                                  type: string
                                value:
                                  description: Value is the value of the variable
                                  type: string
                              required:
                              - name
                              - value
                              type: object
                            type: array
                          name:
                            type: string
                          parameters:
                            items:
                              properties:
                                array:
                                  description: Array is the value of an array type
                                    parameter.
                                  items:
                                    type: string
                                  type: array
                                map:
                                  additionalProperties:
                                    type: string
                                  description: Map is the value of a map type parameter.
                                  type: object
                                name:
                                  description: Name is the name identifying a parameter.
                                  type: string
                                string:
                                  description: String_ is the value of a string type
                                    parameter.
                                  type: string
                              type: object
                            type: array
                        type: object
                      ref:
                        description: Ref is reference to another source within sources
                          field. This field will not be used if used with a `source`
                          tag.
                        type: string
                      repoURL:
                        description: RepoURL is the URL to the repository (Git or
                          Helm) that contains the application manifests
                        type: string
                      targetRevision:
                        description: TargetRevision defines the revision of the source
                          to sync the application to. In case of Git, this can be
                          commit, tag, or branch. If omitted, will equal to HEAD.
                          In case of Helm, this is a semver tag for the Chart's version.
                        type: string
                    required:
                    - repoURL
                    type: object
                  sources:
                    description: Sources overrides the source definition set in the
                      application. This is typically set in a Rollback operation and
                      is nil during a Sync operation
                    items:
                      description: ApplicationSource contains all required information
                        about the source of an application
                      properties:
                        chart:
                          description: Chart is a Helm chart name, and must be specified
                            for applications sourced from a Helm repo.
                          type: string
                        directory:
                          description: Directory holds path/directory specific options
                          properties:
                            exclude:
                              description: Exclude contains a glob pattern to match
                                paths against that should be explicitly excluded from
                                being used during manifest generation
                              type: string
                            include:
                              description: Include contains a glob pattern to match
                                paths against that should be explicitly included during
                                manifest generation
                              type: string
                            jsonnet:
                              description: Jsonnet holds options specific to Jsonnet
                              properties:
                                extVars:
                                  description: ExtVars is a list of Jsonnet External
                                    Variables
                                  items:
                                    description: JsonnetVar represents a variable
                                      to be passed to jsonnet during manifest generation
                                    properties:
                                      code:
                                        type: boolean
                                      name:
                                        type: string
                                      value:
                                        type: string
                                    required:
                                    - name
                                    - value
                                    type: object
                                  type: array
                                libs:
                                  description: Additional library search dirs
                                  items:
                                    type: string
                                  type: array
                                tlas:
                                  description: TLAS is a list of Jsonnet Top-level
                                    Arguments
                                  items:
                                    description: JsonnetVar represents a variable
                                      to be passed to jsonnet during manifest generation
                                    properties:
                                      code:
                                        type: boolean
                                      name:
                                        type: string
                                      value:
                                        type: string
                                    required:
                                    - name
                                    - value
                                    type: object
                                  type: array
                              type: object
                            recurse:
                              description: Recurse specifies whether to scan a directory
                                recursively for manifests
                              type: boolean
                          type: object
                        helm:
                          description: Helm holds helm specific options
                          properties:
                            fileParameters:
                              description: FileParameters are file parameters to the
                                helm template
                              items:
                                description: HelmFileParameter is a file parameter
                                  that's passed to helm template during manifest generation
                                properties:
                                  name:
                                    description: Name is the name of the Helm parameter
                                    type: string
                                  path:
                                    description: Path is the path to the file containing
                                      the values for the Helm parameter
                                    type: string
                                type: object
                              type: array
                            ignoreMissingValueFiles:
                              description: IgnoreMissingValueFiles prevents helm template
                                from failing when valueFiles do not exist locally
                                by not appending them to helm template --values
                              type: boolean
                            parameters:
                              description: Parameters is a list of Helm parameters
                                which are passed to the helm template command upon
                                manifest generation
                              items:
                                description: HelmParameter is a parameter that's passed
                                  to helm template during manifest generation
                                properties:
                                  forceString:
                                    description: ForceString determines whether to
                                      tell Helm to interpret booleans and numbers
                                      as strings
                                    type: boolean
                                  name:
                                    description: Name is the name of the Helm parameter
                                    type: string
                                  value:
                                    description: Value is the value for the Helm parameter
                                    type: string
                                type: object
                              type: array
                            passCredentials:
                              description: PassCredentials pass credentials to all
                                domains (Helm's --pass-credentials)
                              type: boolean
                            releaseName:
                              description: ReleaseName is the Helm release name to
                                use. If omitted it will use the application name
                              type: string
                            skipCrds:
                              description: SkipCrds skips custom resource definition
                                installation step (Helm's --skip-crds)
                              type: boolean
                            valueFiles:
                              description: ValuesFiles is a list of Helm value files
                                to use when generating a template
                              items:
                                type: string
                              type: array
                            values:
                              description: Values specifies Helm values to be passed
                                to helm template, typically defined as a block
                              type: string
                            version:
                              description: Version is the Helm version to use for
                                templating ("3")
                              type: string
                          type: object
                        kustomize:
                          description: Kustomize holds kustomize specific options
                          properties:
                            commonAnnotations:
                              additionalProperties:
                                type: string
                              description: CommonAnnotations is a list of additional
                                annotations to add to rendered manifests
                              type: object
                            commonAnnotationsEnvsubst:
                              description: CommonAnnotationsEnvsubst specifies whether
                                to apply env variables substitution for annotation
                                values
                              type: boolean
                            commonLabels:
                              additionalProperties:
                                type: string
                              description: CommonLabels is a list of additional labels
                                to add to rendered manifests
                              type: object
                            forceCommonAnnotations:
                              description: ForceCommonAnnotations specifies whether
                                to force applying common annotations to resources
                                for Kustomize apps
                              type: boolean
                            forceCommonLabels:
                              description: ForceCommonLabels specifies whether to
                                force applying common labels to resources for Kustomize
                                apps
                              type: boolean
                            images:
                              description: Images is a list of Kustomize image override
                                specifications
                              items:
                                description: KustomizeImage represents a Kustomize
                                  image definition in the format [old_image_name=]<image_name>:<image_tag>
                                type: string
                              type: array
                            namePrefix:
                              description: NamePrefix is a prefix appended to resources
                                for Kustomize apps
                              type: string
                            nameSuffix:
                              description: NameSuffix is a suffix appended to resources
                                for Kustomize apps
                              type: string
<<<<<<< HEAD
                            replicas:
                              description: Replicas is a list of Kustomize Replicas
                                override specifications
                              items:
                                properties:
                                  count:
                                    anyOf:
                                    - type: integer
                                    - type: string
                                    description: Number of replicas
                                    x-kubernetes-int-or-string: true
                                  name:
                                    description: Name of Deployment or StatefulSet
                                    type: string
                                required:
                                - count
                                - name
                                type: object
                              type: array
=======
                            namespace:
                              description: Namespace sets the namespace that Kustomize
                                adds to all resources
                              type: string
>>>>>>> 04db457b
                            version:
                              description: Version controls which version of Kustomize
                                to use for rendering manifests
                              type: string
                          type: object
                        path:
                          description: Path is a directory path within the Git repository,
                            and is only valid for applications sourced from Git.
                          type: string
                        plugin:
                          description: Plugin holds config management plugin specific
                            options
                          properties:
                            env:
                              description: Env is a list of environment variable entries
                              items:
                                description: EnvEntry represents an entry in the application's
                                  environment
                                properties:
                                  name:
                                    description: Name is the name of the variable,
                                      usually expressed in uppercase
                                    type: string
                                  value:
                                    description: Value is the value of the variable
                                    type: string
                                required:
                                - name
                                - value
                                type: object
                              type: array
                            name:
                              type: string
                            parameters:
                              items:
                                properties:
                                  array:
                                    description: Array is the value of an array type
                                      parameter.
                                    items:
                                      type: string
                                    type: array
                                  map:
                                    additionalProperties:
                                      type: string
                                    description: Map is the value of a map type parameter.
                                    type: object
                                  name:
                                    description: Name is the name identifying a parameter.
                                    type: string
                                  string:
                                    description: String_ is the value of a string
                                      type parameter.
                                    type: string
                                type: object
                              type: array
                          type: object
                        ref:
                          description: Ref is reference to another source within sources
                            field. This field will not be used if used with a `source`
                            tag.
                          type: string
                        repoURL:
                          description: RepoURL is the URL to the repository (Git or
                            Helm) that contains the application manifests
                          type: string
                        targetRevision:
                          description: TargetRevision defines the revision of the
                            source to sync the application to. In case of Git, this
                            can be commit, tag, or branch. If omitted, will equal
                            to HEAD. In case of Helm, this is a semver tag for the
                            Chart's version.
                          type: string
                      required:
                      - repoURL
                      type: object
                    type: array
                  syncOptions:
                    description: SyncOptions provide per-sync sync-options, e.g. Validate=false
                    items:
                      type: string
                    type: array
                  syncStrategy:
                    description: SyncStrategy describes how to perform the sync
                    properties:
                      apply:
                        description: Apply will perform a `kubectl apply` to perform
                          the sync.
                        properties:
                          force:
                            description: Force indicates whether or not to supply
                              the --force flag to `kubectl apply`. The --force flag
                              deletes and re-create the resource, when PATCH encounters
                              conflict and has retried for 5 times.
                            type: boolean
                        type: object
                      hook:
                        description: Hook will submit any referenced resources to
                          perform the sync. This is the default strategy
                        properties:
                          force:
                            description: Force indicates whether or not to supply
                              the --force flag to `kubectl apply`. The --force flag
                              deletes and re-create the resource, when PATCH encounters
                              conflict and has retried for 5 times.
                            type: boolean
                        type: object
                    type: object
                type: object
            type: object
          spec:
            description: ApplicationSpec represents desired application state. Contains
              link to repository with application definition and additional parameters
              link definition revision.
            properties:
              destination:
                description: Destination is a reference to the target Kubernetes server
                  and namespace
                properties:
                  name:
                    description: Name is an alternate way of specifying the target
                      cluster by its symbolic name
                    type: string
                  namespace:
                    description: Namespace specifies the target namespace for the
                      application's resources. The namespace will only be set for
                      namespace-scoped resources that have not set a value for .metadata.namespace
                    type: string
                  server:
                    description: Server specifies the URL of the target cluster and
                      must be set to the Kubernetes control plane API
                    type: string
                type: object
              ignoreDifferences:
                description: IgnoreDifferences is a list of resources and their fields
                  which should be ignored during comparison
                items:
                  description: ResourceIgnoreDifferences contains resource filter
                    and list of json paths which should be ignored during comparison
                    with live state.
                  properties:
                    group:
                      type: string
                    jqPathExpressions:
                      items:
                        type: string
                      type: array
                    jsonPointers:
                      items:
                        type: string
                      type: array
                    kind:
                      type: string
                    managedFieldsManagers:
                      description: ManagedFieldsManagers is a list of trusted managers.
                        Fields mutated by those managers will take precedence over
                        the desired state defined in the SCM and won't be displayed
                        in diffs
                      items:
                        type: string
                      type: array
                    name:
                      type: string
                    namespace:
                      type: string
                  required:
                  - kind
                  type: object
                type: array
              info:
                description: Info contains a list of information (URLs, email addresses,
                  and plain text) that relates to the application
                items:
                  properties:
                    name:
                      type: string
                    value:
                      type: string
                  required:
                  - name
                  - value
                  type: object
                type: array
              project:
                description: Project is a reference to the project this application
                  belongs to. The empty string means that application belongs to the
                  'default' project.
                type: string
              revisionHistoryLimit:
                description: RevisionHistoryLimit limits the number of items kept
                  in the application's revision history, which is used for informational
                  purposes as well as for rollbacks to previous versions. This should
                  only be changed in exceptional circumstances. Setting to zero will
                  store no history. This will reduce storage used. Increasing will
                  increase the space used to store the history, so we do not recommend
                  increasing it. Default is 10.
                format: int64
                type: integer
              source:
                description: Source is a reference to the location of the application's
                  manifests or chart
                properties:
                  chart:
                    description: Chart is a Helm chart name, and must be specified
                      for applications sourced from a Helm repo.
                    type: string
                  directory:
                    description: Directory holds path/directory specific options
                    properties:
                      exclude:
                        description: Exclude contains a glob pattern to match paths
                          against that should be explicitly excluded from being used
                          during manifest generation
                        type: string
                      include:
                        description: Include contains a glob pattern to match paths
                          against that should be explicitly included during manifest
                          generation
                        type: string
                      jsonnet:
                        description: Jsonnet holds options specific to Jsonnet
                        properties:
                          extVars:
                            description: ExtVars is a list of Jsonnet External Variables
                            items:
                              description: JsonnetVar represents a variable to be
                                passed to jsonnet during manifest generation
                              properties:
                                code:
                                  type: boolean
                                name:
                                  type: string
                                value:
                                  type: string
                              required:
                              - name
                              - value
                              type: object
                            type: array
                          libs:
                            description: Additional library search dirs
                            items:
                              type: string
                            type: array
                          tlas:
                            description: TLAS is a list of Jsonnet Top-level Arguments
                            items:
                              description: JsonnetVar represents a variable to be
                                passed to jsonnet during manifest generation
                              properties:
                                code:
                                  type: boolean
                                name:
                                  type: string
                                value:
                                  type: string
                              required:
                              - name
                              - value
                              type: object
                            type: array
                        type: object
                      recurse:
                        description: Recurse specifies whether to scan a directory
                          recursively for manifests
                        type: boolean
                    type: object
                  helm:
                    description: Helm holds helm specific options
                    properties:
                      fileParameters:
                        description: FileParameters are file parameters to the helm
                          template
                        items:
                          description: HelmFileParameter is a file parameter that's
                            passed to helm template during manifest generation
                          properties:
                            name:
                              description: Name is the name of the Helm parameter
                              type: string
                            path:
                              description: Path is the path to the file containing
                                the values for the Helm parameter
                              type: string
                          type: object
                        type: array
                      ignoreMissingValueFiles:
                        description: IgnoreMissingValueFiles prevents helm template
                          from failing when valueFiles do not exist locally by not
                          appending them to helm template --values
                        type: boolean
                      parameters:
                        description: Parameters is a list of Helm parameters which
                          are passed to the helm template command upon manifest generation
                        items:
                          description: HelmParameter is a parameter that's passed
                            to helm template during manifest generation
                          properties:
                            forceString:
                              description: ForceString determines whether to tell
                                Helm to interpret booleans and numbers as strings
                              type: boolean
                            name:
                              description: Name is the name of the Helm parameter
                              type: string
                            value:
                              description: Value is the value for the Helm parameter
                              type: string
                          type: object
                        type: array
                      passCredentials:
                        description: PassCredentials pass credentials to all domains
                          (Helm's --pass-credentials)
                        type: boolean
                      releaseName:
                        description: ReleaseName is the Helm release name to use.
                          If omitted it will use the application name
                        type: string
                      skipCrds:
                        description: SkipCrds skips custom resource definition installation
                          step (Helm's --skip-crds)
                        type: boolean
                      valueFiles:
                        description: ValuesFiles is a list of Helm value files to
                          use when generating a template
                        items:
                          type: string
                        type: array
                      values:
                        description: Values specifies Helm values to be passed to
                          helm template, typically defined as a block
                        type: string
                      version:
                        description: Version is the Helm version to use for templating
                          ("3")
                        type: string
                    type: object
                  kustomize:
                    description: Kustomize holds kustomize specific options
                    properties:
                      commonAnnotations:
                        additionalProperties:
                          type: string
                        description: CommonAnnotations is a list of additional annotations
                          to add to rendered manifests
                        type: object
                      commonAnnotationsEnvsubst:
                        description: CommonAnnotationsEnvsubst specifies whether to
                          apply env variables substitution for annotation values
                        type: boolean
                      commonLabels:
                        additionalProperties:
                          type: string
                        description: CommonLabels is a list of additional labels to
                          add to rendered manifests
                        type: object
                      forceCommonAnnotations:
                        description: ForceCommonAnnotations specifies whether to force
                          applying common annotations to resources for Kustomize apps
                        type: boolean
                      forceCommonLabels:
                        description: ForceCommonLabels specifies whether to force
                          applying common labels to resources for Kustomize apps
                        type: boolean
                      images:
                        description: Images is a list of Kustomize image override
                          specifications
                        items:
                          description: KustomizeImage represents a Kustomize image
                            definition in the format [old_image_name=]<image_name>:<image_tag>
                          type: string
                        type: array
                      namePrefix:
                        description: NamePrefix is a prefix appended to resources
                          for Kustomize apps
                        type: string
                      nameSuffix:
                        description: NameSuffix is a suffix appended to resources
                          for Kustomize apps
                        type: string
<<<<<<< HEAD
                      replicas:
                        description: Replicas is a list of Kustomize Replicas override
                          specifications
                        items:
                          properties:
                            count:
                              anyOf:
                              - type: integer
                              - type: string
                              description: Number of replicas
                              x-kubernetes-int-or-string: true
                            name:
                              description: Name of Deployment or StatefulSet
                              type: string
                          required:
                          - count
                          - name
                          type: object
                        type: array
=======
                      namespace:
                        description: Namespace sets the namespace that Kustomize adds
                          to all resources
                        type: string
>>>>>>> 04db457b
                      version:
                        description: Version controls which version of Kustomize to
                          use for rendering manifests
                        type: string
                    type: object
                  path:
                    description: Path is a directory path within the Git repository,
                      and is only valid for applications sourced from Git.
                    type: string
                  plugin:
                    description: Plugin holds config management plugin specific options
                    properties:
                      env:
                        description: Env is a list of environment variable entries
                        items:
                          description: EnvEntry represents an entry in the application's
                            environment
                          properties:
                            name:
                              description: Name is the name of the variable, usually
                                expressed in uppercase
                              type: string
                            value:
                              description: Value is the value of the variable
                              type: string
                          required:
                          - name
                          - value
                          type: object
                        type: array
                      name:
                        type: string
                      parameters:
                        items:
                          properties:
                            array:
                              description: Array is the value of an array type parameter.
                              items:
                                type: string
                              type: array
                            map:
                              additionalProperties:
                                type: string
                              description: Map is the value of a map type parameter.
                              type: object
                            name:
                              description: Name is the name identifying a parameter.
                              type: string
                            string:
                              description: String_ is the value of a string type parameter.
                              type: string
                          type: object
                        type: array
                    type: object
                  ref:
                    description: Ref is reference to another source within sources
                      field. This field will not be used if used with a `source` tag.
                    type: string
                  repoURL:
                    description: RepoURL is the URL to the repository (Git or Helm)
                      that contains the application manifests
                    type: string
                  targetRevision:
                    description: TargetRevision defines the revision of the source
                      to sync the application to. In case of Git, this can be commit,
                      tag, or branch. If omitted, will equal to HEAD. In case of Helm,
                      this is a semver tag for the Chart's version.
                    type: string
                required:
                - repoURL
                type: object
              sources:
                description: Sources is a reference to the location of the application's
                  manifests or chart
                items:
                  description: ApplicationSource contains all required information
                    about the source of an application
                  properties:
                    chart:
                      description: Chart is a Helm chart name, and must be specified
                        for applications sourced from a Helm repo.
                      type: string
                    directory:
                      description: Directory holds path/directory specific options
                      properties:
                        exclude:
                          description: Exclude contains a glob pattern to match paths
                            against that should be explicitly excluded from being
                            used during manifest generation
                          type: string
                        include:
                          description: Include contains a glob pattern to match paths
                            against that should be explicitly included during manifest
                            generation
                          type: string
                        jsonnet:
                          description: Jsonnet holds options specific to Jsonnet
                          properties:
                            extVars:
                              description: ExtVars is a list of Jsonnet External Variables
                              items:
                                description: JsonnetVar represents a variable to be
                                  passed to jsonnet during manifest generation
                                properties:
                                  code:
                                    type: boolean
                                  name:
                                    type: string
                                  value:
                                    type: string
                                required:
                                - name
                                - value
                                type: object
                              type: array
                            libs:
                              description: Additional library search dirs
                              items:
                                type: string
                              type: array
                            tlas:
                              description: TLAS is a list of Jsonnet Top-level Arguments
                              items:
                                description: JsonnetVar represents a variable to be
                                  passed to jsonnet during manifest generation
                                properties:
                                  code:
                                    type: boolean
                                  name:
                                    type: string
                                  value:
                                    type: string
                                required:
                                - name
                                - value
                                type: object
                              type: array
                          type: object
                        recurse:
                          description: Recurse specifies whether to scan a directory
                            recursively for manifests
                          type: boolean
                      type: object
                    helm:
                      description: Helm holds helm specific options
                      properties:
                        fileParameters:
                          description: FileParameters are file parameters to the helm
                            template
                          items:
                            description: HelmFileParameter is a file parameter that's
                              passed to helm template during manifest generation
                            properties:
                              name:
                                description: Name is the name of the Helm parameter
                                type: string
                              path:
                                description: Path is the path to the file containing
                                  the values for the Helm parameter
                                type: string
                            type: object
                          type: array
                        ignoreMissingValueFiles:
                          description: IgnoreMissingValueFiles prevents helm template
                            from failing when valueFiles do not exist locally by not
                            appending them to helm template --values
                          type: boolean
                        parameters:
                          description: Parameters is a list of Helm parameters which
                            are passed to the helm template command upon manifest
                            generation
                          items:
                            description: HelmParameter is a parameter that's passed
                              to helm template during manifest generation
                            properties:
                              forceString:
                                description: ForceString determines whether to tell
                                  Helm to interpret booleans and numbers as strings
                                type: boolean
                              name:
                                description: Name is the name of the Helm parameter
                                type: string
                              value:
                                description: Value is the value for the Helm parameter
                                type: string
                            type: object
                          type: array
                        passCredentials:
                          description: PassCredentials pass credentials to all domains
                            (Helm's --pass-credentials)
                          type: boolean
                        releaseName:
                          description: ReleaseName is the Helm release name to use.
                            If omitted it will use the application name
                          type: string
                        skipCrds:
                          description: SkipCrds skips custom resource definition installation
                            step (Helm's --skip-crds)
                          type: boolean
                        valueFiles:
                          description: ValuesFiles is a list of Helm value files to
                            use when generating a template
                          items:
                            type: string
                          type: array
                        values:
                          description: Values specifies Helm values to be passed to
                            helm template, typically defined as a block
                          type: string
                        version:
                          description: Version is the Helm version to use for templating
                            ("3")
                          type: string
                      type: object
                    kustomize:
                      description: Kustomize holds kustomize specific options
                      properties:
                        commonAnnotations:
                          additionalProperties:
                            type: string
                          description: CommonAnnotations is a list of additional annotations
                            to add to rendered manifests
                          type: object
                        commonAnnotationsEnvsubst:
                          description: CommonAnnotationsEnvsubst specifies whether
                            to apply env variables substitution for annotation values
                          type: boolean
                        commonLabels:
                          additionalProperties:
                            type: string
                          description: CommonLabels is a list of additional labels
                            to add to rendered manifests
                          type: object
                        forceCommonAnnotations:
                          description: ForceCommonAnnotations specifies whether to
                            force applying common annotations to resources for Kustomize
                            apps
                          type: boolean
                        forceCommonLabels:
                          description: ForceCommonLabels specifies whether to force
                            applying common labels to resources for Kustomize apps
                          type: boolean
                        images:
                          description: Images is a list of Kustomize image override
                            specifications
                          items:
                            description: KustomizeImage represents a Kustomize image
                              definition in the format [old_image_name=]<image_name>:<image_tag>
                            type: string
                          type: array
                        namePrefix:
                          description: NamePrefix is a prefix appended to resources
                            for Kustomize apps
                          type: string
                        nameSuffix:
                          description: NameSuffix is a suffix appended to resources
                            for Kustomize apps
                          type: string
<<<<<<< HEAD
                        replicas:
                          description: Replicas is a list of Kustomize Replicas override
                            specifications
                          items:
                            properties:
                              count:
                                anyOf:
                                - type: integer
                                - type: string
                                description: Number of replicas
                                x-kubernetes-int-or-string: true
                              name:
                                description: Name of Deployment or StatefulSet
                                type: string
                            required:
                            - count
                            - name
                            type: object
                          type: array
=======
                        namespace:
                          description: Namespace sets the namespace that Kustomize
                            adds to all resources
                          type: string
>>>>>>> 04db457b
                        version:
                          description: Version controls which version of Kustomize
                            to use for rendering manifests
                          type: string
                      type: object
                    path:
                      description: Path is a directory path within the Git repository,
                        and is only valid for applications sourced from Git.
                      type: string
                    plugin:
                      description: Plugin holds config management plugin specific
                        options
                      properties:
                        env:
                          description: Env is a list of environment variable entries
                          items:
                            description: EnvEntry represents an entry in the application's
                              environment
                            properties:
                              name:
                                description: Name is the name of the variable, usually
                                  expressed in uppercase
                                type: string
                              value:
                                description: Value is the value of the variable
                                type: string
                            required:
                            - name
                            - value
                            type: object
                          type: array
                        name:
                          type: string
                        parameters:
                          items:
                            properties:
                              array:
                                description: Array is the value of an array type parameter.
                                items:
                                  type: string
                                type: array
                              map:
                                additionalProperties:
                                  type: string
                                description: Map is the value of a map type parameter.
                                type: object
                              name:
                                description: Name is the name identifying a parameter.
                                type: string
                              string:
                                description: String_ is the value of a string type
                                  parameter.
                                type: string
                            type: object
                          type: array
                      type: object
                    ref:
                      description: Ref is reference to another source within sources
                        field. This field will not be used if used with a `source`
                        tag.
                      type: string
                    repoURL:
                      description: RepoURL is the URL to the repository (Git or Helm)
                        that contains the application manifests
                      type: string
                    targetRevision:
                      description: TargetRevision defines the revision of the source
                        to sync the application to. In case of Git, this can be commit,
                        tag, or branch. If omitted, will equal to HEAD. In case of
                        Helm, this is a semver tag for the Chart's version.
                      type: string
                  required:
                  - repoURL
                  type: object
                type: array
              syncPolicy:
                description: SyncPolicy controls when and how a sync will be performed
                properties:
                  automated:
                    description: Automated will keep an application synced to the
                      target revision
                    properties:
                      allowEmpty:
                        description: 'AllowEmpty allows apps have zero live resources
                          (default: false)'
                        type: boolean
                      prune:
                        description: 'Prune specifies whether to delete resources
                          from the cluster that are not found in the sources anymore
                          as part of automated sync (default: false)'
                        type: boolean
                      selfHeal:
                        description: 'SelfHeal specifes whether to revert resources
                          back to their desired state upon modification in the cluster
                          (default: false)'
                        type: boolean
                    type: object
                  managedNamespaceMetadata:
                    description: ManagedNamespaceMetadata controls metadata in the
                      given namespace (if CreateNamespace=true)
                    properties:
                      annotations:
                        additionalProperties:
                          type: string
                        type: object
                      labels:
                        additionalProperties:
                          type: string
                        type: object
                    type: object
                  retry:
                    description: Retry controls failed sync retry behavior
                    properties:
                      backoff:
                        description: Backoff controls how to backoff on subsequent
                          retries of failed syncs
                        properties:
                          duration:
                            description: Duration is the amount to back off. Default
                              unit is seconds, but could also be a duration (e.g.
                              "2m", "1h")
                            type: string
                          factor:
                            description: Factor is a factor to multiply the base duration
                              after each failed retry
                            format: int64
                            type: integer
                          maxDuration:
                            description: MaxDuration is the maximum amount of time
                              allowed for the backoff strategy
                            type: string
                        type: object
                      limit:
                        description: Limit is the maximum number of attempts for retrying
                          a failed sync. If set to 0, no retries will be performed.
                        format: int64
                        type: integer
                    type: object
                  syncOptions:
                    description: Options allow you to specify whole app sync-options
                    items:
                      type: string
                    type: array
                type: object
            required:
            - destination
            - project
            type: object
          status:
            description: ApplicationStatus contains status information for the application
            properties:
              conditions:
                description: Conditions is a list of currently observed application
                  conditions
                items:
                  description: ApplicationCondition contains details about an application
                    condition, which is usally an error or warning
                  properties:
                    lastTransitionTime:
                      description: LastTransitionTime is the time the condition was
                        last observed
                      format: date-time
                      type: string
                    message:
                      description: Message contains human-readable message indicating
                        details about condition
                      type: string
                    type:
                      description: Type is an application condition type
                      type: string
                  required:
                  - message
                  - type
                  type: object
                type: array
              health:
                description: Health contains information about the application's current
                  health status
                properties:
                  message:
                    description: Message is a human-readable informational message
                      describing the health status
                    type: string
                  status:
                    description: Status holds the status code of the application or
                      resource
                    type: string
                type: object
              history:
                description: History contains information about the application's
                  sync history
                items:
                  description: RevisionHistory contains history information about
                    a previous sync
                  properties:
                    deployStartedAt:
                      description: DeployStartedAt holds the time the sync operation
                        started
                      format: date-time
                      type: string
                    deployedAt:
                      description: DeployedAt holds the time the sync operation completed
                      format: date-time
                      type: string
                    id:
                      description: ID is an auto incrementing identifier of the RevisionHistory
                      format: int64
                      type: integer
                    revision:
                      description: Revision holds the revision the sync was performed
                        against
                      type: string
                    revisions:
                      description: Revisions holds the revision of each source in
                        sources field the sync was performed against
                      items:
                        type: string
                      type: array
                    source:
                      description: Source is a reference to the application source
                        used for the sync operation
                      properties:
                        chart:
                          description: Chart is a Helm chart name, and must be specified
                            for applications sourced from a Helm repo.
                          type: string
                        directory:
                          description: Directory holds path/directory specific options
                          properties:
                            exclude:
                              description: Exclude contains a glob pattern to match
                                paths against that should be explicitly excluded from
                                being used during manifest generation
                              type: string
                            include:
                              description: Include contains a glob pattern to match
                                paths against that should be explicitly included during
                                manifest generation
                              type: string
                            jsonnet:
                              description: Jsonnet holds options specific to Jsonnet
                              properties:
                                extVars:
                                  description: ExtVars is a list of Jsonnet External
                                    Variables
                                  items:
                                    description: JsonnetVar represents a variable
                                      to be passed to jsonnet during manifest generation
                                    properties:
                                      code:
                                        type: boolean
                                      name:
                                        type: string
                                      value:
                                        type: string
                                    required:
                                    - name
                                    - value
                                    type: object
                                  type: array
                                libs:
                                  description: Additional library search dirs
                                  items:
                                    type: string
                                  type: array
                                tlas:
                                  description: TLAS is a list of Jsonnet Top-level
                                    Arguments
                                  items:
                                    description: JsonnetVar represents a variable
                                      to be passed to jsonnet during manifest generation
                                    properties:
                                      code:
                                        type: boolean
                                      name:
                                        type: string
                                      value:
                                        type: string
                                    required:
                                    - name
                                    - value
                                    type: object
                                  type: array
                              type: object
                            recurse:
                              description: Recurse specifies whether to scan a directory
                                recursively for manifests
                              type: boolean
                          type: object
                        helm:
                          description: Helm holds helm specific options
                          properties:
                            fileParameters:
                              description: FileParameters are file parameters to the
                                helm template
                              items:
                                description: HelmFileParameter is a file parameter
                                  that's passed to helm template during manifest generation
                                properties:
                                  name:
                                    description: Name is the name of the Helm parameter
                                    type: string
                                  path:
                                    description: Path is the path to the file containing
                                      the values for the Helm parameter
                                    type: string
                                type: object
                              type: array
                            ignoreMissingValueFiles:
                              description: IgnoreMissingValueFiles prevents helm template
                                from failing when valueFiles do not exist locally
                                by not appending them to helm template --values
                              type: boolean
                            parameters:
                              description: Parameters is a list of Helm parameters
                                which are passed to the helm template command upon
                                manifest generation
                              items:
                                description: HelmParameter is a parameter that's passed
                                  to helm template during manifest generation
                                properties:
                                  forceString:
                                    description: ForceString determines whether to
                                      tell Helm to interpret booleans and numbers
                                      as strings
                                    type: boolean
                                  name:
                                    description: Name is the name of the Helm parameter
                                    type: string
                                  value:
                                    description: Value is the value for the Helm parameter
                                    type: string
                                type: object
                              type: array
                            passCredentials:
                              description: PassCredentials pass credentials to all
                                domains (Helm's --pass-credentials)
                              type: boolean
                            releaseName:
                              description: ReleaseName is the Helm release name to
                                use. If omitted it will use the application name
                              type: string
                            skipCrds:
                              description: SkipCrds skips custom resource definition
                                installation step (Helm's --skip-crds)
                              type: boolean
                            valueFiles:
                              description: ValuesFiles is a list of Helm value files
                                to use when generating a template
                              items:
                                type: string
                              type: array
                            values:
                              description: Values specifies Helm values to be passed
                                to helm template, typically defined as a block
                              type: string
                            version:
                              description: Version is the Helm version to use for
                                templating ("3")
                              type: string
                          type: object
                        kustomize:
                          description: Kustomize holds kustomize specific options
                          properties:
                            commonAnnotations:
                              additionalProperties:
                                type: string
                              description: CommonAnnotations is a list of additional
                                annotations to add to rendered manifests
                              type: object
                            commonAnnotationsEnvsubst:
                              description: CommonAnnotationsEnvsubst specifies whether
                                to apply env variables substitution for annotation
                                values
                              type: boolean
                            commonLabels:
                              additionalProperties:
                                type: string
                              description: CommonLabels is a list of additional labels
                                to add to rendered manifests
                              type: object
                            forceCommonAnnotations:
                              description: ForceCommonAnnotations specifies whether
                                to force applying common annotations to resources
                                for Kustomize apps
                              type: boolean
                            forceCommonLabels:
                              description: ForceCommonLabels specifies whether to
                                force applying common labels to resources for Kustomize
                                apps
                              type: boolean
                            images:
                              description: Images is a list of Kustomize image override
                                specifications
                              items:
                                description: KustomizeImage represents a Kustomize
                                  image definition in the format [old_image_name=]<image_name>:<image_tag>
                                type: string
                              type: array
                            namePrefix:
                              description: NamePrefix is a prefix appended to resources
                                for Kustomize apps
                              type: string
                            nameSuffix:
                              description: NameSuffix is a suffix appended to resources
                                for Kustomize apps
                              type: string
<<<<<<< HEAD
                            replicas:
                              description: Replicas is a list of Kustomize Replicas
                                override specifications
                              items:
                                properties:
                                  count:
                                    anyOf:
                                    - type: integer
                                    - type: string
                                    description: Number of replicas
                                    x-kubernetes-int-or-string: true
                                  name:
                                    description: Name of Deployment or StatefulSet
                                    type: string
                                required:
                                - count
                                - name
                                type: object
                              type: array
=======
                            namespace:
                              description: Namespace sets the namespace that Kustomize
                                adds to all resources
                              type: string
>>>>>>> 04db457b
                            version:
                              description: Version controls which version of Kustomize
                                to use for rendering manifests
                              type: string
                          type: object
                        path:
                          description: Path is a directory path within the Git repository,
                            and is only valid for applications sourced from Git.
                          type: string
                        plugin:
                          description: Plugin holds config management plugin specific
                            options
                          properties:
                            env:
                              description: Env is a list of environment variable entries
                              items:
                                description: EnvEntry represents an entry in the application's
                                  environment
                                properties:
                                  name:
                                    description: Name is the name of the variable,
                                      usually expressed in uppercase
                                    type: string
                                  value:
                                    description: Value is the value of the variable
                                    type: string
                                required:
                                - name
                                - value
                                type: object
                              type: array
                            name:
                              type: string
                            parameters:
                              items:
                                properties:
                                  array:
                                    description: Array is the value of an array type
                                      parameter.
                                    items:
                                      type: string
                                    type: array
                                  map:
                                    additionalProperties:
                                      type: string
                                    description: Map is the value of a map type parameter.
                                    type: object
                                  name:
                                    description: Name is the name identifying a parameter.
                                    type: string
                                  string:
                                    description: String_ is the value of a string
                                      type parameter.
                                    type: string
                                type: object
                              type: array
                          type: object
                        ref:
                          description: Ref is reference to another source within sources
                            field. This field will not be used if used with a `source`
                            tag.
                          type: string
                        repoURL:
                          description: RepoURL is the URL to the repository (Git or
                            Helm) that contains the application manifests
                          type: string
                        targetRevision:
                          description: TargetRevision defines the revision of the
                            source to sync the application to. In case of Git, this
                            can be commit, tag, or branch. If omitted, will equal
                            to HEAD. In case of Helm, this is a semver tag for the
                            Chart's version.
                          type: string
                      required:
                      - repoURL
                      type: object
                    sources:
                      description: Sources is a reference to the application sources
                        used for the sync operation
                      items:
                        description: ApplicationSource contains all required information
                          about the source of an application
                        properties:
                          chart:
                            description: Chart is a Helm chart name, and must be specified
                              for applications sourced from a Helm repo.
                            type: string
                          directory:
                            description: Directory holds path/directory specific options
                            properties:
                              exclude:
                                description: Exclude contains a glob pattern to match
                                  paths against that should be explicitly excluded
                                  from being used during manifest generation
                                type: string
                              include:
                                description: Include contains a glob pattern to match
                                  paths against that should be explicitly included
                                  during manifest generation
                                type: string
                              jsonnet:
                                description: Jsonnet holds options specific to Jsonnet
                                properties:
                                  extVars:
                                    description: ExtVars is a list of Jsonnet External
                                      Variables
                                    items:
                                      description: JsonnetVar represents a variable
                                        to be passed to jsonnet during manifest generation
                                      properties:
                                        code:
                                          type: boolean
                                        name:
                                          type: string
                                        value:
                                          type: string
                                      required:
                                      - name
                                      - value
                                      type: object
                                    type: array
                                  libs:
                                    description: Additional library search dirs
                                    items:
                                      type: string
                                    type: array
                                  tlas:
                                    description: TLAS is a list of Jsonnet Top-level
                                      Arguments
                                    items:
                                      description: JsonnetVar represents a variable
                                        to be passed to jsonnet during manifest generation
                                      properties:
                                        code:
                                          type: boolean
                                        name:
                                          type: string
                                        value:
                                          type: string
                                      required:
                                      - name
                                      - value
                                      type: object
                                    type: array
                                type: object
                              recurse:
                                description: Recurse specifies whether to scan a directory
                                  recursively for manifests
                                type: boolean
                            type: object
                          helm:
                            description: Helm holds helm specific options
                            properties:
                              fileParameters:
                                description: FileParameters are file parameters to
                                  the helm template
                                items:
                                  description: HelmFileParameter is a file parameter
                                    that's passed to helm template during manifest
                                    generation
                                  properties:
                                    name:
                                      description: Name is the name of the Helm parameter
                                      type: string
                                    path:
                                      description: Path is the path to the file containing
                                        the values for the Helm parameter
                                      type: string
                                  type: object
                                type: array
                              ignoreMissingValueFiles:
                                description: IgnoreMissingValueFiles prevents helm
                                  template from failing when valueFiles do not exist
                                  locally by not appending them to helm template --values
                                type: boolean
                              parameters:
                                description: Parameters is a list of Helm parameters
                                  which are passed to the helm template command upon
                                  manifest generation
                                items:
                                  description: HelmParameter is a parameter that's
                                    passed to helm template during manifest generation
                                  properties:
                                    forceString:
                                      description: ForceString determines whether
                                        to tell Helm to interpret booleans and numbers
                                        as strings
                                      type: boolean
                                    name:
                                      description: Name is the name of the Helm parameter
                                      type: string
                                    value:
                                      description: Value is the value for the Helm
                                        parameter
                                      type: string
                                  type: object
                                type: array
                              passCredentials:
                                description: PassCredentials pass credentials to all
                                  domains (Helm's --pass-credentials)
                                type: boolean
                              releaseName:
                                description: ReleaseName is the Helm release name
                                  to use. If omitted it will use the application name
                                type: string
                              skipCrds:
                                description: SkipCrds skips custom resource definition
                                  installation step (Helm's --skip-crds)
                                type: boolean
                              valueFiles:
                                description: ValuesFiles is a list of Helm value files
                                  to use when generating a template
                                items:
                                  type: string
                                type: array
                              values:
                                description: Values specifies Helm values to be passed
                                  to helm template, typically defined as a block
                                type: string
                              version:
                                description: Version is the Helm version to use for
                                  templating ("3")
                                type: string
                            type: object
                          kustomize:
                            description: Kustomize holds kustomize specific options
                            properties:
                              commonAnnotations:
                                additionalProperties:
                                  type: string
                                description: CommonAnnotations is a list of additional
                                  annotations to add to rendered manifests
                                type: object
                              commonAnnotationsEnvsubst:
                                description: CommonAnnotationsEnvsubst specifies whether
                                  to apply env variables substitution for annotation
                                  values
                                type: boolean
                              commonLabels:
                                additionalProperties:
                                  type: string
                                description: CommonLabels is a list of additional
                                  labels to add to rendered manifests
                                type: object
                              forceCommonAnnotations:
                                description: ForceCommonAnnotations specifies whether
                                  to force applying common annotations to resources
                                  for Kustomize apps
                                type: boolean
                              forceCommonLabels:
                                description: ForceCommonLabels specifies whether to
                                  force applying common labels to resources for Kustomize
                                  apps
                                type: boolean
                              images:
                                description: Images is a list of Kustomize image override
                                  specifications
                                items:
                                  description: KustomizeImage represents a Kustomize
                                    image definition in the format [old_image_name=]<image_name>:<image_tag>
                                  type: string
                                type: array
                              namePrefix:
                                description: NamePrefix is a prefix appended to resources
                                  for Kustomize apps
                                type: string
                              nameSuffix:
                                description: NameSuffix is a suffix appended to resources
                                  for Kustomize apps
                                type: string
<<<<<<< HEAD
                              replicas:
                                description: Replicas is a list of Kustomize Replicas
                                  override specifications
                                items:
                                  properties:
                                    count:
                                      anyOf:
                                      - type: integer
                                      - type: string
                                      description: Number of replicas
                                      x-kubernetes-int-or-string: true
                                    name:
                                      description: Name of Deployment or StatefulSet
                                      type: string
                                  required:
                                  - count
                                  - name
                                  type: object
                                type: array
=======
                              namespace:
                                description: Namespace sets the namespace that Kustomize
                                  adds to all resources
                                type: string
>>>>>>> 04db457b
                              version:
                                description: Version controls which version of Kustomize
                                  to use for rendering manifests
                                type: string
                            type: object
                          path:
                            description: Path is a directory path within the Git repository,
                              and is only valid for applications sourced from Git.
                            type: string
                          plugin:
                            description: Plugin holds config management plugin specific
                              options
                            properties:
                              env:
                                description: Env is a list of environment variable
                                  entries
                                items:
                                  description: EnvEntry represents an entry in the
                                    application's environment
                                  properties:
                                    name:
                                      description: Name is the name of the variable,
                                        usually expressed in uppercase
                                      type: string
                                    value:
                                      description: Value is the value of the variable
                                      type: string
                                  required:
                                  - name
                                  - value
                                  type: object
                                type: array
                              name:
                                type: string
                              parameters:
                                items:
                                  properties:
                                    array:
                                      description: Array is the value of an array
                                        type parameter.
                                      items:
                                        type: string
                                      type: array
                                    map:
                                      additionalProperties:
                                        type: string
                                      description: Map is the value of a map type
                                        parameter.
                                      type: object
                                    name:
                                      description: Name is the name identifying a
                                        parameter.
                                      type: string
                                    string:
                                      description: String_ is the value of a string
                                        type parameter.
                                      type: string
                                  type: object
                                type: array
                            type: object
                          ref:
                            description: Ref is reference to another source within
                              sources field. This field will not be used if used with
                              a `source` tag.
                            type: string
                          repoURL:
                            description: RepoURL is the URL to the repository (Git
                              or Helm) that contains the application manifests
                            type: string
                          targetRevision:
                            description: TargetRevision defines the revision of the
                              source to sync the application to. In case of Git, this
                              can be commit, tag, or branch. If omitted, will equal
                              to HEAD. In case of Helm, this is a semver tag for the
                              Chart's version.
                            type: string
                        required:
                        - repoURL
                        type: object
                      type: array
                  required:
                  - deployedAt
                  - id
                  type: object
                type: array
              observedAt:
                description: 'ObservedAt indicates when the application state was
                  updated without querying latest git state Deprecated: controller
                  no longer updates ObservedAt field'
                format: date-time
                type: string
              operationState:
                description: OperationState contains information about any ongoing
                  operations, such as a sync
                properties:
                  finishedAt:
                    description: FinishedAt contains time of operation completion
                    format: date-time
                    type: string
                  message:
                    description: Message holds any pertinent messages when attempting
                      to perform operation (typically errors).
                    type: string
                  operation:
                    description: Operation is the original requested operation
                    properties:
                      info:
                        description: Info is a list of informational items for this
                          operation
                        items:
                          properties:
                            name:
                              type: string
                            value:
                              type: string
                          required:
                          - name
                          - value
                          type: object
                        type: array
                      initiatedBy:
                        description: InitiatedBy contains information about who initiated
                          the operations
                        properties:
                          automated:
                            description: Automated is set to true if operation was
                              initiated automatically by the application controller.
                            type: boolean
                          username:
                            description: Username contains the name of a user who
                              started operation
                            type: string
                        type: object
                      retry:
                        description: Retry controls the strategy to apply if a sync
                          fails
                        properties:
                          backoff:
                            description: Backoff controls how to backoff on subsequent
                              retries of failed syncs
                            properties:
                              duration:
                                description: Duration is the amount to back off. Default
                                  unit is seconds, but could also be a duration (e.g.
                                  "2m", "1h")
                                type: string
                              factor:
                                description: Factor is a factor to multiply the base
                                  duration after each failed retry
                                format: int64
                                type: integer
                              maxDuration:
                                description: MaxDuration is the maximum amount of
                                  time allowed for the backoff strategy
                                type: string
                            type: object
                          limit:
                            description: Limit is the maximum number of attempts for
                              retrying a failed sync. If set to 0, no retries will
                              be performed.
                            format: int64
                            type: integer
                        type: object
                      sync:
                        description: Sync contains parameters for the operation
                        properties:
                          dryRun:
                            description: DryRun specifies to perform a `kubectl apply
                              --dry-run` without actually performing the sync
                            type: boolean
                          manifests:
                            description: Manifests is an optional field that overrides
                              sync source with a local directory for development
                            items:
                              type: string
                            type: array
                          prune:
                            description: Prune specifies to delete resources from
                              the cluster that are no longer tracked in git
                            type: boolean
                          resources:
                            description: Resources describes which resources shall
                              be part of the sync
                            items:
                              description: SyncOperationResource contains resources
                                to sync.
                              properties:
                                group:
                                  type: string
                                kind:
                                  type: string
                                name:
                                  type: string
                                namespace:
                                  type: string
                              required:
                              - kind
                              - name
                              type: object
                            type: array
                          revision:
                            description: Revision is the revision (Git) or chart version
                              (Helm) which to sync the application to If omitted,
                              will use the revision specified in app spec.
                            type: string
                          revisions:
                            description: Revisions is the list of revision (Git) or
                              chart version (Helm) which to sync each source in sources
                              field for the application to If omitted, will use the
                              revision specified in app spec.
                            items:
                              type: string
                            type: array
                          source:
                            description: Source overrides the source definition set
                              in the application. This is typically set in a Rollback
                              operation and is nil during a Sync operation
                            properties:
                              chart:
                                description: Chart is a Helm chart name, and must
                                  be specified for applications sourced from a Helm
                                  repo.
                                type: string
                              directory:
                                description: Directory holds path/directory specific
                                  options
                                properties:
                                  exclude:
                                    description: Exclude contains a glob pattern to
                                      match paths against that should be explicitly
                                      excluded from being used during manifest generation
                                    type: string
                                  include:
                                    description: Include contains a glob pattern to
                                      match paths against that should be explicitly
                                      included during manifest generation
                                    type: string
                                  jsonnet:
                                    description: Jsonnet holds options specific to
                                      Jsonnet
                                    properties:
                                      extVars:
                                        description: ExtVars is a list of Jsonnet
                                          External Variables
                                        items:
                                          description: JsonnetVar represents a variable
                                            to be passed to jsonnet during manifest
                                            generation
                                          properties:
                                            code:
                                              type: boolean
                                            name:
                                              type: string
                                            value:
                                              type: string
                                          required:
                                          - name
                                          - value
                                          type: object
                                        type: array
                                      libs:
                                        description: Additional library search dirs
                                        items:
                                          type: string
                                        type: array
                                      tlas:
                                        description: TLAS is a list of Jsonnet Top-level
                                          Arguments
                                        items:
                                          description: JsonnetVar represents a variable
                                            to be passed to jsonnet during manifest
                                            generation
                                          properties:
                                            code:
                                              type: boolean
                                            name:
                                              type: string
                                            value:
                                              type: string
                                          required:
                                          - name
                                          - value
                                          type: object
                                        type: array
                                    type: object
                                  recurse:
                                    description: Recurse specifies whether to scan
                                      a directory recursively for manifests
                                    type: boolean
                                type: object
                              helm:
                                description: Helm holds helm specific options
                                properties:
                                  fileParameters:
                                    description: FileParameters are file parameters
                                      to the helm template
                                    items:
                                      description: HelmFileParameter is a file parameter
                                        that's passed to helm template during manifest
                                        generation
                                      properties:
                                        name:
                                          description: Name is the name of the Helm
                                            parameter
                                          type: string
                                        path:
                                          description: Path is the path to the file
                                            containing the values for the Helm parameter
                                          type: string
                                      type: object
                                    type: array
                                  ignoreMissingValueFiles:
                                    description: IgnoreMissingValueFiles prevents
                                      helm template from failing when valueFiles do
                                      not exist locally by not appending them to helm
                                      template --values
                                    type: boolean
                                  parameters:
                                    description: Parameters is a list of Helm parameters
                                      which are passed to the helm template command
                                      upon manifest generation
                                    items:
                                      description: HelmParameter is a parameter that's
                                        passed to helm template during manifest generation
                                      properties:
                                        forceString:
                                          description: ForceString determines whether
                                            to tell Helm to interpret booleans and
                                            numbers as strings
                                          type: boolean
                                        name:
                                          description: Name is the name of the Helm
                                            parameter
                                          type: string
                                        value:
                                          description: Value is the value for the
                                            Helm parameter
                                          type: string
                                      type: object
                                    type: array
                                  passCredentials:
                                    description: PassCredentials pass credentials
                                      to all domains (Helm's --pass-credentials)
                                    type: boolean
                                  releaseName:
                                    description: ReleaseName is the Helm release name
                                      to use. If omitted it will use the application
                                      name
                                    type: string
                                  skipCrds:
                                    description: SkipCrds skips custom resource definition
                                      installation step (Helm's --skip-crds)
                                    type: boolean
                                  valueFiles:
                                    description: ValuesFiles is a list of Helm value
                                      files to use when generating a template
                                    items:
                                      type: string
                                    type: array
                                  values:
                                    description: Values specifies Helm values to be
                                      passed to helm template, typically defined as
                                      a block
                                    type: string
                                  version:
                                    description: Version is the Helm version to use
                                      for templating ("3")
                                    type: string
                                type: object
                              kustomize:
                                description: Kustomize holds kustomize specific options
                                properties:
                                  commonAnnotations:
                                    additionalProperties:
                                      type: string
                                    description: CommonAnnotations is a list of additional
                                      annotations to add to rendered manifests
                                    type: object
                                  commonAnnotationsEnvsubst:
                                    description: CommonAnnotationsEnvsubst specifies
                                      whether to apply env variables substitution
                                      for annotation values
                                    type: boolean
                                  commonLabels:
                                    additionalProperties:
                                      type: string
                                    description: CommonLabels is a list of additional
                                      labels to add to rendered manifests
                                    type: object
                                  forceCommonAnnotations:
                                    description: ForceCommonAnnotations specifies
                                      whether to force applying common annotations
                                      to resources for Kustomize apps
                                    type: boolean
                                  forceCommonLabels:
                                    description: ForceCommonLabels specifies whether
                                      to force applying common labels to resources
                                      for Kustomize apps
                                    type: boolean
                                  images:
                                    description: Images is a list of Kustomize image
                                      override specifications
                                    items:
                                      description: KustomizeImage represents a Kustomize
                                        image definition in the format [old_image_name=]<image_name>:<image_tag>
                                      type: string
                                    type: array
                                  namePrefix:
                                    description: NamePrefix is a prefix appended to
                                      resources for Kustomize apps
                                    type: string
                                  nameSuffix:
                                    description: NameSuffix is a suffix appended to
                                      resources for Kustomize apps
                                    type: string
<<<<<<< HEAD
                                  replicas:
                                    description: Replicas is a list of Kustomize Replicas
                                      override specifications
                                    items:
                                      properties:
                                        count:
                                          anyOf:
                                          - type: integer
                                          - type: string
                                          description: Number of replicas
                                          x-kubernetes-int-or-string: true
                                        name:
                                          description: Name of Deployment or StatefulSet
                                          type: string
                                      required:
                                      - count
                                      - name
                                      type: object
                                    type: array
=======
                                  namespace:
                                    description: Namespace sets the namespace that
                                      Kustomize adds to all resources
                                    type: string
>>>>>>> 04db457b
                                  version:
                                    description: Version controls which version of
                                      Kustomize to use for rendering manifests
                                    type: string
                                type: object
                              path:
                                description: Path is a directory path within the Git
                                  repository, and is only valid for applications sourced
                                  from Git.
                                type: string
                              plugin:
                                description: Plugin holds config management plugin
                                  specific options
                                properties:
                                  env:
                                    description: Env is a list of environment variable
                                      entries
                                    items:
                                      description: EnvEntry represents an entry in
                                        the application's environment
                                      properties:
                                        name:
                                          description: Name is the name of the variable,
                                            usually expressed in uppercase
                                          type: string
                                        value:
                                          description: Value is the value of the variable
                                          type: string
                                      required:
                                      - name
                                      - value
                                      type: object
                                    type: array
                                  name:
                                    type: string
                                  parameters:
                                    items:
                                      properties:
                                        array:
                                          description: Array is the value of an array
                                            type parameter.
                                          items:
                                            type: string
                                          type: array
                                        map:
                                          additionalProperties:
                                            type: string
                                          description: Map is the value of a map type
                                            parameter.
                                          type: object
                                        name:
                                          description: Name is the name identifying
                                            a parameter.
                                          type: string
                                        string:
                                          description: String_ is the value of a string
                                            type parameter.
                                          type: string
                                      type: object
                                    type: array
                                type: object
                              ref:
                                description: Ref is reference to another source within
                                  sources field. This field will not be used if used
                                  with a `source` tag.
                                type: string
                              repoURL:
                                description: RepoURL is the URL to the repository
                                  (Git or Helm) that contains the application manifests
                                type: string
                              targetRevision:
                                description: TargetRevision defines the revision of
                                  the source to sync the application to. In case of
                                  Git, this can be commit, tag, or branch. If omitted,
                                  will equal to HEAD. In case of Helm, this is a semver
                                  tag for the Chart's version.
                                type: string
                            required:
                            - repoURL
                            type: object
                          sources:
                            description: Sources overrides the source definition set
                              in the application. This is typically set in a Rollback
                              operation and is nil during a Sync operation
                            items:
                              description: ApplicationSource contains all required
                                information about the source of an application
                              properties:
                                chart:
                                  description: Chart is a Helm chart name, and must
                                    be specified for applications sourced from a Helm
                                    repo.
                                  type: string
                                directory:
                                  description: Directory holds path/directory specific
                                    options
                                  properties:
                                    exclude:
                                      description: Exclude contains a glob pattern
                                        to match paths against that should be explicitly
                                        excluded from being used during manifest generation
                                      type: string
                                    include:
                                      description: Include contains a glob pattern
                                        to match paths against that should be explicitly
                                        included during manifest generation
                                      type: string
                                    jsonnet:
                                      description: Jsonnet holds options specific
                                        to Jsonnet
                                      properties:
                                        extVars:
                                          description: ExtVars is a list of Jsonnet
                                            External Variables
                                          items:
                                            description: JsonnetVar represents a variable
                                              to be passed to jsonnet during manifest
                                              generation
                                            properties:
                                              code:
                                                type: boolean
                                              name:
                                                type: string
                                              value:
                                                type: string
                                            required:
                                            - name
                                            - value
                                            type: object
                                          type: array
                                        libs:
                                          description: Additional library search dirs
                                          items:
                                            type: string
                                          type: array
                                        tlas:
                                          description: TLAS is a list of Jsonnet Top-level
                                            Arguments
                                          items:
                                            description: JsonnetVar represents a variable
                                              to be passed to jsonnet during manifest
                                              generation
                                            properties:
                                              code:
                                                type: boolean
                                              name:
                                                type: string
                                              value:
                                                type: string
                                            required:
                                            - name
                                            - value
                                            type: object
                                          type: array
                                      type: object
                                    recurse:
                                      description: Recurse specifies whether to scan
                                        a directory recursively for manifests
                                      type: boolean
                                  type: object
                                helm:
                                  description: Helm holds helm specific options
                                  properties:
                                    fileParameters:
                                      description: FileParameters are file parameters
                                        to the helm template
                                      items:
                                        description: HelmFileParameter is a file parameter
                                          that's passed to helm template during manifest
                                          generation
                                        properties:
                                          name:
                                            description: Name is the name of the Helm
                                              parameter
                                            type: string
                                          path:
                                            description: Path is the path to the file
                                              containing the values for the Helm parameter
                                            type: string
                                        type: object
                                      type: array
                                    ignoreMissingValueFiles:
                                      description: IgnoreMissingValueFiles prevents
                                        helm template from failing when valueFiles
                                        do not exist locally by not appending them
                                        to helm template --values
                                      type: boolean
                                    parameters:
                                      description: Parameters is a list of Helm parameters
                                        which are passed to the helm template command
                                        upon manifest generation
                                      items:
                                        description: HelmParameter is a parameter
                                          that's passed to helm template during manifest
                                          generation
                                        properties:
                                          forceString:
                                            description: ForceString determines whether
                                              to tell Helm to interpret booleans and
                                              numbers as strings
                                            type: boolean
                                          name:
                                            description: Name is the name of the Helm
                                              parameter
                                            type: string
                                          value:
                                            description: Value is the value for the
                                              Helm parameter
                                            type: string
                                        type: object
                                      type: array
                                    passCredentials:
                                      description: PassCredentials pass credentials
                                        to all domains (Helm's --pass-credentials)
                                      type: boolean
                                    releaseName:
                                      description: ReleaseName is the Helm release
                                        name to use. If omitted it will use the application
                                        name
                                      type: string
                                    skipCrds:
                                      description: SkipCrds skips custom resource
                                        definition installation step (Helm's --skip-crds)
                                      type: boolean
                                    valueFiles:
                                      description: ValuesFiles is a list of Helm value
                                        files to use when generating a template
                                      items:
                                        type: string
                                      type: array
                                    values:
                                      description: Values specifies Helm values to
                                        be passed to helm template, typically defined
                                        as a block
                                      type: string
                                    version:
                                      description: Version is the Helm version to
                                        use for templating ("3")
                                      type: string
                                  type: object
                                kustomize:
                                  description: Kustomize holds kustomize specific
                                    options
                                  properties:
                                    commonAnnotations:
                                      additionalProperties:
                                        type: string
                                      description: CommonAnnotations is a list of
                                        additional annotations to add to rendered
                                        manifests
                                      type: object
                                    commonAnnotationsEnvsubst:
                                      description: CommonAnnotationsEnvsubst specifies
                                        whether to apply env variables substitution
                                        for annotation values
                                      type: boolean
                                    commonLabels:
                                      additionalProperties:
                                        type: string
                                      description: CommonLabels is a list of additional
                                        labels to add to rendered manifests
                                      type: object
                                    forceCommonAnnotations:
                                      description: ForceCommonAnnotations specifies
                                        whether to force applying common annotations
                                        to resources for Kustomize apps
                                      type: boolean
                                    forceCommonLabels:
                                      description: ForceCommonLabels specifies whether
                                        to force applying common labels to resources
                                        for Kustomize apps
                                      type: boolean
                                    images:
                                      description: Images is a list of Kustomize image
                                        override specifications
                                      items:
                                        description: KustomizeImage represents a Kustomize
                                          image definition in the format [old_image_name=]<image_name>:<image_tag>
                                        type: string
                                      type: array
                                    namePrefix:
                                      description: NamePrefix is a prefix appended
                                        to resources for Kustomize apps
                                      type: string
                                    nameSuffix:
                                      description: NameSuffix is a suffix appended
                                        to resources for Kustomize apps
                                      type: string
<<<<<<< HEAD
                                    replicas:
                                      description: Replicas is a list of Kustomize
                                        Replicas override specifications
                                      items:
                                        properties:
                                          count:
                                            anyOf:
                                            - type: integer
                                            - type: string
                                            description: Number of replicas
                                            x-kubernetes-int-or-string: true
                                          name:
                                            description: Name of Deployment or StatefulSet
                                            type: string
                                        required:
                                        - count
                                        - name
                                        type: object
                                      type: array
=======
                                    namespace:
                                      description: Namespace sets the namespace that
                                        Kustomize adds to all resources
                                      type: string
>>>>>>> 04db457b
                                    version:
                                      description: Version controls which version
                                        of Kustomize to use for rendering manifests
                                      type: string
                                  type: object
                                path:
                                  description: Path is a directory path within the
                                    Git repository, and is only valid for applications
                                    sourced from Git.
                                  type: string
                                plugin:
                                  description: Plugin holds config management plugin
                                    specific options
                                  properties:
                                    env:
                                      description: Env is a list of environment variable
                                        entries
                                      items:
                                        description: EnvEntry represents an entry
                                          in the application's environment
                                        properties:
                                          name:
                                            description: Name is the name of the variable,
                                              usually expressed in uppercase
                                            type: string
                                          value:
                                            description: Value is the value of the
                                              variable
                                            type: string
                                        required:
                                        - name
                                        - value
                                        type: object
                                      type: array
                                    name:
                                      type: string
                                    parameters:
                                      items:
                                        properties:
                                          array:
                                            description: Array is the value of an
                                              array type parameter.
                                            items:
                                              type: string
                                            type: array
                                          map:
                                            additionalProperties:
                                              type: string
                                            description: Map is the value of a map
                                              type parameter.
                                            type: object
                                          name:
                                            description: Name is the name identifying
                                              a parameter.
                                            type: string
                                          string:
                                            description: String_ is the value of a
                                              string type parameter.
                                            type: string
                                        type: object
                                      type: array
                                  type: object
                                ref:
                                  description: Ref is reference to another source
                                    within sources field. This field will not be used
                                    if used with a `source` tag.
                                  type: string
                                repoURL:
                                  description: RepoURL is the URL to the repository
                                    (Git or Helm) that contains the application manifests
                                  type: string
                                targetRevision:
                                  description: TargetRevision defines the revision
                                    of the source to sync the application to. In case
                                    of Git, this can be commit, tag, or branch. If
                                    omitted, will equal to HEAD. In case of Helm,
                                    this is a semver tag for the Chart's version.
                                  type: string
                              required:
                              - repoURL
                              type: object
                            type: array
                          syncOptions:
                            description: SyncOptions provide per-sync sync-options,
                              e.g. Validate=false
                            items:
                              type: string
                            type: array
                          syncStrategy:
                            description: SyncStrategy describes how to perform the
                              sync
                            properties:
                              apply:
                                description: Apply will perform a `kubectl apply`
                                  to perform the sync.
                                properties:
                                  force:
                                    description: Force indicates whether or not to
                                      supply the --force flag to `kubectl apply`.
                                      The --force flag deletes and re-create the resource,
                                      when PATCH encounters conflict and has retried
                                      for 5 times.
                                    type: boolean
                                type: object
                              hook:
                                description: Hook will submit any referenced resources
                                  to perform the sync. This is the default strategy
                                properties:
                                  force:
                                    description: Force indicates whether or not to
                                      supply the --force flag to `kubectl apply`.
                                      The --force flag deletes and re-create the resource,
                                      when PATCH encounters conflict and has retried
                                      for 5 times.
                                    type: boolean
                                type: object
                            type: object
                        type: object
                    type: object
                  phase:
                    description: Phase is the current phase of the operation
                    type: string
                  retryCount:
                    description: RetryCount contains time of operation retries
                    format: int64
                    type: integer
                  startedAt:
                    description: StartedAt contains time of operation start
                    format: date-time
                    type: string
                  syncResult:
                    description: SyncResult is the result of a Sync operation
                    properties:
                      resources:
                        description: Resources contains a list of sync result items
                          for each individual resource in a sync operation
                        items:
                          description: ResourceResult holds the operation result details
                            of a specific resource
                          properties:
                            group:
                              description: Group specifies the API group of the resource
                              type: string
                            hookPhase:
                              description: HookPhase contains the state of any operation
                                associated with this resource OR hook This can also
                                contain values for non-hook resources.
                              type: string
                            hookType:
                              description: HookType specifies the type of the hook.
                                Empty for non-hook resources
                              type: string
                            kind:
                              description: Kind specifies the API kind of the resource
                              type: string
                            message:
                              description: Message contains an informational or error
                                message for the last sync OR operation
                              type: string
                            name:
                              description: Name specifies the name of the resource
                              type: string
                            namespace:
                              description: Namespace specifies the target namespace
                                of the resource
                              type: string
                            status:
                              description: Status holds the final result of the sync.
                                Will be empty if the resources is yet to be applied/pruned
                                and is always zero-value for hooks
                              type: string
                            syncPhase:
                              description: SyncPhase indicates the particular phase
                                of the sync that this result was acquired in
                              type: string
                            version:
                              description: Version specifies the API version of the
                                resource
                              type: string
                          required:
                          - group
                          - kind
                          - name
                          - namespace
                          - version
                          type: object
                        type: array
                      revision:
                        description: Revision holds the revision this sync operation
                          was performed to
                        type: string
                      revisions:
                        description: Revisions holds the revision this sync operation
                          was performed for respective indexed source in sources field
                        items:
                          type: string
                        type: array
                      source:
                        description: Source records the application source information
                          of the sync, used for comparing auto-sync
                        properties:
                          chart:
                            description: Chart is a Helm chart name, and must be specified
                              for applications sourced from a Helm repo.
                            type: string
                          directory:
                            description: Directory holds path/directory specific options
                            properties:
                              exclude:
                                description: Exclude contains a glob pattern to match
                                  paths against that should be explicitly excluded
                                  from being used during manifest generation
                                type: string
                              include:
                                description: Include contains a glob pattern to match
                                  paths against that should be explicitly included
                                  during manifest generation
                                type: string
                              jsonnet:
                                description: Jsonnet holds options specific to Jsonnet
                                properties:
                                  extVars:
                                    description: ExtVars is a list of Jsonnet External
                                      Variables
                                    items:
                                      description: JsonnetVar represents a variable
                                        to be passed to jsonnet during manifest generation
                                      properties:
                                        code:
                                          type: boolean
                                        name:
                                          type: string
                                        value:
                                          type: string
                                      required:
                                      - name
                                      - value
                                      type: object
                                    type: array
                                  libs:
                                    description: Additional library search dirs
                                    items:
                                      type: string
                                    type: array
                                  tlas:
                                    description: TLAS is a list of Jsonnet Top-level
                                      Arguments
                                    items:
                                      description: JsonnetVar represents a variable
                                        to be passed to jsonnet during manifest generation
                                      properties:
                                        code:
                                          type: boolean
                                        name:
                                          type: string
                                        value:
                                          type: string
                                      required:
                                      - name
                                      - value
                                      type: object
                                    type: array
                                type: object
                              recurse:
                                description: Recurse specifies whether to scan a directory
                                  recursively for manifests
                                type: boolean
                            type: object
                          helm:
                            description: Helm holds helm specific options
                            properties:
                              fileParameters:
                                description: FileParameters are file parameters to
                                  the helm template
                                items:
                                  description: HelmFileParameter is a file parameter
                                    that's passed to helm template during manifest
                                    generation
                                  properties:
                                    name:
                                      description: Name is the name of the Helm parameter
                                      type: string
                                    path:
                                      description: Path is the path to the file containing
                                        the values for the Helm parameter
                                      type: string
                                  type: object
                                type: array
                              ignoreMissingValueFiles:
                                description: IgnoreMissingValueFiles prevents helm
                                  template from failing when valueFiles do not exist
                                  locally by not appending them to helm template --values
                                type: boolean
                              parameters:
                                description: Parameters is a list of Helm parameters
                                  which are passed to the helm template command upon
                                  manifest generation
                                items:
                                  description: HelmParameter is a parameter that's
                                    passed to helm template during manifest generation
                                  properties:
                                    forceString:
                                      description: ForceString determines whether
                                        to tell Helm to interpret booleans and numbers
                                        as strings
                                      type: boolean
                                    name:
                                      description: Name is the name of the Helm parameter
                                      type: string
                                    value:
                                      description: Value is the value for the Helm
                                        parameter
                                      type: string
                                  type: object
                                type: array
                              passCredentials:
                                description: PassCredentials pass credentials to all
                                  domains (Helm's --pass-credentials)
                                type: boolean
                              releaseName:
                                description: ReleaseName is the Helm release name
                                  to use. If omitted it will use the application name
                                type: string
                              skipCrds:
                                description: SkipCrds skips custom resource definition
                                  installation step (Helm's --skip-crds)
                                type: boolean
                              valueFiles:
                                description: ValuesFiles is a list of Helm value files
                                  to use when generating a template
                                items:
                                  type: string
                                type: array
                              values:
                                description: Values specifies Helm values to be passed
                                  to helm template, typically defined as a block
                                type: string
                              version:
                                description: Version is the Helm version to use for
                                  templating ("3")
                                type: string
                            type: object
                          kustomize:
                            description: Kustomize holds kustomize specific options
                            properties:
                              commonAnnotations:
                                additionalProperties:
                                  type: string
                                description: CommonAnnotations is a list of additional
                                  annotations to add to rendered manifests
                                type: object
                              commonAnnotationsEnvsubst:
                                description: CommonAnnotationsEnvsubst specifies whether
                                  to apply env variables substitution for annotation
                                  values
                                type: boolean
                              commonLabels:
                                additionalProperties:
                                  type: string
                                description: CommonLabels is a list of additional
                                  labels to add to rendered manifests
                                type: object
                              forceCommonAnnotations:
                                description: ForceCommonAnnotations specifies whether
                                  to force applying common annotations to resources
                                  for Kustomize apps
                                type: boolean
                              forceCommonLabels:
                                description: ForceCommonLabels specifies whether to
                                  force applying common labels to resources for Kustomize
                                  apps
                                type: boolean
                              images:
                                description: Images is a list of Kustomize image override
                                  specifications
                                items:
                                  description: KustomizeImage represents a Kustomize
                                    image definition in the format [old_image_name=]<image_name>:<image_tag>
                                  type: string
                                type: array
                              namePrefix:
                                description: NamePrefix is a prefix appended to resources
                                  for Kustomize apps
                                type: string
                              nameSuffix:
                                description: NameSuffix is a suffix appended to resources
                                  for Kustomize apps
                                type: string
<<<<<<< HEAD
                              replicas:
                                description: Replicas is a list of Kustomize Replicas
                                  override specifications
                                items:
                                  properties:
                                    count:
                                      anyOf:
                                      - type: integer
                                      - type: string
                                      description: Number of replicas
                                      x-kubernetes-int-or-string: true
                                    name:
                                      description: Name of Deployment or StatefulSet
                                      type: string
                                  required:
                                  - count
                                  - name
                                  type: object
                                type: array
=======
                              namespace:
                                description: Namespace sets the namespace that Kustomize
                                  adds to all resources
                                type: string
>>>>>>> 04db457b
                              version:
                                description: Version controls which version of Kustomize
                                  to use for rendering manifests
                                type: string
                            type: object
                          path:
                            description: Path is a directory path within the Git repository,
                              and is only valid for applications sourced from Git.
                            type: string
                          plugin:
                            description: Plugin holds config management plugin specific
                              options
                            properties:
                              env:
                                description: Env is a list of environment variable
                                  entries
                                items:
                                  description: EnvEntry represents an entry in the
                                    application's environment
                                  properties:
                                    name:
                                      description: Name is the name of the variable,
                                        usually expressed in uppercase
                                      type: string
                                    value:
                                      description: Value is the value of the variable
                                      type: string
                                  required:
                                  - name
                                  - value
                                  type: object
                                type: array
                              name:
                                type: string
                              parameters:
                                items:
                                  properties:
                                    array:
                                      description: Array is the value of an array
                                        type parameter.
                                      items:
                                        type: string
                                      type: array
                                    map:
                                      additionalProperties:
                                        type: string
                                      description: Map is the value of a map type
                                        parameter.
                                      type: object
                                    name:
                                      description: Name is the name identifying a
                                        parameter.
                                      type: string
                                    string:
                                      description: String_ is the value of a string
                                        type parameter.
                                      type: string
                                  type: object
                                type: array
                            type: object
                          ref:
                            description: Ref is reference to another source within
                              sources field. This field will not be used if used with
                              a `source` tag.
                            type: string
                          repoURL:
                            description: RepoURL is the URL to the repository (Git
                              or Helm) that contains the application manifests
                            type: string
                          targetRevision:
                            description: TargetRevision defines the revision of the
                              source to sync the application to. In case of Git, this
                              can be commit, tag, or branch. If omitted, will equal
                              to HEAD. In case of Helm, this is a semver tag for the
                              Chart's version.
                            type: string
                        required:
                        - repoURL
                        type: object
                      sources:
                        description: Source records the application source information
                          of the sync, used for comparing auto-sync
                        items:
                          description: ApplicationSource contains all required information
                            about the source of an application
                          properties:
                            chart:
                              description: Chart is a Helm chart name, and must be
                                specified for applications sourced from a Helm repo.
                              type: string
                            directory:
                              description: Directory holds path/directory specific
                                options
                              properties:
                                exclude:
                                  description: Exclude contains a glob pattern to
                                    match paths against that should be explicitly
                                    excluded from being used during manifest generation
                                  type: string
                                include:
                                  description: Include contains a glob pattern to
                                    match paths against that should be explicitly
                                    included during manifest generation
                                  type: string
                                jsonnet:
                                  description: Jsonnet holds options specific to Jsonnet
                                  properties:
                                    extVars:
                                      description: ExtVars is a list of Jsonnet External
                                        Variables
                                      items:
                                        description: JsonnetVar represents a variable
                                          to be passed to jsonnet during manifest
                                          generation
                                        properties:
                                          code:
                                            type: boolean
                                          name:
                                            type: string
                                          value:
                                            type: string
                                        required:
                                        - name
                                        - value
                                        type: object
                                      type: array
                                    libs:
                                      description: Additional library search dirs
                                      items:
                                        type: string
                                      type: array
                                    tlas:
                                      description: TLAS is a list of Jsonnet Top-level
                                        Arguments
                                      items:
                                        description: JsonnetVar represents a variable
                                          to be passed to jsonnet during manifest
                                          generation
                                        properties:
                                          code:
                                            type: boolean
                                          name:
                                            type: string
                                          value:
                                            type: string
                                        required:
                                        - name
                                        - value
                                        type: object
                                      type: array
                                  type: object
                                recurse:
                                  description: Recurse specifies whether to scan a
                                    directory recursively for manifests
                                  type: boolean
                              type: object
                            helm:
                              description: Helm holds helm specific options
                              properties:
                                fileParameters:
                                  description: FileParameters are file parameters
                                    to the helm template
                                  items:
                                    description: HelmFileParameter is a file parameter
                                      that's passed to helm template during manifest
                                      generation
                                    properties:
                                      name:
                                        description: Name is the name of the Helm
                                          parameter
                                        type: string
                                      path:
                                        description: Path is the path to the file
                                          containing the values for the Helm parameter
                                        type: string
                                    type: object
                                  type: array
                                ignoreMissingValueFiles:
                                  description: IgnoreMissingValueFiles prevents helm
                                    template from failing when valueFiles do not exist
                                    locally by not appending them to helm template
                                    --values
                                  type: boolean
                                parameters:
                                  description: Parameters is a list of Helm parameters
                                    which are passed to the helm template command
                                    upon manifest generation
                                  items:
                                    description: HelmParameter is a parameter that's
                                      passed to helm template during manifest generation
                                    properties:
                                      forceString:
                                        description: ForceString determines whether
                                          to tell Helm to interpret booleans and numbers
                                          as strings
                                        type: boolean
                                      name:
                                        description: Name is the name of the Helm
                                          parameter
                                        type: string
                                      value:
                                        description: Value is the value for the Helm
                                          parameter
                                        type: string
                                    type: object
                                  type: array
                                passCredentials:
                                  description: PassCredentials pass credentials to
                                    all domains (Helm's --pass-credentials)
                                  type: boolean
                                releaseName:
                                  description: ReleaseName is the Helm release name
                                    to use. If omitted it will use the application
                                    name
                                  type: string
                                skipCrds:
                                  description: SkipCrds skips custom resource definition
                                    installation step (Helm's --skip-crds)
                                  type: boolean
                                valueFiles:
                                  description: ValuesFiles is a list of Helm value
                                    files to use when generating a template
                                  items:
                                    type: string
                                  type: array
                                values:
                                  description: Values specifies Helm values to be
                                    passed to helm template, typically defined as
                                    a block
                                  type: string
                                version:
                                  description: Version is the Helm version to use
                                    for templating ("3")
                                  type: string
                              type: object
                            kustomize:
                              description: Kustomize holds kustomize specific options
                              properties:
                                commonAnnotations:
                                  additionalProperties:
                                    type: string
                                  description: CommonAnnotations is a list of additional
                                    annotations to add to rendered manifests
                                  type: object
                                commonAnnotationsEnvsubst:
                                  description: CommonAnnotationsEnvsubst specifies
                                    whether to apply env variables substitution for
                                    annotation values
                                  type: boolean
                                commonLabels:
                                  additionalProperties:
                                    type: string
                                  description: CommonLabels is a list of additional
                                    labels to add to rendered manifests
                                  type: object
                                forceCommonAnnotations:
                                  description: ForceCommonAnnotations specifies whether
                                    to force applying common annotations to resources
                                    for Kustomize apps
                                  type: boolean
                                forceCommonLabels:
                                  description: ForceCommonLabels specifies whether
                                    to force applying common labels to resources for
                                    Kustomize apps
                                  type: boolean
                                images:
                                  description: Images is a list of Kustomize image
                                    override specifications
                                  items:
                                    description: KustomizeImage represents a Kustomize
                                      image definition in the format [old_image_name=]<image_name>:<image_tag>
                                    type: string
                                  type: array
                                namePrefix:
                                  description: NamePrefix is a prefix appended to
                                    resources for Kustomize apps
                                  type: string
                                nameSuffix:
                                  description: NameSuffix is a suffix appended to
                                    resources for Kustomize apps
                                  type: string
<<<<<<< HEAD
                                replicas:
                                  description: Replicas is a list of Kustomize Replicas
                                    override specifications
                                  items:
                                    properties:
                                      count:
                                        anyOf:
                                        - type: integer
                                        - type: string
                                        description: Number of replicas
                                        x-kubernetes-int-or-string: true
                                      name:
                                        description: Name of Deployment or StatefulSet
                                        type: string
                                    required:
                                    - count
                                    - name
                                    type: object
                                  type: array
=======
                                namespace:
                                  description: Namespace sets the namespace that Kustomize
                                    adds to all resources
                                  type: string
>>>>>>> 04db457b
                                version:
                                  description: Version controls which version of Kustomize
                                    to use for rendering manifests
                                  type: string
                              type: object
                            path:
                              description: Path is a directory path within the Git
                                repository, and is only valid for applications sourced
                                from Git.
                              type: string
                            plugin:
                              description: Plugin holds config management plugin specific
                                options
                              properties:
                                env:
                                  description: Env is a list of environment variable
                                    entries
                                  items:
                                    description: EnvEntry represents an entry in the
                                      application's environment
                                    properties:
                                      name:
                                        description: Name is the name of the variable,
                                          usually expressed in uppercase
                                        type: string
                                      value:
                                        description: Value is the value of the variable
                                        type: string
                                    required:
                                    - name
                                    - value
                                    type: object
                                  type: array
                                name:
                                  type: string
                                parameters:
                                  items:
                                    properties:
                                      array:
                                        description: Array is the value of an array
                                          type parameter.
                                        items:
                                          type: string
                                        type: array
                                      map:
                                        additionalProperties:
                                          type: string
                                        description: Map is the value of a map type
                                          parameter.
                                        type: object
                                      name:
                                        description: Name is the name identifying
                                          a parameter.
                                        type: string
                                      string:
                                        description: String_ is the value of a string
                                          type parameter.
                                        type: string
                                    type: object
                                  type: array
                              type: object
                            ref:
                              description: Ref is reference to another source within
                                sources field. This field will not be used if used
                                with a `source` tag.
                              type: string
                            repoURL:
                              description: RepoURL is the URL to the repository (Git
                                or Helm) that contains the application manifests
                              type: string
                            targetRevision:
                              description: TargetRevision defines the revision of
                                the source to sync the application to. In case of
                                Git, this can be commit, tag, or branch. If omitted,
                                will equal to HEAD. In case of Helm, this is a semver
                                tag for the Chart's version.
                              type: string
                          required:
                          - repoURL
                          type: object
                        type: array
                    required:
                    - revision
                    type: object
                required:
                - operation
                - phase
                - startedAt
                type: object
              reconciledAt:
                description: ReconciledAt indicates when the application state was
                  reconciled using the latest git version
                format: date-time
                type: string
              resourceHealthSource:
                description: 'ResourceHealthSource indicates where the resource health
                  status is stored: inline if not set or appTree'
                type: string
              resources:
                description: Resources is a list of Kubernetes resources managed by
                  this application
                items:
                  description: 'ResourceStatus holds the current sync and health status
                    of a resource TODO: describe members of this type'
                  properties:
                    group:
                      type: string
                    health:
                      description: HealthStatus contains information about the currently
                        observed health state of an application or resource
                      properties:
                        message:
                          description: Message is a human-readable informational message
                            describing the health status
                          type: string
                        status:
                          description: Status holds the status code of the application
                            or resource
                          type: string
                      type: object
                    hook:
                      type: boolean
                    kind:
                      type: string
                    name:
                      type: string
                    namespace:
                      type: string
                    requiresPruning:
                      type: boolean
                    status:
                      description: SyncStatusCode is a type which represents possible
                        comparison results
                      type: string
                    syncWave:
                      format: int64
                      type: integer
                    version:
                      type: string
                  type: object
                type: array
              sourceType:
                description: SourceType specifies the type of this application
                type: string
              sourceTypes:
                description: SourceTypes specifies the type of the sources included
                  in the application
                items:
                  description: ApplicationSourceType specifies the type of the application's
                    source
                  type: string
                type: array
              summary:
                description: Summary contains a list of URLs and container images
                  used by this application
                properties:
                  externalURLs:
                    description: ExternalURLs holds all external URLs of application
                      child resources.
                    items:
                      type: string
                    type: array
                  images:
                    description: Images holds all images of application child resources.
                    items:
                      type: string
                    type: array
                type: object
              sync:
                description: Sync contains information about the application's current
                  sync status
                properties:
                  comparedTo:
                    description: ComparedTo contains information about what has been
                      compared
                    properties:
                      destination:
                        description: Destination is a reference to the application's
                          destination used for comparison
                        properties:
                          name:
                            description: Name is an alternate way of specifying the
                              target cluster by its symbolic name
                            type: string
                          namespace:
                            description: Namespace specifies the target namespace
                              for the application's resources. The namespace will
                              only be set for namespace-scoped resources that have
                              not set a value for .metadata.namespace
                            type: string
                          server:
                            description: Server specifies the URL of the target cluster
                              and must be set to the Kubernetes control plane API
                            type: string
                        type: object
                      source:
                        description: Source is a reference to the application's source
                          used for comparison
                        properties:
                          chart:
                            description: Chart is a Helm chart name, and must be specified
                              for applications sourced from a Helm repo.
                            type: string
                          directory:
                            description: Directory holds path/directory specific options
                            properties:
                              exclude:
                                description: Exclude contains a glob pattern to match
                                  paths against that should be explicitly excluded
                                  from being used during manifest generation
                                type: string
                              include:
                                description: Include contains a glob pattern to match
                                  paths against that should be explicitly included
                                  during manifest generation
                                type: string
                              jsonnet:
                                description: Jsonnet holds options specific to Jsonnet
                                properties:
                                  extVars:
                                    description: ExtVars is a list of Jsonnet External
                                      Variables
                                    items:
                                      description: JsonnetVar represents a variable
                                        to be passed to jsonnet during manifest generation
                                      properties:
                                        code:
                                          type: boolean
                                        name:
                                          type: string
                                        value:
                                          type: string
                                      required:
                                      - name
                                      - value
                                      type: object
                                    type: array
                                  libs:
                                    description: Additional library search dirs
                                    items:
                                      type: string
                                    type: array
                                  tlas:
                                    description: TLAS is a list of Jsonnet Top-level
                                      Arguments
                                    items:
                                      description: JsonnetVar represents a variable
                                        to be passed to jsonnet during manifest generation
                                      properties:
                                        code:
                                          type: boolean
                                        name:
                                          type: string
                                        value:
                                          type: string
                                      required:
                                      - name
                                      - value
                                      type: object
                                    type: array
                                type: object
                              recurse:
                                description: Recurse specifies whether to scan a directory
                                  recursively for manifests
                                type: boolean
                            type: object
                          helm:
                            description: Helm holds helm specific options
                            properties:
                              fileParameters:
                                description: FileParameters are file parameters to
                                  the helm template
                                items:
                                  description: HelmFileParameter is a file parameter
                                    that's passed to helm template during manifest
                                    generation
                                  properties:
                                    name:
                                      description: Name is the name of the Helm parameter
                                      type: string
                                    path:
                                      description: Path is the path to the file containing
                                        the values for the Helm parameter
                                      type: string
                                  type: object
                                type: array
                              ignoreMissingValueFiles:
                                description: IgnoreMissingValueFiles prevents helm
                                  template from failing when valueFiles do not exist
                                  locally by not appending them to helm template --values
                                type: boolean
                              parameters:
                                description: Parameters is a list of Helm parameters
                                  which are passed to the helm template command upon
                                  manifest generation
                                items:
                                  description: HelmParameter is a parameter that's
                                    passed to helm template during manifest generation
                                  properties:
                                    forceString:
                                      description: ForceString determines whether
                                        to tell Helm to interpret booleans and numbers
                                        as strings
                                      type: boolean
                                    name:
                                      description: Name is the name of the Helm parameter
                                      type: string
                                    value:
                                      description: Value is the value for the Helm
                                        parameter
                                      type: string
                                  type: object
                                type: array
                              passCredentials:
                                description: PassCredentials pass credentials to all
                                  domains (Helm's --pass-credentials)
                                type: boolean
                              releaseName:
                                description: ReleaseName is the Helm release name
                                  to use. If omitted it will use the application name
                                type: string
                              skipCrds:
                                description: SkipCrds skips custom resource definition
                                  installation step (Helm's --skip-crds)
                                type: boolean
                              valueFiles:
                                description: ValuesFiles is a list of Helm value files
                                  to use when generating a template
                                items:
                                  type: string
                                type: array
                              values:
                                description: Values specifies Helm values to be passed
                                  to helm template, typically defined as a block
                                type: string
                              version:
                                description: Version is the Helm version to use for
                                  templating ("3")
                                type: string
                            type: object
                          kustomize:
                            description: Kustomize holds kustomize specific options
                            properties:
                              commonAnnotations:
                                additionalProperties:
                                  type: string
                                description: CommonAnnotations is a list of additional
                                  annotations to add to rendered manifests
                                type: object
                              commonAnnotationsEnvsubst:
                                description: CommonAnnotationsEnvsubst specifies whether
                                  to apply env variables substitution for annotation
                                  values
                                type: boolean
                              commonLabels:
                                additionalProperties:
                                  type: string
                                description: CommonLabels is a list of additional
                                  labels to add to rendered manifests
                                type: object
                              forceCommonAnnotations:
                                description: ForceCommonAnnotations specifies whether
                                  to force applying common annotations to resources
                                  for Kustomize apps
                                type: boolean
                              forceCommonLabels:
                                description: ForceCommonLabels specifies whether to
                                  force applying common labels to resources for Kustomize
                                  apps
                                type: boolean
                              images:
                                description: Images is a list of Kustomize image override
                                  specifications
                                items:
                                  description: KustomizeImage represents a Kustomize
                                    image definition in the format [old_image_name=]<image_name>:<image_tag>
                                  type: string
                                type: array
                              namePrefix:
                                description: NamePrefix is a prefix appended to resources
                                  for Kustomize apps
                                type: string
                              nameSuffix:
                                description: NameSuffix is a suffix appended to resources
                                  for Kustomize apps
                                type: string
<<<<<<< HEAD
                              replicas:
                                description: Replicas is a list of Kustomize Replicas
                                  override specifications
                                items:
                                  properties:
                                    count:
                                      anyOf:
                                      - type: integer
                                      - type: string
                                      description: Number of replicas
                                      x-kubernetes-int-or-string: true
                                    name:
                                      description: Name of Deployment or StatefulSet
                                      type: string
                                  required:
                                  - count
                                  - name
                                  type: object
                                type: array
=======
                              namespace:
                                description: Namespace sets the namespace that Kustomize
                                  adds to all resources
                                type: string
>>>>>>> 04db457b
                              version:
                                description: Version controls which version of Kustomize
                                  to use for rendering manifests
                                type: string
                            type: object
                          path:
                            description: Path is a directory path within the Git repository,
                              and is only valid for applications sourced from Git.
                            type: string
                          plugin:
                            description: Plugin holds config management plugin specific
                              options
                            properties:
                              env:
                                description: Env is a list of environment variable
                                  entries
                                items:
                                  description: EnvEntry represents an entry in the
                                    application's environment
                                  properties:
                                    name:
                                      description: Name is the name of the variable,
                                        usually expressed in uppercase
                                      type: string
                                    value:
                                      description: Value is the value of the variable
                                      type: string
                                  required:
                                  - name
                                  - value
                                  type: object
                                type: array
                              name:
                                type: string
                              parameters:
                                items:
                                  properties:
                                    array:
                                      description: Array is the value of an array
                                        type parameter.
                                      items:
                                        type: string
                                      type: array
                                    map:
                                      additionalProperties:
                                        type: string
                                      description: Map is the value of a map type
                                        parameter.
                                      type: object
                                    name:
                                      description: Name is the name identifying a
                                        parameter.
                                      type: string
                                    string:
                                      description: String_ is the value of a string
                                        type parameter.
                                      type: string
                                  type: object
                                type: array
                            type: object
                          ref:
                            description: Ref is reference to another source within
                              sources field. This field will not be used if used with
                              a `source` tag.
                            type: string
                          repoURL:
                            description: RepoURL is the URL to the repository (Git
                              or Helm) that contains the application manifests
                            type: string
                          targetRevision:
                            description: TargetRevision defines the revision of the
                              source to sync the application to. In case of Git, this
                              can be commit, tag, or branch. If omitted, will equal
                              to HEAD. In case of Helm, this is a semver tag for the
                              Chart's version.
                            type: string
                        required:
                        - repoURL
                        type: object
                      sources:
                        description: Sources is a reference to the application's multiple
                          sources used for comparison
                        items:
                          description: ApplicationSource contains all required information
                            about the source of an application
                          properties:
                            chart:
                              description: Chart is a Helm chart name, and must be
                                specified for applications sourced from a Helm repo.
                              type: string
                            directory:
                              description: Directory holds path/directory specific
                                options
                              properties:
                                exclude:
                                  description: Exclude contains a glob pattern to
                                    match paths against that should be explicitly
                                    excluded from being used during manifest generation
                                  type: string
                                include:
                                  description: Include contains a glob pattern to
                                    match paths against that should be explicitly
                                    included during manifest generation
                                  type: string
                                jsonnet:
                                  description: Jsonnet holds options specific to Jsonnet
                                  properties:
                                    extVars:
                                      description: ExtVars is a list of Jsonnet External
                                        Variables
                                      items:
                                        description: JsonnetVar represents a variable
                                          to be passed to jsonnet during manifest
                                          generation
                                        properties:
                                          code:
                                            type: boolean
                                          name:
                                            type: string
                                          value:
                                            type: string
                                        required:
                                        - name
                                        - value
                                        type: object
                                      type: array
                                    libs:
                                      description: Additional library search dirs
                                      items:
                                        type: string
                                      type: array
                                    tlas:
                                      description: TLAS is a list of Jsonnet Top-level
                                        Arguments
                                      items:
                                        description: JsonnetVar represents a variable
                                          to be passed to jsonnet during manifest
                                          generation
                                        properties:
                                          code:
                                            type: boolean
                                          name:
                                            type: string
                                          value:
                                            type: string
                                        required:
                                        - name
                                        - value
                                        type: object
                                      type: array
                                  type: object
                                recurse:
                                  description: Recurse specifies whether to scan a
                                    directory recursively for manifests
                                  type: boolean
                              type: object
                            helm:
                              description: Helm holds helm specific options
                              properties:
                                fileParameters:
                                  description: FileParameters are file parameters
                                    to the helm template
                                  items:
                                    description: HelmFileParameter is a file parameter
                                      that's passed to helm template during manifest
                                      generation
                                    properties:
                                      name:
                                        description: Name is the name of the Helm
                                          parameter
                                        type: string
                                      path:
                                        description: Path is the path to the file
                                          containing the values for the Helm parameter
                                        type: string
                                    type: object
                                  type: array
                                ignoreMissingValueFiles:
                                  description: IgnoreMissingValueFiles prevents helm
                                    template from failing when valueFiles do not exist
                                    locally by not appending them to helm template
                                    --values
                                  type: boolean
                                parameters:
                                  description: Parameters is a list of Helm parameters
                                    which are passed to the helm template command
                                    upon manifest generation
                                  items:
                                    description: HelmParameter is a parameter that's
                                      passed to helm template during manifest generation
                                    properties:
                                      forceString:
                                        description: ForceString determines whether
                                          to tell Helm to interpret booleans and numbers
                                          as strings
                                        type: boolean
                                      name:
                                        description: Name is the name of the Helm
                                          parameter
                                        type: string
                                      value:
                                        description: Value is the value for the Helm
                                          parameter
                                        type: string
                                    type: object
                                  type: array
                                passCredentials:
                                  description: PassCredentials pass credentials to
                                    all domains (Helm's --pass-credentials)
                                  type: boolean
                                releaseName:
                                  description: ReleaseName is the Helm release name
                                    to use. If omitted it will use the application
                                    name
                                  type: string
                                skipCrds:
                                  description: SkipCrds skips custom resource definition
                                    installation step (Helm's --skip-crds)
                                  type: boolean
                                valueFiles:
                                  description: ValuesFiles is a list of Helm value
                                    files to use when generating a template
                                  items:
                                    type: string
                                  type: array
                                values:
                                  description: Values specifies Helm values to be
                                    passed to helm template, typically defined as
                                    a block
                                  type: string
                                version:
                                  description: Version is the Helm version to use
                                    for templating ("3")
                                  type: string
                              type: object
                            kustomize:
                              description: Kustomize holds kustomize specific options
                              properties:
                                commonAnnotations:
                                  additionalProperties:
                                    type: string
                                  description: CommonAnnotations is a list of additional
                                    annotations to add to rendered manifests
                                  type: object
                                commonAnnotationsEnvsubst:
                                  description: CommonAnnotationsEnvsubst specifies
                                    whether to apply env variables substitution for
                                    annotation values
                                  type: boolean
                                commonLabels:
                                  additionalProperties:
                                    type: string
                                  description: CommonLabels is a list of additional
                                    labels to add to rendered manifests
                                  type: object
                                forceCommonAnnotations:
                                  description: ForceCommonAnnotations specifies whether
                                    to force applying common annotations to resources
                                    for Kustomize apps
                                  type: boolean
                                forceCommonLabels:
                                  description: ForceCommonLabels specifies whether
                                    to force applying common labels to resources for
                                    Kustomize apps
                                  type: boolean
                                images:
                                  description: Images is a list of Kustomize image
                                    override specifications
                                  items:
                                    description: KustomizeImage represents a Kustomize
                                      image definition in the format [old_image_name=]<image_name>:<image_tag>
                                    type: string
                                  type: array
                                namePrefix:
                                  description: NamePrefix is a prefix appended to
                                    resources for Kustomize apps
                                  type: string
                                nameSuffix:
                                  description: NameSuffix is a suffix appended to
                                    resources for Kustomize apps
                                  type: string
<<<<<<< HEAD
                                replicas:
                                  description: Replicas is a list of Kustomize Replicas
                                    override specifications
                                  items:
                                    properties:
                                      count:
                                        anyOf:
                                        - type: integer
                                        - type: string
                                        description: Number of replicas
                                        x-kubernetes-int-or-string: true
                                      name:
                                        description: Name of Deployment or StatefulSet
                                        type: string
                                    required:
                                    - count
                                    - name
                                    type: object
                                  type: array
=======
                                namespace:
                                  description: Namespace sets the namespace that Kustomize
                                    adds to all resources
                                  type: string
>>>>>>> 04db457b
                                version:
                                  description: Version controls which version of Kustomize
                                    to use for rendering manifests
                                  type: string
                              type: object
                            path:
                              description: Path is a directory path within the Git
                                repository, and is only valid for applications sourced
                                from Git.
                              type: string
                            plugin:
                              description: Plugin holds config management plugin specific
                                options
                              properties:
                                env:
                                  description: Env is a list of environment variable
                                    entries
                                  items:
                                    description: EnvEntry represents an entry in the
                                      application's environment
                                    properties:
                                      name:
                                        description: Name is the name of the variable,
                                          usually expressed in uppercase
                                        type: string
                                      value:
                                        description: Value is the value of the variable
                                        type: string
                                    required:
                                    - name
                                    - value
                                    type: object
                                  type: array
                                name:
                                  type: string
                                parameters:
                                  items:
                                    properties:
                                      array:
                                        description: Array is the value of an array
                                          type parameter.
                                        items:
                                          type: string
                                        type: array
                                      map:
                                        additionalProperties:
                                          type: string
                                        description: Map is the value of a map type
                                          parameter.
                                        type: object
                                      name:
                                        description: Name is the name identifying
                                          a parameter.
                                        type: string
                                      string:
                                        description: String_ is the value of a string
                                          type parameter.
                                        type: string
                                    type: object
                                  type: array
                              type: object
                            ref:
                              description: Ref is reference to another source within
                                sources field. This field will not be used if used
                                with a `source` tag.
                              type: string
                            repoURL:
                              description: RepoURL is the URL to the repository (Git
                                or Helm) that contains the application manifests
                              type: string
                            targetRevision:
                              description: TargetRevision defines the revision of
                                the source to sync the application to. In case of
                                Git, this can be commit, tag, or branch. If omitted,
                                will equal to HEAD. In case of Helm, this is a semver
                                tag for the Chart's version.
                              type: string
                          required:
                          - repoURL
                          type: object
                        type: array
                    required:
                    - destination
                    type: object
                  revision:
                    description: Revision contains information about the revision
                      the comparison has been performed to
                    type: string
                  revisions:
                    description: Revisions contains information about the revisions
                      of multiple sources the comparison has been performed to
                    items:
                      type: string
                    type: array
                  status:
                    description: Status is the sync state of the comparison
                    type: string
                required:
                - status
                type: object
            type: object
        required:
        - metadata
        - spec
        type: object
    served: true
    storage: true
    subresources: {}<|MERGE_RESOLUTION|>--- conflicted
+++ resolved
@@ -337,7 +337,10 @@
                             description: NameSuffix is a suffix appended to resources
                               for Kustomize apps
                             type: string
-<<<<<<< HEAD
+                          namespace:
+                            description: Namespace sets the namespace that Kustomize
+                              adds to all resources
+                            type: string
                           replicas:
                             description: Replicas is a list of Kustomize Replicas
                               override specifications
@@ -357,12 +360,6 @@
                               - name
                               type: object
                             type: array
-=======
-                          namespace:
-                            description: Namespace sets the namespace that Kustomize
-                              adds to all resources
-                            type: string
->>>>>>> 04db457b
                           version:
                             description: Version controls which version of Kustomize
                               to use for rendering manifests
@@ -631,7 +628,10 @@
                               description: NameSuffix is a suffix appended to resources
                                 for Kustomize apps
                               type: string
-<<<<<<< HEAD
+                            namespace:
+                              description: Namespace sets the namespace that Kustomize
+                                adds to all resources
+                              type: string
                             replicas:
                               description: Replicas is a list of Kustomize Replicas
                                 override specifications
@@ -651,12 +651,6 @@
                                 - name
                                 type: object
                               type: array
-=======
-                            namespace:
-                              description: Namespace sets the namespace that Kustomize
-                                adds to all resources
-                              type: string
->>>>>>> 04db457b
                             version:
                               description: Version controls which version of Kustomize
                                 to use for rendering manifests
@@ -1037,7 +1031,10 @@
                         description: NameSuffix is a suffix appended to resources
                           for Kustomize apps
                         type: string
-<<<<<<< HEAD
+                      namespace:
+                        description: Namespace sets the namespace that Kustomize adds
+                          to all resources
+                        type: string
                       replicas:
                         description: Replicas is a list of Kustomize Replicas override
                           specifications
@@ -1057,12 +1054,6 @@
                           - name
                           type: object
                         type: array
-=======
-                      namespace:
-                        description: Namespace sets the namespace that Kustomize adds
-                          to all resources
-                        type: string
->>>>>>> 04db457b
                       version:
                         description: Version controls which version of Kustomize to
                           use for rendering manifests
@@ -1321,7 +1312,10 @@
                           description: NameSuffix is a suffix appended to resources
                             for Kustomize apps
                           type: string
-<<<<<<< HEAD
+                        namespace:
+                          description: Namespace sets the namespace that Kustomize
+                            adds to all resources
+                          type: string
                         replicas:
                           description: Replicas is a list of Kustomize Replicas override
                             specifications
@@ -1341,12 +1335,6 @@
                             - name
                             type: object
                           type: array
-=======
-                        namespace:
-                          description: Namespace sets the namespace that Kustomize
-                            adds to all resources
-                          type: string
->>>>>>> 04db457b
                         version:
                           description: Version controls which version of Kustomize
                             to use for rendering manifests
@@ -1754,7 +1742,10 @@
                               description: NameSuffix is a suffix appended to resources
                                 for Kustomize apps
                               type: string
-<<<<<<< HEAD
+                            namespace:
+                              description: Namespace sets the namespace that Kustomize
+                                adds to all resources
+                              type: string
                             replicas:
                               description: Replicas is a list of Kustomize Replicas
                                 override specifications
@@ -1774,12 +1765,6 @@
                                 - name
                                 type: object
                               type: array
-=======
-                            namespace:
-                              description: Namespace sets the namespace that Kustomize
-                                adds to all resources
-                              type: string
->>>>>>> 04db457b
                             version:
                               description: Version controls which version of Kustomize
                                 to use for rendering manifests
@@ -2050,7 +2035,10 @@
                                 description: NameSuffix is a suffix appended to resources
                                   for Kustomize apps
                                 type: string
-<<<<<<< HEAD
+                              namespace:
+                                description: Namespace sets the namespace that Kustomize
+                                  adds to all resources
+                                type: string
                               replicas:
                                 description: Replicas is a list of Kustomize Replicas
                                   override specifications
@@ -2070,12 +2058,6 @@
                                   - name
                                   type: object
                                 type: array
-=======
-                              namespace:
-                                description: Namespace sets the namespace that Kustomize
-                                  adds to all resources
-                                type: string
->>>>>>> 04db457b
                               version:
                                 description: Version controls which version of Kustomize
                                   to use for rendering manifests
@@ -2491,7 +2473,10 @@
                                     description: NameSuffix is a suffix appended to
                                       resources for Kustomize apps
                                     type: string
-<<<<<<< HEAD
+                                  namespace:
+                                    description: Namespace sets the namespace that
+                                      Kustomize adds to all resources
+                                    type: string
                                   replicas:
                                     description: Replicas is a list of Kustomize Replicas
                                       override specifications
@@ -2511,12 +2496,6 @@
                                       - name
                                       type: object
                                     type: array
-=======
-                                  namespace:
-                                    description: Namespace sets the namespace that
-                                      Kustomize adds to all resources
-                                    type: string
->>>>>>> 04db457b
                                   version:
                                     description: Version controls which version of
                                       Kustomize to use for rendering manifests
@@ -2805,7 +2784,10 @@
                                       description: NameSuffix is a suffix appended
                                         to resources for Kustomize apps
                                       type: string
-<<<<<<< HEAD
+                                    namespace:
+                                      description: Namespace sets the namespace that
+                                        Kustomize adds to all resources
+                                      type: string
                                     replicas:
                                       description: Replicas is a list of Kustomize
                                         Replicas override specifications
@@ -2825,12 +2807,6 @@
                                         - name
                                         type: object
                                       type: array
-=======
-                                    namespace:
-                                      description: Namespace sets the namespace that
-                                        Kustomize adds to all resources
-                                      type: string
->>>>>>> 04db457b
                                     version:
                                       description: Version controls which version
                                         of Kustomize to use for rendering manifests
@@ -3219,7 +3195,10 @@
                                 description: NameSuffix is a suffix appended to resources
                                   for Kustomize apps
                                 type: string
-<<<<<<< HEAD
+                              namespace:
+                                description: Namespace sets the namespace that Kustomize
+                                  adds to all resources
+                                type: string
                               replicas:
                                 description: Replicas is a list of Kustomize Replicas
                                   override specifications
@@ -3239,12 +3218,6 @@
                                   - name
                                   type: object
                                 type: array
-=======
-                              namespace:
-                                description: Namespace sets the namespace that Kustomize
-                                  adds to all resources
-                                type: string
->>>>>>> 04db457b
                               version:
                                 description: Version controls which version of Kustomize
                                   to use for rendering manifests
@@ -3526,7 +3499,10 @@
                                   description: NameSuffix is a suffix appended to
                                     resources for Kustomize apps
                                   type: string
-<<<<<<< HEAD
+                                namespace:
+                                  description: Namespace sets the namespace that Kustomize
+                                    adds to all resources
+                                  type: string
                                 replicas:
                                   description: Replicas is a list of Kustomize Replicas
                                     override specifications
@@ -3546,12 +3522,6 @@
                                     - name
                                     type: object
                                   type: array
-=======
-                                namespace:
-                                  description: Namespace sets the namespace that Kustomize
-                                    adds to all resources
-                                  type: string
->>>>>>> 04db457b
                                 version:
                                   description: Version controls which version of Kustomize
                                     to use for rendering manifests
@@ -3938,7 +3908,10 @@
                                 description: NameSuffix is a suffix appended to resources
                                   for Kustomize apps
                                 type: string
-<<<<<<< HEAD
+                              namespace:
+                                description: Namespace sets the namespace that Kustomize
+                                  adds to all resources
+                                type: string
                               replicas:
                                 description: Replicas is a list of Kustomize Replicas
                                   override specifications
@@ -3958,12 +3931,6 @@
                                   - name
                                   type: object
                                 type: array
-=======
-                              namespace:
-                                description: Namespace sets the namespace that Kustomize
-                                  adds to all resources
-                                type: string
->>>>>>> 04db457b
                               version:
                                 description: Version controls which version of Kustomize
                                   to use for rendering manifests
@@ -4245,7 +4212,10 @@
                                   description: NameSuffix is a suffix appended to
                                     resources for Kustomize apps
                                   type: string
-<<<<<<< HEAD
+                                namespace:
+                                  description: Namespace sets the namespace that Kustomize
+                                    adds to all resources
+                                  type: string
                                 replicas:
                                   description: Replicas is a list of Kustomize Replicas
                                     override specifications
@@ -4265,12 +4235,6 @@
                                     - name
                                     type: object
                                   type: array
-=======
-                                namespace:
-                                  description: Namespace sets the namespace that Kustomize
-                                    adds to all resources
-                                  type: string
->>>>>>> 04db457b
                                 version:
                                   description: Version controls which version of Kustomize
                                     to use for rendering manifests
