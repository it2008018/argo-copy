version: 2.1
commands:
  prepare_environment:
    steps:
      - run:
          name: Configure environment
          command: |
            set -x
            echo "export GOCACHE=/tmp/go-build-cache" | tee -a $BASH_ENV
  configure_git:
    steps:
      - run:
          name: Configure Git
          command: |
            set -x
            # must be configured for tests to run
            git config --global user.email you@example.com
            git config --global user.name "Your Name"
            echo "export PATH=/home/circleci/.go_workspace/src/github.com/argoproj/argo-cd/hack:\$PATH" | tee -a $BASH_ENV
            echo "export GIT_ASKPASS=git-ask-pass.sh" | tee -a $BASH_ENV
  restore_vendor:
    steps:
      - restore_cache:
          name: Restore vendor cache
          keys:
            - vendor-v2-{{ checksum "Gopkg.lock" }}-{{ .Branch }}
  save_vendor:
    steps:
      - save_cache:
          name: Save vendor cache
          key: vendor-v2-{{ checksum "Gopkg.lock" }}-{{ .Branch }}
          paths:
            - ./vendor
      - persist_to_workspace:
          root: .
          paths:
            - vendor
  attach_vendor:
    steps:
      - attach_workspace:
          at: .
  install_golang:
    steps:
      - run:
          name: Install Golang v1.14
          command: |
            go get golang.org/dl/go1.14
            [ -e /home/circleci/sdk/go1.14 ] || go1.14 download
            go env
            echo "export GOPATH=/home/circleci/.go_workspace" | tee -a $BASH_ENV
            echo "export PATH=/home/circleci/sdk/go1.14/bin:\$PATH" | tee -a $BASH_ENV
  save_go_cache:
    steps:
      - save_cache:
          key: go-v2-{{ .Branch }}-{{ .Environment.CIRCLE_JOB }}
          # https://circleci.com/docs/2.0/language-go/
          paths:
            - /home/circleci/.cache/go-build
            - /home/circleci/sdk/go1.14
  restore_go_cache:
    steps:
      - restore_cache:
          keys:
            - go-v2-{{ .Branch }}-{{ .Environment.CIRCLE_JOB }}

  save_go_cache_docker:
    steps:
      - save_cache:
          name: Save Go build cache
          key: go-docker-v2-{{ .Branch }}-{{ .Environment.CIRCLE_WORKFLOW_ID }}
          # https://circleci.com/docs/2.0/language-go/
          paths:
            - /tmp/go-build-cache
  restore_go_cache_docker:
    steps:
      - restore_cache:
          name: Restore Go build cache
          keys:
            - go-docker-v2-{{ .Branch }}-{{ .Environment.CIRCLE_WORKFLOW_ID }}
jobs:
  build:
    docker:
      - image: jannfis/argocd-test-tools
    working_directory: /go/src/github.com/argoproj/argo-cd
    steps:
      - prepare_environment
      - checkout
      - restore_vendor
      - run: dep ensure -v
      - run: make build-local
      - run: chmod -R 777 vendor
      - run: chmod -R 777 ${GOCACHE}
      - save_vendor
      - save_go_cache_docker

  codegen:
    docker:
      - image: jannfis/argocd-dev-tools
    working_directory: /go/src/github.com/argoproj/argo-cd
    steps:
      - prepare_environment
      - checkout
      - restore_vendor
      - run: helm2 init --client-only
      - run: make codegen-local
      - run:
          name: Check nothing has changed
          command: |
            set -xo pipefail
            # This makes sure you ran `make pre-commit` before you pushed.
            # We exclude the Swagger resources; CircleCI doesn't generate them correctly.
            # When this fails, it will, create a patch file you can apply locally to fix it.
            # To troubleshoot builds: https://argoproj.github.io/argo-cd/developer-guide/ci/
            git diff --exit-code -- . ':!Gopkg.lock'  ':!assets/swagger.json' | tee codegen.patch
      - store_artifacts:
          path: codegen.patch
          destination: .
  test:
    working_directory: /go/src/github.com/argoproj/argo-cd
    docker:
      - image: jannfis/argocd-test-utils:latest
    steps:
      - prepare_environment
      - checkout
      - configure_git
      - restore_vendor
      - run:
          name: Link gpg2 to gpg
          command: |
            set -xo pipefail
            sudo killall -9 apt-get || true
            sleep 2
            sudo apt-get install gnupg2 -y
            gpg2 --version
            sudo rm /usr/bin/gpg
            sudo ln -s /usr/bin/gpg2 /usr/bin/gpg
      - run: gpg --version
      - run: dep ensure -v
<<<<<<< HEAD
      - run: sudo cp hack/git-verify-wrapper.sh hack/gpg-wrapper.sh /usr/local/bin
      - run: make test
      - save_vendor
      - save_go_cache
=======
      - restore_go_cache_docker
      - run: make test-local
>>>>>>> c911a0de
      - run:
          name: Uploading code coverage
          command: bash <(curl -s https://codecov.io/bash) -f coverage.out
      - store_test_results:
          path: test-results
      - store_artifacts:
          path: test-results
          destination: .
  e2e:
    working_directory: /home/circleci/.go_workspace/src/github.com/argoproj/argo-cd
    machine:
      image: ubuntu-1604:201903-01
    environment:
      ARGOCD_FAKE_IN_CLUSTER: "true"
      ARGOCD_SSH_DATA_PATH: "/tmp/argo-e2e/app/config/ssh"
      ARGOCD_TLS_DATA_PATH: "/tmp/argo-e2e/app/config/tls"
<<<<<<< HEAD
      ARGOCD_GPG_DATA_PATH: "/tmp/argo-e2e/app/config/gpg"
      GNUPGHOME: "/tmp/argo-e2e/app/config/gpg/keys"
      ARGOCD_GPG_ENABLED: "yes"
=======
      ARGOCD_E2E_K3S: "true"
>>>>>>> c911a0de
    steps:
      - run:
          name: Install and start K3S v0.5.0
          command: |
            curl -sfL https://get.k3s.io | sh -
            sudo chmod -R a+rw /etc/rancher/k3s
            kubectl version
          background: true
          environment:
            INSTALL_K3S_EXEC: --docker
            INSTALL_K3S_VERSION: v0.5.0
      - prepare_environment
      - restore_go_cache_docker
      - checkout
      - restore_cache:
          keys: [e2e-dl-v2]
      - run: sudo ./hack/install.sh dep-linux
      - save_cache:
          key: e2e-dl-v2
          paths: [/tmp/dl]
      - attach_vendor
      - run: dep ensure -v
      - run:
          name: Update kubectl configuration for container
          command: |
<<<<<<< HEAD
            set -x
            kubectl create ns argocd-e2e
            kubens argocd-e2e
            # install the certificates (not 100% sure we need this)
            sudo cp /var/lib/rancher/k3s/server/tls/token-ca.crt /usr/local/share/ca-certificates/k3s.crt
            sudo update-ca-certificates
            # create the kubecfg, again - not sure we need this
            cat /etc/rancher/k3s/k3s.yaml | sed "s/localhost/`hostname`/" | tee ~/.kube/config
            echo "127.0.0.1 `hostname`" | sudo tee -a /etc/hosts
      - run:
          name: Apply manifests
          command: kustomize build test/manifests/base | kubectl apply -f -
      - run: sudo cp hack/git-verify-wrapper.sh hack/gpg-wrapper.sh /usr/local/bin
      - run:
          name: Start Redis
          command: docker run --rm --name argocd-redis -i -p 6379:6379 redis:5.0.3-alpine --save "" --appendonly no
          background: true
      - run:
          name: Start repo server
          command: go run ./cmd/argocd-repo-server/main.go --loglevel debug --redis localhost:6379
          background: true
=======
            ipaddr=$(ifconfig $IFACE |grep "inet " | awk '{print $2}')
            if echo $ipaddr | grep -q 'addr:'; then
              ipaddr=$(echo $ipaddr | awk -F ':' '{print $2}')
            fi
            test -d $HOME/.kube || mkdir -p $HOME/.kube
            kubectl config view --raw | sed -e "s/127.0.0.1:6443/${ipaddr}:6443/g" -e "s/localhost:6443/${ipaddr}:6443/g" > $HOME/.kube/config
          environment:
            IFACE: ens4
>>>>>>> c911a0de
      - run:
          name: Start E2E test server
          command: make start-e2e
          background: true
          environment:
            DOCKER_SRCDIR: /home/circleci/.go_workspace/src
      - run:
          name: Wait for API server to become available
          command: |
            count=1
            until curl -v http://localhost:8080/healthz; do 
              sleep 10;
              if test $count -ge 60; then
                echo "Timeout"
                exit 1
              fi
              count=$((count+1))
            done
      - run:
          name: Run E2E tests
          command: |
            make test-e2e
          environment:
            ARGOCD_OPTS: "--plaintext"
            ARGOCD_E2E_K3S: "true"
            IFACE: ens4
            DOCKER_SRCDIR: /home/circleci/.go_workspace/src
      - store_test_results:
          path: test-results
      - store_artifacts:
          path: test-results
          destination: .
  ui:
    docker:
      - image: node:11.15.0
    working_directory: ~/argo-cd/ui
    steps:
      - checkout:
          path: ~/argo-cd/
      - restore_cache:
          keys:
            - yarn-packages-v4-{{ checksum "yarn.lock" }}
      - run: yarn install --frozen-lockfile --ignore-optional --non-interactive
      - save_cache:
          key: yarn-packages-v4-{{ checksum "yarn.lock" }}
          paths: [~/.cache/yarn, node_modules]
      - run: yarn test
      - run: ./node_modules/.bin/codecov -p ..
      - run: NODE_ENV='production' yarn build
      - run: yarn lint
workflows:
  version: 2
  workflow:
    jobs:
      - build
      - test:
          requires:
            - build
      - codegen:
          requires:
            - build
      - ui:
          requires:
            - codegen
      - e2e:
          requires:
            - build<|MERGE_RESOLUTION|>--- conflicted
+++ resolved
@@ -136,15 +136,8 @@
             sudo ln -s /usr/bin/gpg2 /usr/bin/gpg
       - run: gpg --version
       - run: dep ensure -v
-<<<<<<< HEAD
-      - run: sudo cp hack/git-verify-wrapper.sh hack/gpg-wrapper.sh /usr/local/bin
-      - run: make test
-      - save_vendor
-      - save_go_cache
-=======
       - restore_go_cache_docker
       - run: make test-local
->>>>>>> c911a0de
       - run:
           name: Uploading code coverage
           command: bash <(curl -s https://codecov.io/bash) -f coverage.out
@@ -161,13 +154,10 @@
       ARGOCD_FAKE_IN_CLUSTER: "true"
       ARGOCD_SSH_DATA_PATH: "/tmp/argo-e2e/app/config/ssh"
       ARGOCD_TLS_DATA_PATH: "/tmp/argo-e2e/app/config/tls"
-<<<<<<< HEAD
+      ARGOCD_E2E_K3S: "true"
       ARGOCD_GPG_DATA_PATH: "/tmp/argo-e2e/app/config/gpg"
       GNUPGHOME: "/tmp/argo-e2e/app/config/gpg/keys"
       ARGOCD_GPG_ENABLED: "yes"
-=======
-      ARGOCD_E2E_K3S: "true"
->>>>>>> c911a0de
     steps:
       - run:
           name: Install and start K3S v0.5.0
@@ -193,29 +183,6 @@
       - run:
           name: Update kubectl configuration for container
           command: |
-<<<<<<< HEAD
-            set -x
-            kubectl create ns argocd-e2e
-            kubens argocd-e2e
-            # install the certificates (not 100% sure we need this)
-            sudo cp /var/lib/rancher/k3s/server/tls/token-ca.crt /usr/local/share/ca-certificates/k3s.crt
-            sudo update-ca-certificates
-            # create the kubecfg, again - not sure we need this
-            cat /etc/rancher/k3s/k3s.yaml | sed "s/localhost/`hostname`/" | tee ~/.kube/config
-            echo "127.0.0.1 `hostname`" | sudo tee -a /etc/hosts
-      - run:
-          name: Apply manifests
-          command: kustomize build test/manifests/base | kubectl apply -f -
-      - run: sudo cp hack/git-verify-wrapper.sh hack/gpg-wrapper.sh /usr/local/bin
-      - run:
-          name: Start Redis
-          command: docker run --rm --name argocd-redis -i -p 6379:6379 redis:5.0.3-alpine --save "" --appendonly no
-          background: true
-      - run:
-          name: Start repo server
-          command: go run ./cmd/argocd-repo-server/main.go --loglevel debug --redis localhost:6379
-          background: true
-=======
             ipaddr=$(ifconfig $IFACE |grep "inet " | awk '{print $2}')
             if echo $ipaddr | grep -q 'addr:'; then
               ipaddr=$(echo $ipaddr | awk -F ':' '{print $2}')
@@ -224,7 +191,6 @@
             kubectl config view --raw | sed -e "s/127.0.0.1:6443/${ipaddr}:6443/g" -e "s/localhost:6443/${ipaddr}:6443/g" > $HOME/.kube/config
           environment:
             IFACE: ens4
->>>>>>> c911a0de
       - run:
           name: Start E2E test server
           command: make start-e2e
