FROM docker.io/library/redis:7.0.9@sha256:e50c7e23f79ae81351beacb20e004720d4bed657415e68c2b1a2b5557c075ce0 as redis

# There are libraries we will want to copy from here in the final stage of the
# build, but the COPY directive does not have a way to determine system
# architecture, so we create a symlink here to facilitate copying.
RUN ln -s /usr/lib/$(uname -m)-linux-gnu /usr/lib/linux-gnu 

<<<<<<< HEAD
=======
# Please make sure to also check the contained yarn version and update the references below when upgrading this image's version
>>>>>>> 467777ff
FROM docker.io/library/node:18.15.0@sha256:8d9a875ee427897ef245302e31e2319385b092f1c3368b497e89790f240368f5 as node

FROM docker.io/library/golang:1.19.6@sha256:7ce31d15a3a4dbf20446cccffa4020d3a2974ad2287d96123f55caf22c7adb71 as golang

FROM docker.io/library/registry:2.8@sha256:41f413c22d6156587e2a51f3e80c09808b8c70e82be149b82b5e0196a88d49b4 as registry

FROM docker.io/bitnami/kubectl:1.26@sha256:90d54ce960bf00b6d06cf1c69075a120d88e9f3237096b237c0a5efcacd5ed0b as kubectl

FROM docker.io/library/ubuntu:22.04@sha256:9a0bdde4188b896a372804be2384015e90e3f84906b750c1a53539b585fbbe7f

ENV DEBIAN_FRONTEND=noninteractive
RUN  apt-get update && apt-get install --fix-missing -y \
    ca-certificates \
    curl \
    openssh-server \
    nginx \
    fcgiwrap \
    git \
    git-lfs \
    gpg \
    jq \
    make \
    wget \
    gcc \
    g++ \
    sudo \
    tini \
    zip && \
    apt-get clean && \
    rm -rf /var/lib/apt/lists/* /tmp/* /var/tmp/*

COPY --from=golang /usr/local/go /usr/local/go

COPY --from=kubectl /opt/bitnami/kubectl/bin/kubectl /usr/local/bin/kubectl

ENV PATH /dist:/go/bin:/usr/local/go/bin:/go/src/github.com/argoproj/argo-cd/dist:$PATH
ENV GOROOT /usr/local/go
ENV GOPATH /go

# Install build and test dependencies
COPY hack/install.sh hack/tool-versions.sh go.* ./
COPY hack/installers installers

RUN ./install.sh helm-linux && \
    ./install.sh kustomize && \
    ./install.sh codegen-tools && \
    ./install.sh codegen-go-tools && \
    ./install.sh lint-tools && \
    go install github.com/mattn/goreman@latest && \
    go install github.com/kisielk/godepgraph@latest && \
    go install github.com/jstemmer/go-junit-report@latest && \
    rm -rf /tmp/dl && \
    rm -rf /tmp/helm && \
    rm -rf /tmp/ks_*

# These are required for running end-to-end tests
COPY ./test/fixture/testrepos/id_rsa.pub /root/.ssh/authorized_keys
COPY ./test/fixture/testrepos/nginx.conf /etc/nginx/nginx.conf
COPY ./test/fixture/testrepos/sudoers.conf /etc/sudoers
COPY ./test/fixture/testrepos/ssh_host_*_key* /etc/ssh/

# Copy redis binaries to the image
COPY --from=redis /usr/local/bin/* /usr/local/bin/

# Copy redis dependencies/shared libraries
# Ubuntu 22.04+ has moved to OpenSSL3 and no longer provides these libraries
COPY --from=redis /usr/lib/linux-gnu/libssl.so.1.1 /usr/lib/linux-gnu/
COPY --from=redis /usr/lib/linux-gnu/libcrypto.so.1.1 /usr/lib/linux-gnu/
RUN mv /usr/lib/linux-gnu/libssl.so.1.1 /usr/lib/$(uname -m)-linux-gnu/ && \
    mv /usr/lib/linux-gnu/libcrypto.so.1.1 /usr/lib/$(uname -m)-linux-gnu/ && \
    rm -rf /usr/lib/linux-gnu/

# Copy registry binaries to the image
COPY --from=registry /bin/registry /usr/local/bin/
COPY --from=registry /etc/docker/registry/config.yml /etc/docker/registry/config.yml

# Copy node binaries
COPY --from=node /usr/local/lib/node_modules /usr/local/lib/node_modules
COPY --from=node /usr/local/bin/node /usr/local/bin
COPY --from=node /opt/yarn-v1.22.19 /opt/yarn-v1.22.19

# Entrypoint is required for container's user management
COPY ./test/container/entrypoint.sh /usr/local/bin

ARG UID

# Prepare user configuration & build environments
RUN useradd -l -u ${UID} -d /home/user -s /bin/bash user && \
    echo "user ALL=(ALL) NOPASSWD:ALL" > /etc/sudoers.d/user && \
    mkdir -p /home/user/.kube && \
    mkdir -p /home/user/.cache && \
    chown -R user /home/user && \
    chgrp -R user /home/user && \
    HOME=/home/user git config --global user.name "ArgoCD Test User" && \
    HOME=/home/user git config --global user.email "noreply@example.com" && \
    mkdir -p /go/pkg && \
    mkdir -p /var/run/sshd && \
    mkdir -p /root/.ssh && \
    mkdir -p /go && \
    chown root /etc/ssh/ssh_host_*_key* && \
    chmod 0600 /etc/ssh/ssh_host_*_key && \
    mkdir -p /tmp/go-build-cache && \
    ln -s /usr/local/bin/node /usr/local/bin/nodejs && \
    ln -s /usr/local/lib/node_modules/npm/bin/npm-cli.js /usr/local/bin/npm && \
    ln -s /usr/local/lib/node_modules/npm/bin/npx-cli.js /usr/local/bin/npx && \
    ln -s /opt/yarn-v1.22.19/bin/yarn /usr/local/bin/yarn && \
    ln -s /opt/yarn-v1.22.19/bin/yarnpkg /usr/local/bin/yarnpkg && \
    mkdir -p /var/lib/registry

ENTRYPOINT ["/usr/local/bin/entrypoint.sh"]<|MERGE_RESOLUTION|>--- conflicted
+++ resolved
@@ -5,10 +5,8 @@
 # architecture, so we create a symlink here to facilitate copying.
 RUN ln -s /usr/lib/$(uname -m)-linux-gnu /usr/lib/linux-gnu 
 
-<<<<<<< HEAD
-=======
+
 # Please make sure to also check the contained yarn version and update the references below when upgrading this image's version
->>>>>>> 467777ff
 FROM docker.io/library/node:18.15.0@sha256:8d9a875ee427897ef245302e31e2319385b092f1c3368b497e89790f240368f5 as node
 
 FROM docker.io/library/golang:1.19.6@sha256:7ce31d15a3a4dbf20446cccffa4020d3a2974ad2287d96123f55caf22c7adb71 as golang
