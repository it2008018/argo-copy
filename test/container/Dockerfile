FROM docker.io/library/redis:7.0.11@sha256:f50031a49f41e493087fb95f96fdb3523bb25dcf6a3f0b07c588ad3cdbe1d0aa as redis

# There are libraries we will want to copy from here in the final stage of the
# build, but the COPY directive does not have a way to determine system
# architecture, so we create a symlink here to facilitate copying.
RUN ln -s /usr/lib/$(uname -m)-linux-gnu /usr/lib/linux-gnu

# Please make sure to also check the contained yarn version and update the references below when upgrading this image's version
FROM docker.io/library/node:20.7.0@sha256:f08c20b9f9c55dd47b1841793f0ee480c5395aa165cd02edfd68b068ed64bfb5 as node

<<<<<<< HEAD
FROM docker.io/library/golang:1.20.6@sha256:8e5a0067e6b387263a01d06b91ef1a983f90e9638564f6e25392fd2695f7ab6c as golang
=======
FROM docker.io/library/golang:1.21.3@sha256:02d7116222536a5cf0fcf631f90b507758b669648e0f20186d2dc94a9b419a9b as golang
>>>>>>> 6eba5be8

FROM docker.io/library/registry:2.8@sha256:41f413c22d6156587e2a51f3e80c09808b8c70e82be149b82b5e0196a88d49b4 as registry

FROM docker.io/bitnami/kubectl:1.27@sha256:670fe3f50d45c0511bb0f2af018e2fc082ac8cdfaea02dba4e32866296036926 as kubectl

FROM docker.io/library/ubuntu:22.04@sha256:0bced47fffa3361afa981854fcabcd4577cd43cebbb808cea2b1f33a3dd7f508

ENV DEBIAN_FRONTEND=noninteractive
RUN  apt-get update && apt-get install --fix-missing -y \
    ca-certificates \
    curl \
    openssh-server \
    nginx \
    fcgiwrap \
    git \
    git-lfs \
    gpg \
    jq \
    make \
    wget \
    gcc \
    g++ \
    sudo \
    tini \
    zip && \
    apt-get clean && \
    rm -rf /var/lib/apt/lists/* /tmp/* /var/tmp/*

COPY --from=golang /usr/local/go /usr/local/go

COPY --from=kubectl /opt/bitnami/kubectl/bin/kubectl /usr/local/bin/kubectl

ENV PATH /dist:/go/bin:/usr/local/go/bin:/go/src/github.com/argoproj/argo-cd/dist:$PATH
ENV GOROOT /usr/local/go
ENV GOPATH /go

# Install build and test dependencies
COPY hack/install.sh hack/tool-versions.sh go.* ./
COPY hack/installers installers

RUN ./install.sh helm-linux && \
    ./install.sh kustomize && \
    ./install.sh codegen-tools && \
    ./install.sh codegen-go-tools && \
    ./install.sh lint-tools && \
    go install github.com/mattn/goreman@latest && \
    go install github.com/kisielk/godepgraph@latest && \
    go install github.com/jstemmer/go-junit-report@latest && \
    rm -rf /tmp/dl && \
    rm -rf /tmp/helm && \
    rm -rf /tmp/ks_*

# These are required for running end-to-end tests
COPY ./test/fixture/testrepos/id_rsa.pub /root/.ssh/authorized_keys
COPY ./test/fixture/testrepos/nginx.conf /etc/nginx/nginx.conf
COPY ./test/fixture/testrepos/sudoers.conf /etc/sudoers
COPY ./test/fixture/testrepos/ssh_host_*_key* /etc/ssh/

# Copy redis binaries to the image
COPY --from=redis /usr/local/bin/* /usr/local/bin/

# Copy redis dependencies/shared libraries
# Ubuntu 22.04+ has moved to OpenSSL3 and no longer provides these libraries
COPY --from=redis /usr/lib/linux-gnu/libssl.so.1.1 /usr/lib/linux-gnu/
COPY --from=redis /usr/lib/linux-gnu/libcrypto.so.1.1 /usr/lib/linux-gnu/
RUN mv /usr/lib/linux-gnu/libssl.so.1.1 /usr/lib/$(uname -m)-linux-gnu/ && \
    mv /usr/lib/linux-gnu/libcrypto.so.1.1 /usr/lib/$(uname -m)-linux-gnu/ && \
    rm -rf /usr/lib/linux-gnu/

# Copy registry binaries to the image
COPY --from=registry /bin/registry /usr/local/bin/
COPY --from=registry /etc/docker/registry/config.yml /etc/docker/registry/config.yml

# Copy node binaries
COPY --from=node /usr/local/lib/node_modules /usr/local/lib/node_modules
COPY --from=node /usr/local/bin/node /usr/local/bin
COPY --from=node /opt/yarn-v1.22.19 /opt/yarn-v1.22.19

# Entrypoint is required for container's user management
COPY ./test/container/entrypoint.sh /usr/local/bin

ARG UID

# Prepare user configuration & build environments
RUN useradd -l -u ${UID} -d /home/user -s /bin/bash user && \
    echo "user ALL=(ALL) NOPASSWD:ALL" > /etc/sudoers.d/user && \
    mkdir -p /home/user/.kube && \
    mkdir -p /home/user/.cache && \
    chown -R user /home/user && \
    chgrp -R user /home/user && \
    HOME=/home/user git config --global user.name "ArgoCD Test User" && \
    HOME=/home/user git config --global user.email "noreply@example.com" && \
    mkdir -p /go/pkg && \
    mkdir -p /var/run/sshd && \
    mkdir -p /root/.ssh && \
    mkdir -p /go && \
    chown root /etc/ssh/ssh_host_*_key* && \
    chmod 0600 /etc/ssh/ssh_host_*_key && \
    mkdir -p /tmp/go-build-cache && \
    ln -s /usr/local/bin/node /usr/local/bin/nodejs && \
    ln -s /usr/local/lib/node_modules/npm/bin/npm-cli.js /usr/local/bin/npm && \
    ln -s /usr/local/lib/node_modules/npm/bin/npx-cli.js /usr/local/bin/npx && \
    ln -s /opt/yarn-v1.22.19/bin/yarn /usr/local/bin/yarn && \
    ln -s /opt/yarn-v1.22.19/bin/yarnpkg /usr/local/bin/yarnpkg && \
    mkdir -p /var/lib/registry

ENTRYPOINT ["/usr/local/bin/entrypoint.sh"]<|MERGE_RESOLUTION|>--- conflicted
+++ resolved
@@ -3,16 +3,12 @@
 # There are libraries we will want to copy from here in the final stage of the
 # build, but the COPY directive does not have a way to determine system
 # architecture, so we create a symlink here to facilitate copying.
-RUN ln -s /usr/lib/$(uname -m)-linux-gnu /usr/lib/linux-gnu
+RUN ln -s /usr/lib/$(uname -m)-linux-gnu /usr/lib/linux-gnu 
 
 # Please make sure to also check the contained yarn version and update the references below when upgrading this image's version
 FROM docker.io/library/node:20.7.0@sha256:f08c20b9f9c55dd47b1841793f0ee480c5395aa165cd02edfd68b068ed64bfb5 as node
 
-<<<<<<< HEAD
-FROM docker.io/library/golang:1.20.6@sha256:8e5a0067e6b387263a01d06b91ef1a983f90e9638564f6e25392fd2695f7ab6c as golang
-=======
 FROM docker.io/library/golang:1.21.3@sha256:02d7116222536a5cf0fcf631f90b507758b669648e0f20186d2dc94a9b419a9b as golang
->>>>>>> 6eba5be8
 
 FROM docker.io/library/registry:2.8@sha256:41f413c22d6156587e2a51f3e80c09808b8c70e82be149b82b5e0196a88d49b4 as registry
 
