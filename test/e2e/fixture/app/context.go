--- conflicted
+++ resolved
@@ -15,12 +15,9 @@
 	destServer string
 	env        string
 	parameters []string
-<<<<<<< HEAD
+	namePrefix string
 	resource   string
 	prune      bool
-=======
-	namePrefix string
->>>>>>> 0dd80f9d
 }
 
 func Given(t *testing.T) *Context {
@@ -53,14 +50,14 @@
 	return c
 }
 
-<<<<<<< HEAD
 // group:kind:name
 func (c *Context) SelectedResource(resource string) *Context {
 	c.resource = resource
-=======
+	return c
+}
+
 func (c *Context) NamePrefix(namePrefix string) *Context {
 	c.namePrefix = namePrefix
->>>>>>> 0dd80f9d
 	return c
 }
 
