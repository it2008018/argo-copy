package app

import (
	"testing"

	. "github.com/argoproj/argo-cd/common"
	"github.com/argoproj/argo-cd/test/e2e/fixture"
)

// this implements the "given" part of given/when/then
type Context struct {
	t          *testing.T
	path       string
	name       string
	destServer string
	env        string
	parameters []string
<<<<<<< HEAD
	prune      bool
=======
	namePrefix string
>>>>>>> 0dd80f9d
}

func Given(t *testing.T) *Context {
	fixture.EnsureCleanState()
	return &Context{t: t, destServer: KubernetesInternalAPIServerAddr, name: fixture.Name(), prune: true}
}

func (c *Context) Repo(url string) *Context {
	fixture.SetRepoURL(url)
	return c
}

func (c *Context) Path(path string) *Context {
	c.path = path
	return c
}

func (c *Context) DestServer(destServer string) *Context {
	c.destServer = destServer
	return c
}

func (c *Context) Env(env string) *Context {
	c.env = env
	return c
}

func (c *Context) Parameter(parameter string) *Context {
	c.parameters = append(c.parameters, parameter)
	return c
}

<<<<<<< HEAD
func (c *Context) Prune(prune bool) *Context {
	c.prune = prune
=======
func (c *Context) NamePrefix(namePrefix string) *Context {
	c.namePrefix = namePrefix
>>>>>>> 0dd80f9d
	return c
}

func (c *Context) And(block func()) *Context {
	block()
	return c
}

func (c *Context) When() *Actions {
	return &Actions{context: c}
}<|MERGE_RESOLUTION|>--- conflicted
+++ resolved
@@ -15,11 +15,8 @@
 	destServer string
 	env        string
 	parameters []string
-<<<<<<< HEAD
+	namePrefix string
 	prune      bool
-=======
-	namePrefix string
->>>>>>> 0dd80f9d
 }
 
 func Given(t *testing.T) *Context {
@@ -52,13 +49,13 @@
 	return c
 }
 
-<<<<<<< HEAD
+func (c *Context) NamePrefix(namePrefix string) *Context {
+	c.namePrefix = namePrefix
+	return c
+}
+
 func (c *Context) Prune(prune bool) *Context {
 	c.prune = prune
-=======
-func (c *Context) NamePrefix(namePrefix string) *Context {
-	c.namePrefix = namePrefix
->>>>>>> 0dd80f9d
 	return c
 }
 
