--- conflicted
+++ resolved
@@ -40,14 +40,10 @@
 
 func Given(t *testing.T) *Context {
 	fixture.EnsureCleanState(t)
-<<<<<<< HEAD
-	return &Context{t: t, destServer: v1alpha1.KubernetesInternalAPIServerAddr, repoURLType: fixture.RepoURLTypeFile, name: fixture.Name(), timeout: 10, project: "default", prune: true}
-=======
 	// ARGOCE_E2E_DEFAULT_TIMEOUT can be used to override the default timeout
 	// for any context.
 	timeout := env.ParseNumFromEnv("ARGOCD_E2E_DEFAULT_TIMEOUT", 10, 0, 180)
-	return &Context{t: t, destServer: KubernetesInternalAPIServerAddr, repoURLType: fixture.RepoURLTypeFile, name: fixture.Name(), timeout: timeout, project: "default", prune: true}
->>>>>>> a125794d
+	return &Context{t: t, destServer: v1alpha1.KubernetesInternalAPIServerAddr, repoURLType: fixture.RepoURLTypeFile, name: fixture.Name(), timeout: timeout, project: "default", prune: true}
 }
 
 func (c *Context) GPGPublicKeyAdded() *Context {
