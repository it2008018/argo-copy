--- conflicted
+++ resolved
@@ -31,11 +31,7 @@
 
 func Given(t *testing.T) *Context {
 	fixture.EnsureCleanState(t)
-<<<<<<< HEAD
-	return &Context{t: t, destServer: KubernetesInternalAPIServerAddr, name: fixture.Name(), timeout: 5, prune: true}
-=======
-	return &Context{t: t, destServer: KubernetesInternalAPIServerAddr, name: fixture.Name(), project: "default", prune: true}
->>>>>>> d6ff62e1
+	return &Context{t: t, destServer: KubernetesInternalAPIServerAddr, name: fixture.Name(), timeout: 5, project: "default", prune: true}
 }
 
 func (c *Context) SSHRepo() *Context {
