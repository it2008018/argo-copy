package e2e

import (
	"os"
	"sort"
	"strings"
	"testing"
	"time"

	"github.com/argoproj/gitops-engine/pkg/health"
	. "github.com/argoproj/gitops-engine/pkg/sync/common"
	"github.com/stretchr/testify/assert"

	. "github.com/argoproj/argo-cd/v2/pkg/apis/application/v1alpha1"
	. "github.com/argoproj/argo-cd/v2/test/e2e/fixture"
	. "github.com/argoproj/argo-cd/v2/test/e2e/fixture/app"
	. "github.com/argoproj/argo-cd/v2/util/errors"
)

// make sure we can echo back the Git creds
func TestCustomToolWithGitCreds(t *testing.T) {
	ctx := Given(t)
	ctx.
		// path does not matter, we ignore it
		ConfigManagementPlugin(
			ConfigManagementPlugin{
				Name: Name(),
				Generate: Command{
					Command: []string{"sh", "-c"},
					Args:    []string{`echo "{\"kind\": \"ConfigMap\", \"apiVersion\": \"v1\", \"metadata\": { \"name\": \"$ARGOCD_APP_NAME\", \"namespace\": \"$ARGOCD_APP_NAMESPACE\", \"annotations\": {\"GitAskpass\": \"$GIT_ASKPASS\"}}}"`},
				},
			},
		).
		CustomCACertAdded().
		// add the private repo with credentials
		HTTPSRepoURLAdded(true).
		RepoURLType(RepoURLTypeHTTPS).
		Path("https-kustomize-base").
		When().
		CreateApp().
		Sync().
		Then().
		Expect(OperationPhaseIs(OperationSucceeded)).
		Expect(SyncStatusIs(SyncStatusCodeSynced)).
		Expect(HealthIs(health.HealthStatusHealthy)).
		And(func(app *Application) {
			output, err := Run("", "kubectl", "-n", DeploymentNamespace(), "get", "cm", ctx.AppName(), "-o", "jsonpath={.metadata.annotations.GitAskpass}")
			assert.NoError(t, err)
			assert.Equal(t, "argocd", output)
		})
}

// make sure we can echo back the Git creds
func TestCustomToolWithGitCredsTemplate(t *testing.T) {
	ctx := Given(t)
	ctx.
		// path does not matter, we ignore it
		ConfigManagementPlugin(
			ConfigManagementPlugin{
				Name: Name(),
				Generate: Command{
					Command: []string{"sh", "-c"},
					Args:    []string{`echo "{\"kind\": \"ConfigMap\", \"apiVersion\": \"v1\", \"metadata\": { \"name\": \"$ARGOCD_APP_NAME\", \"namespace\": \"$ARGOCD_APP_NAMESPACE\", \"annotations\": {\"GitAskpass\": \"$GIT_ASKPASS\", \"GitUsername\": \"$GIT_USERNAME\", \"GitPassword\": \"$GIT_PASSWORD\"}}}"`},
				},
			},
		).
		CustomCACertAdded().
		// add the git creds template
		HTTPSCredentialsUserPassAdded().
		// add the private repo without credentials
		HTTPSRepoURLAdded(false).
		RepoURLType(RepoURLTypeHTTPS).
		Path("https-kustomize-base").
		When().
		CreateApp().
		Sync().
		Then().
		Expect(OperationPhaseIs(OperationSucceeded)).
		Expect(SyncStatusIs(SyncStatusCodeSynced)).
		Expect(HealthIs(health.HealthStatusHealthy)).
		And(func(app *Application) {
			output, err := Run("", "kubectl", "-n", DeploymentNamespace(), "get", "cm", ctx.AppName(), "-o", "jsonpath={.metadata.annotations.GitAskpass}")
			assert.NoError(t, err)
			assert.Equal(t, "argocd", output)
		}).
		And(func(app *Application) {
			output, err := Run("", "kubectl", "-n", DeploymentNamespace(), "get", "cm", ctx.AppName(), "-o", "jsonpath={.metadata.annotations.GitUsername}")
			assert.NoError(t, err)
			assert.Empty(t, output)
		}).
		And(func(app *Application) {
			output, err := Run("", "kubectl", "-n", DeploymentNamespace(), "get", "cm", ctx.AppName(), "-o", "jsonpath={.metadata.annotations.GitPassword}")
			assert.NoError(t, err)
			assert.Empty(t, output)
		})
}

// make sure we can echo back the env
func TestCustomToolWithEnv(t *testing.T) {
	ctx := Given(t)
	ctx.
		// path does not matter, we ignore it
		ConfigManagementPlugin(
			ConfigManagementPlugin{
				Name: Name(),
				Generate: Command{
					Command: []string{"sh", "-c"},
					Args:    []string{`echo "{\"kind\": \"ConfigMap\", \"apiVersion\": \"v1\", \"metadata\": { \"name\": \"$ARGOCD_APP_NAME\", \"namespace\": \"$ARGOCD_APP_NAMESPACE\", \"annotations\": {\"Foo\": \"$ARGOCD_ENV_FOO\", \"KubeVersion\": \"$KUBE_VERSION\", \"KubeApiVersion\": \"$KUBE_API_VERSIONS\",\"Bar\": \"baz\"}}}"`},
				},
			},
		).
		// does not matter what the path is
		Path("guestbook").
		When().
		CreateFromFile(func(app *Application) {
			app.Spec.GetSource().Plugin.Env = Env{{
				Name:  "FOO",
				Value: "bar",
			}}
		}).
		Sync().
		Then().
		Expect(OperationPhaseIs(OperationSucceeded)).
		Expect(SyncStatusIs(SyncStatusCodeSynced)).
		Expect(HealthIs(health.HealthStatusHealthy)).
		And(func(app *Application) {
			time.Sleep(1 * time.Second)
		}).
		And(func(app *Application) {
			output, err := Run("", "kubectl", "-n", DeploymentNamespace(), "get", "cm", ctx.AppName(), "-o", "jsonpath={.metadata.annotations.Bar}")
			assert.NoError(t, err)
			assert.Equal(t, "baz", output)
		}).
		And(func(app *Application) {
			output, err := Run("", "kubectl", "-n", DeploymentNamespace(), "get", "cm", ctx.AppName(), "-o", "jsonpath={.metadata.annotations.Foo}")
			assert.NoError(t, err)
			assert.Equal(t, "bar", output)
		}).
		And(func(app *Application) {
			expectedKubeVersion := GetVersions().ServerVersion.Format("%s.%s")
			output, err := Run("", "kubectl", "-n", DeploymentNamespace(), "get", "cm", ctx.AppName(), "-o", "jsonpath={.metadata.annotations.KubeVersion}")
			assert.NoError(t, err)
			assert.Equal(t, expectedKubeVersion, output)
		}).
		And(func(app *Application) {
			expectedApiVersion := GetApiResources()
			expectedApiVersionSlice := strings.Split(expectedApiVersion, ",")
			sort.Strings(expectedApiVersionSlice)

			output, err := Run("", "kubectl", "-n", DeploymentNamespace(), "get", "cm", ctx.AppName(), "-o", "jsonpath={.metadata.annotations.KubeApiVersion}")
			assert.NoError(t, err)
			outputSlice := strings.Split(output, ",")
			sort.Strings(outputSlice)

			assert.EqualValues(t, expectedApiVersionSlice, outputSlice)
		})
}

// make sure we can sync and diff with --local
func TestCustomToolSyncAndDiffLocal(t *testing.T) {
	ctx := Given(t)
	ctx.
		// path does not matter, we ignore it
		ConfigManagementPlugin(
			ConfigManagementPlugin{
				Name: Name(),
				Generate: Command{
					Command: []string{"sh", "-c"},
					Args:    []string{`echo "{\"kind\": \"ConfigMap\", \"apiVersion\": \"v1\", \"metadata\": { \"name\": \"$ARGOCD_APP_NAME\", \"namespace\": \"$ARGOCD_APP_NAMESPACE\", \"annotations\": {\"Foo\": \"$ARGOCD_ENV_FOO\", \"KubeVersion\": \"$KUBE_VERSION\", \"KubeApiVersion\": \"$KUBE_API_VERSIONS\",\"Bar\": \"baz\"}}}"`},
				},
			},
		).
		// does not matter what the path is
		Path("guestbook").
		When().
		CreateApp("--config-management-plugin", ctx.AppName()).
		Sync("--local", "testdata/guestbook").
		Then().
		Expect(OperationPhaseIs(OperationSucceeded)).
		Expect(SyncStatusIs(SyncStatusCodeSynced)).
		Expect(HealthIs(health.HealthStatusHealthy)).
		And(func(app *Application) {
			time.Sleep(1 * time.Second)
		}).
		And(func(app *Application) {
			FailOnErr(RunCli("app", "sync", ctx.AppName(), "--local", "testdata/guestbook"))
		}).
		And(func(app *Application) {
			FailOnErr(RunCli("app", "diff", ctx.AppName(), "--local", "testdata/guestbook"))
		})
}

func startCMPServer(configFile string) {
	pluginSockFilePath := TmpDir + PluginSockFilePath
	os.Setenv("ARGOCD_BINARY_NAME", "argocd-cmp-server")
	// ARGOCD_PLUGINSOCKFILEPATH should be set as the same value as repo server env var
	os.Setenv("ARGOCD_PLUGINSOCKFILEPATH", pluginSockFilePath)
	if _, err := os.Stat(pluginSockFilePath); os.IsNotExist(err) {
		// path/to/whatever does not exist
		err := os.Mkdir(pluginSockFilePath, 0700)
		CheckError(err)
	}
	FailOnErr(RunWithStdin("", "", "../../dist/argocd", "--config-dir-path", configFile))
}

// Discover by fileName
func TestCMPDiscoverWithFileName(t *testing.T) {
	pluginName := "cmp-fileName"
	Given(t).
		And(func() {
			go startCMPServer("./testdata/cmp-fileName")
			time.Sleep(1 * time.Second)
			os.Setenv("ARGOCD_BINARY_NAME", "argocd")
		}).
		Path(pluginName).
		When().
		CreateApp().
		Sync().
		Then().
		Expect(OperationPhaseIs(OperationSucceeded)).
		Expect(SyncStatusIs(SyncStatusCodeSynced)).
		Expect(HealthIs(health.HealthStatusHealthy))
}

// Discover by Find glob
func TestCMPDiscoverWithFindGlob(t *testing.T) {
	Given(t).
		And(func() {
			go startCMPServer("./testdata/cmp-find-glob")
			time.Sleep(1 * time.Second)
			os.Setenv("ARGOCD_BINARY_NAME", "argocd")
		}).
		Path("guestbook").
		When().
		CreateApp().
		Sync().
		Then().
		Expect(OperationPhaseIs(OperationSucceeded)).
		Expect(SyncStatusIs(SyncStatusCodeSynced)).
		Expect(HealthIs(health.HealthStatusHealthy))
}

<<<<<<< HEAD
// Discover by Find command
=======
//Discover by Plugin Name
func TestCMPDiscoverWithPluginName(t *testing.T) {
	Given(t).
		And(func() {
			go startCMPServer("./testdata/cmp-find-glob")
			time.Sleep(1 * time.Second)
			os.Setenv("ARGOCD_BINARY_NAME", "argocd")
		}).
		Path("guestbook").
		When().
		CreateFromFile(func(app *Application) {
			// specifically mention the plugin to use (name is based on <plugin name>-<version>
			app.Spec.Source.Plugin = &ApplicationSourcePlugin{Name: "cmp-find-glob-v1.0"}
		}).
		Sync().
		Then().
		Expect(OperationPhaseIs(OperationSucceeded)).
		Expect(SyncStatusIs(SyncStatusCodeSynced)).
		Expect(HealthIs(health.HealthStatusHealthy))
}

//Discover by Find command
>>>>>>> acc554f3
func TestCMPDiscoverWithFindCommandWithEnv(t *testing.T) {
	pluginName := "cmp-find-command"
	ctx := Given(t)
	ctx.
		And(func() {
			go startCMPServer("./testdata/cmp-find-command")
			time.Sleep(1 * time.Second)
			os.Setenv("ARGOCD_BINARY_NAME", "argocd")
		}).
		Path(pluginName).
		When().
		CreateApp().
		Sync().
		Then().
		Expect(OperationPhaseIs(OperationSucceeded)).
		Expect(SyncStatusIs(SyncStatusCodeSynced)).
		Expect(HealthIs(health.HealthStatusHealthy)).
		And(func(app *Application) {
			time.Sleep(1 * time.Second)
		}).
		And(func(app *Application) {
			output, err := Run("", "kubectl", "-n", DeploymentNamespace(), "get", "cm", ctx.AppName(), "-o", "jsonpath={.metadata.annotations.Bar}")
			assert.NoError(t, err)
			assert.Equal(t, "baz", output)
		}).
		And(func(app *Application) {
			expectedKubeVersion := GetVersions().ServerVersion.Format("%s.%s")
			output, err := Run("", "kubectl", "-n", DeploymentNamespace(), "get", "cm", ctx.AppName(), "-o", "jsonpath={.metadata.annotations.KubeVersion}")
			assert.NoError(t, err)
			assert.Equal(t, expectedKubeVersion, output)
		}).
		And(func(app *Application) {
			expectedApiVersion := GetApiResources()
			expectedApiVersionSlice := strings.Split(expectedApiVersion, ",")
			sort.Strings(expectedApiVersionSlice)

			output, err := Run("", "kubectl", "-n", DeploymentNamespace(), "get", "cm", ctx.AppName(), "-o", "jsonpath={.metadata.annotations.KubeApiVersion}")
			assert.NoError(t, err)
			outputSlice := strings.Split(output, ",")
			sort.Strings(outputSlice)

			assert.EqualValues(t, expectedApiVersionSlice, outputSlice)
		})
}

func TestPruneResourceFromCMP(t *testing.T) {
	Given(t).
		And(func() {
			go startCMPServer("./testdata/cmp-find-glob")
			time.Sleep(1 * time.Second)
			os.Setenv("ARGOCD_BINARY_NAME", "argocd")
		}).
		Path("guestbook").
		When().
		CreateApp().
		Sync().
		Then().
		Expect(SyncStatusIs(SyncStatusCodeSynced)).
		When().
		Delete(true).
		Then().
		Expect(DoesNotExist()).
		AndAction(func() {
			_, err := Run("", "kubectl", "-n", DeploymentNamespace(), "get", "deployment", "guestbook-ui")
			assert.Error(t, err)
		})
}<|MERGE_RESOLUTION|>--- conflicted
+++ resolved
@@ -240,10 +240,7 @@
 		Expect(HealthIs(health.HealthStatusHealthy))
 }
 
-<<<<<<< HEAD
-// Discover by Find command
-=======
-//Discover by Plugin Name
+// Discover by Plugin Name
 func TestCMPDiscoverWithPluginName(t *testing.T) {
 	Given(t).
 		And(func() {
@@ -264,8 +261,7 @@
 		Expect(HealthIs(health.HealthStatusHealthy))
 }
 
-//Discover by Find command
->>>>>>> acc554f3
+// Discover by Find command
 func TestCMPDiscoverWithFindCommandWithEnv(t *testing.T) {
 	pluginName := "cmp-find-command"
 	ctx := Given(t)
