package e2e

import (
	"context"
	"fmt"
	"math/rand"
	"path"
	"reflect"
	"regexp"
	"strings"
	"testing"
	"time"

	"github.com/argoproj/gitops-engine/pkg/diff"
	"github.com/argoproj/gitops-engine/pkg/health"
	. "github.com/argoproj/gitops-engine/pkg/sync/common"
	"github.com/argoproj/gitops-engine/pkg/utils/kube"
	"github.com/argoproj/pkg/errors"
	log "github.com/sirupsen/logrus"
	"github.com/stretchr/testify/assert"
	"github.com/stretchr/testify/require"
	v1 "k8s.io/api/core/v1"
	networkingv1 "k8s.io/api/networking/v1"
<<<<<<< HEAD
=======
	rbacv1 "k8s.io/api/rbac/v1"
>>>>>>> c8a1a865
	metav1 "k8s.io/apimachinery/pkg/apis/meta/v1"
	"k8s.io/apimachinery/pkg/apis/meta/v1/unstructured"
	"k8s.io/apimachinery/pkg/runtime/schema"
	"k8s.io/apimachinery/pkg/types"
	"k8s.io/apimachinery/pkg/util/intstr"
	"k8s.io/utils/pointer"

	"github.com/argoproj/argo-cd/v2/common"
	applicationpkg "github.com/argoproj/argo-cd/v2/pkg/apiclient/application"
	. "github.com/argoproj/argo-cd/v2/pkg/apis/application/v1alpha1"
	"github.com/argoproj/argo-cd/v2/test/e2e/fixture"
	. "github.com/argoproj/argo-cd/v2/test/e2e/fixture"
	accountFixture "github.com/argoproj/argo-cd/v2/test/e2e/fixture/account"
	. "github.com/argoproj/argo-cd/v2/test/e2e/fixture/app"
	projectFixture "github.com/argoproj/argo-cd/v2/test/e2e/fixture/project"
	repoFixture "github.com/argoproj/argo-cd/v2/test/e2e/fixture/repos"
	"github.com/argoproj/argo-cd/v2/test/e2e/testdata"
	"github.com/argoproj/argo-cd/v2/util/argo"
	. "github.com/argoproj/argo-cd/v2/util/argo"
	. "github.com/argoproj/argo-cd/v2/util/errors"
	"github.com/argoproj/argo-cd/v2/util/io"
	"github.com/argoproj/argo-cd/v2/util/settings"
)

const (
	guestbookPath          = "guestbook"
	guestbookPathLocal     = "./testdata/guestbook_local"
	globalWithNoNameSpace  = "global-with-no-namespace"
	guestbookWithNamespace = "guestbook-with-namespace"
)

// This empty test is here only for clarity, to conform to logs rbac tests structure in account. This exact usecase is covered in the TestAppLogs test
func TestGetLogsAllowNoSwitch(t *testing.T) {
}

// There is some code duplication in the below GetLogs tests, the reason for that is to allow getting rid of most of those tests easily in the next release,
// when the temporary switch would die
func TestGetLogsDenySwitchOn(t *testing.T) {
	SkipOnEnv(t, "OPENSHIFT")

	accountFixture.Given(t).
		Name("test").
		When().
		Create().
		Login().
		SetPermissions([]fixture.ACL{
			{
				Resource: "applications",
				Action:   "create",
				Scope:    "*",
			},
			{
				Resource: "applications",
				Action:   "get",
				Scope:    "*",
			},
			{
				Resource: "applications",
				Action:   "sync",
				Scope:    "*",
			},
			{
				Resource: "projects",
				Action:   "get",
				Scope:    "*",
			},
		}, "app-creator")

	GivenWithSameState(t).
		Path("guestbook-logs").
		When().
		CreateApp().
		Sync().
		SetParamInSettingConfigMap("server.rbac.log.enforce.enable", "true").
		Then().
		Expect(HealthIs(health.HealthStatusHealthy)).
		And(func(app *Application) {
			_, err := RunCli("app", "logs", app.Name, "--kind", "Deployment", "--group", "", "--name", "guestbook-ui")
			assert.Error(t, err)
			assert.Contains(t, err.Error(), "permission denied")
		})
}

func TestGetLogsAllowSwitchOn(t *testing.T) {
	SkipOnEnv(t, "OPENSHIFT")

	accountFixture.Given(t).
		Name("test").
		When().
		Create().
		Login().
		SetPermissions([]fixture.ACL{
			{
				Resource: "applications",
				Action:   "create",
				Scope:    "*",
			},
			{
				Resource: "applications",
				Action:   "get",
				Scope:    "*",
			},
			{
				Resource: "applications",
				Action:   "sync",
				Scope:    "*",
			},
			{
				Resource: "projects",
				Action:   "get",
				Scope:    "*",
			},
			{
				Resource: "logs",
				Action:   "get",
				Scope:    "*",
			},
		}, "app-creator")

	GivenWithSameState(t).
		Path("guestbook-logs").
		When().
		CreateApp().
		Sync().
		SetParamInSettingConfigMap("server.rbac.log.enforce.enable", "true").
		Then().
		Expect(HealthIs(health.HealthStatusHealthy)).
		And(func(app *Application) {
			out, err := RunCli("app", "logs", app.Name, "--kind", "Deployment", "--group", "", "--name", "guestbook-ui")
			assert.NoError(t, err)
			assert.Contains(t, out, "Hi")
		}).
		And(func(app *Application) {
			out, err := RunCli("app", "logs", app.Name, "--kind", "Pod")
			assert.NoError(t, err)
			assert.Contains(t, out, "Hi")
		}).
		And(func(app *Application) {
			out, err := RunCli("app", "logs", app.Name, "--kind", "Service")
			assert.NoError(t, err)
			assert.NotContains(t, out, "Hi")
		})

}

func TestGetLogsAllowSwitchOff(t *testing.T) {
	SkipOnEnv(t, "OPENSHIFT")

	accountFixture.Given(t).
		Name("test").
		When().
		Create().
		Login().
		SetPermissions([]fixture.ACL{
			{
				Resource: "applications",
				Action:   "create",
				Scope:    "*",
			},
			{
				Resource: "applications",
				Action:   "get",
				Scope:    "*",
			},
			{
				Resource: "applications",
				Action:   "sync",
				Scope:    "*",
			},
			{
				Resource: "projects",
				Action:   "get",
				Scope:    "*",
			},
		}, "app-creator")

	Given(t).
		Path("guestbook-logs").
		When().
		CreateApp().
		Sync().
		SetParamInSettingConfigMap("server.rbac.log.enforce.enable", "false").
		Then().
		Expect(HealthIs(health.HealthStatusHealthy)).
		And(func(app *Application) {
			out, err := RunCli("app", "logs", app.Name, "--kind", "Deployment", "--group", "", "--name", "guestbook-ui")
			assert.NoError(t, err)
			assert.Contains(t, out, "Hi")
		}).
		And(func(app *Application) {
			out, err := RunCli("app", "logs", app.Name, "--kind", "Pod")
			assert.NoError(t, err)
			assert.Contains(t, out, "Hi")
		}).
		And(func(app *Application) {
			out, err := RunCli("app", "logs", app.Name, "--kind", "Service")
			assert.NoError(t, err)
			assert.NotContains(t, out, "Hi")
		})
}

func TestSyncToUnsignedCommit(t *testing.T) {
	SkipOnEnv(t, "GPG")
	Given(t).
		Project("gpg").
		Path(guestbookPath).
		When().
		IgnoreErrors().
		CreateApp().
		Sync().
		Then().
		Expect(OperationPhaseIs(OperationError)).
		Expect(SyncStatusIs(SyncStatusCodeOutOfSync)).
		Expect(HealthIs(health.HealthStatusMissing))
}

func TestSyncToSignedCommitWithoutKnownKey(t *testing.T) {
	SkipOnEnv(t, "GPG")
	Given(t).
		Project("gpg").
		Path(guestbookPath).
		When().
		AddSignedFile("test.yaml", "null").
		IgnoreErrors().
		CreateApp().
		Sync().
		Then().
		Expect(OperationPhaseIs(OperationError)).
		Expect(SyncStatusIs(SyncStatusCodeOutOfSync)).
		Expect(HealthIs(health.HealthStatusMissing))
}

func TestSyncToSignedCommitKeyWithKnownKey(t *testing.T) {
	SkipOnEnv(t, "GPG")
	Given(t).
		Project("gpg").
		Path(guestbookPath).
		GPGPublicKeyAdded().
		Sleep(2).
		When().
		AddSignedFile("test.yaml", "null").
		IgnoreErrors().
		CreateApp().
		Sync().
		Then().
		Expect(OperationPhaseIs(OperationSucceeded)).
		Expect(SyncStatusIs(SyncStatusCodeSynced)).
		Expect(HealthIs(health.HealthStatusHealthy))
}

func TestAppCreation(t *testing.T) {
	ctx := Given(t)

	ctx.
		Path(guestbookPath).
		When().
		CreateApp().
		Then().
		Expect(SyncStatusIs(SyncStatusCodeOutOfSync)).
		And(func(app *Application) {
			assert.Equal(t, Name(), app.Name)
			assert.Equal(t, RepoURL(RepoURLTypeFile), app.Spec.Source.RepoURL)
			assert.Equal(t, guestbookPath, app.Spec.Source.Path)
			assert.Equal(t, DeploymentNamespace(), app.Spec.Destination.Namespace)
			assert.Equal(t, KubernetesInternalAPIServerAddr, app.Spec.Destination.Server)
		}).
		Expect(Event(EventReasonResourceCreated, "create")).
		And(func(_ *Application) {
			// app should be listed
			output, err := RunCli("app", "list")
			assert.NoError(t, err)
			assert.Contains(t, output, Name())
		}).
		When().
		// ensure that create is idempotent
		CreateApp().
		Then().
		Given().
		Revision("master").
		When().
		// ensure that update replaces spec and merge labels and annotations
		And(func() {
			FailOnErr(AppClientset.ArgoprojV1alpha1().Applications(ArgoCDNamespace).Patch(context.Background(),
				ctx.GetName(), types.MergePatchType, []byte(`{"metadata": {"labels": { "test": "label" }, "annotations": { "test": "annotation" }}}`), metav1.PatchOptions{}))
		}).
		CreateApp("--upsert").
		Then().
		And(func(app *Application) {
			assert.Equal(t, "label", app.Labels["test"])
			assert.Equal(t, "annotation", app.Annotations["test"])
			assert.Equal(t, "master", app.Spec.Source.TargetRevision)
		})
}

func TestAppCreationWithoutForceUpdate(t *testing.T) {
	ctx := Given(t)

	ctx.
		Path(guestbookPath).
		DestName("in-cluster").
		When().
		CreateApp().
		Then().
		Expect(SyncStatusIs(SyncStatusCodeOutOfSync)).
		And(func(app *Application) {
			assert.Equal(t, Name(), app.Name)
			assert.Equal(t, RepoURL(RepoURLTypeFile), app.Spec.Source.RepoURL)
			assert.Equal(t, guestbookPath, app.Spec.Source.Path)
			assert.Equal(t, DeploymentNamespace(), app.Spec.Destination.Namespace)
			assert.Equal(t, "in-cluster", app.Spec.Destination.Name)
		}).
		Expect(Event(EventReasonResourceCreated, "create")).
		And(func(_ *Application) {
			// app should be listed
			output, err := RunCli("app", "list")
			assert.NoError(t, err)
			assert.Contains(t, output, Name())
		}).
		When().
		IgnoreErrors().
		CreateApp().
		Then().
		Expect(Error("", "existing application spec is different, use upsert flag to force update"))
}

func TestDeleteAppResource(t *testing.T) {
	ctx := Given(t)

	ctx.
		Path(guestbookPath).
		When().
		CreateApp().
		Sync().
		Then().
		Expect(SyncStatusIs(SyncStatusCodeSynced)).
		And(func(_ *Application) {
			// app should be listed
			if _, err := RunCli("app", "delete-resource", Name(), "--kind", "Service", "--resource-name", "guestbook-ui"); err != nil {
				assert.NoError(t, err)
			}
		}).
		Expect(SyncStatusIs(SyncStatusCodeOutOfSync)).
		Expect(HealthIs(health.HealthStatusMissing))
}

// demonstrate that we cannot use a standard sync when an immutable field is changed, we must use "force"
func TestImmutableChange(t *testing.T) {
	SkipOnEnv(t, "OPENSHIFT")
	text := FailOnErr(Run(".", "kubectl", "get", "service", "-n", "kube-system", "kube-dns", "-o", "jsonpath={.spec.clusterIP}")).(string)
	parts := strings.Split(text, ".")
	n := rand.Intn(254)
	ip1 := fmt.Sprintf("%s.%s.%s.%d", parts[0], parts[1], parts[2], n)
	ip2 := fmt.Sprintf("%s.%s.%s.%d", parts[0], parts[1], parts[2], n+1)
	Given(t).
		Path("service").
		When().
		CreateApp().
		PatchFile("service.yaml", fmt.Sprintf(`[{"op": "add", "path": "/spec/clusterIP", "value": "%s"}]`, ip1)).
		Sync().
		Then().
		Expect(OperationPhaseIs(OperationSucceeded)).
		Expect(SyncStatusIs(SyncStatusCodeSynced)).
		Expect(HealthIs(health.HealthStatusHealthy)).
		When().
		PatchFile("service.yaml", fmt.Sprintf(`[{"op": "add", "path": "/spec/clusterIP", "value": "%s"}]`, ip2)).
		IgnoreErrors().
		Sync().
		DoNotIgnoreErrors().
		Then().
		Expect(OperationPhaseIs(OperationFailed)).
		Expect(SyncStatusIs(SyncStatusCodeOutOfSync)).
		Expect(ResourceResultNumbering(1)).
		Expect(ResourceResultMatches(ResourceResult{
			Kind:      "Service",
			Version:   "v1",
			Namespace: DeploymentNamespace(),
			Name:      "my-service",
			SyncPhase: "Sync",
			Status:    "SyncFailed",
			HookPhase: "Failed",
			Message:   `Service "my-service" is invalid`,
		})).
		// now we can do this will a force
		Given().
		Force().
		When().
		Sync().
		Then().
		Expect(OperationPhaseIs(OperationSucceeded)).
		Expect(SyncStatusIs(SyncStatusCodeSynced)).
		Expect(HealthIs(health.HealthStatusHealthy))
}

func TestInvalidAppProject(t *testing.T) {
	Given(t).
		Path(guestbookPath).
		Project("does-not-exist").
		When().
		IgnoreErrors().
		CreateApp().
		Then().
		Expect(Error("", "application references project does-not-exist which does not exist"))
}

func TestAppDeletion(t *testing.T) {
	Given(t).
		Path(guestbookPath).
		When().
		CreateApp().
		Then().
		Expect(SyncStatusIs(SyncStatusCodeOutOfSync)).
		When().
		Delete(true).
		Then().
		Expect(DoesNotExist()).
		Expect(Event(EventReasonResourceDeleted, "delete"))

	output, err := RunCli("app", "list")
	assert.NoError(t, err)
	assert.NotContains(t, output, Name())
}

func TestAppLabels(t *testing.T) {
	Given(t).
		Path("config-map").
		When().
		CreateApp("-l", "foo=bar").
		Then().
		And(func(app *Application) {
			assert.Contains(t, FailOnErr(RunCli("app", "list")), Name())
			assert.Contains(t, FailOnErr(RunCli("app", "list", "-l", "foo=bar")), Name())
			assert.NotContains(t, FailOnErr(RunCli("app", "list", "-l", "foo=rubbish")), Name())
		}).
		Given().
		// remove both name and replace labels means nothing will sync
		Name("").
		When().
		IgnoreErrors().
		Sync("-l", "foo=rubbish").
		DoNotIgnoreErrors().
		Then().
		Expect(Error("", "no apps match selector foo=rubbish")).
		// check we can update the app and it is then sync'd
		Given().
		When().
		Sync("-l", "foo=bar")
}

func TestTrackAppStateAndSyncApp(t *testing.T) {
	Given(t).
		Path(guestbookPath).
		When().
		CreateApp().
		Sync().
		Then().
		Expect(OperationPhaseIs(OperationSucceeded)).
		Expect(SyncStatusIs(SyncStatusCodeSynced)).
		Expect(HealthIs(health.HealthStatusHealthy)).
		Expect(Success(fmt.Sprintf("Service     %s  guestbook-ui  Synced ", DeploymentNamespace()))).
		Expect(Success(fmt.Sprintf("apps   Deployment  %s  guestbook-ui  Synced", DeploymentNamespace()))).
		Expect(Event(EventReasonResourceUpdated, "sync")).
		And(func(app *Application) {
			assert.NotNil(t, app.Status.OperationState.SyncResult)
		})
}

func TestAppRollbackSuccessful(t *testing.T) {
	Given(t).
		Path(guestbookPath).
		When().
		CreateApp().
		Sync().
		Then().
		Expect(SyncStatusIs(SyncStatusCodeSynced)).
		And(func(app *Application) {
			assert.NotEmpty(t, app.Status.Sync.Revision)
		}).
		And(func(app *Application) {
			appWithHistory := app.DeepCopy()
			appWithHistory.Status.History = []RevisionHistory{{
				ID:         1,
				Revision:   app.Status.Sync.Revision,
				DeployedAt: metav1.Time{Time: metav1.Now().UTC().Add(-1 * time.Minute)},
				Source:     app.Spec.Source,
			}, {
				ID:         2,
				Revision:   "cdb",
				DeployedAt: metav1.Time{Time: metav1.Now().UTC().Add(-2 * time.Minute)},
				Source:     app.Spec.Source,
			}}
			patch, _, err := diff.CreateTwoWayMergePatch(app, appWithHistory, &Application{})
			assert.NoError(t, err)

			app, err = AppClientset.ArgoprojV1alpha1().Applications(ArgoCDNamespace).Patch(context.Background(), app.Name, types.MergePatchType, patch, metav1.PatchOptions{})
			assert.NoError(t, err)

			// sync app and make sure it reaches InSync state
			_, err = RunCli("app", "rollback", app.Name, "1")
			assert.NoError(t, err)

		}).
		Expect(Event(EventReasonOperationStarted, "rollback")).
		Expect(SyncStatusIs(SyncStatusCodeSynced)).
		And(func(app *Application) {
			assert.Equal(t, SyncStatusCodeSynced, app.Status.Sync.Status)
			assert.NotNil(t, app.Status.OperationState.SyncResult)
			assert.Equal(t, 2, len(app.Status.OperationState.SyncResult.Resources))
			assert.Equal(t, OperationSucceeded, app.Status.OperationState.Phase)
			assert.Equal(t, 3, len(app.Status.History))
		})
}

func TestComparisonFailsIfClusterNotAdded(t *testing.T) {
	Given(t).
		Path(guestbookPath).
		DestServer("https://not-registered-cluster/api").
		When().
		IgnoreErrors().
		CreateApp().
		Then().
		Expect(DoesNotExist())
}

func TestCannotSetInvalidPath(t *testing.T) {
	Given(t).
		Path(guestbookPath).
		When().
		CreateApp().
		IgnoreErrors().
		AppSet("--path", "garbage").
		Then().
		Expect(Error("", "app path does not exist"))
}

func TestManipulateApplicationResources(t *testing.T) {
	Given(t).
		Path(guestbookPath).
		When().
		CreateApp().
		Sync().
		Then().
		Expect(SyncStatusIs(SyncStatusCodeSynced)).
		And(func(app *Application) {
			manifests, err := RunCli("app", "manifests", app.Name, "--source", "live")
			assert.NoError(t, err)
			resources, err := kube.SplitYAML([]byte(manifests))
			assert.NoError(t, err)

			index := -1
			for i := range resources {
				if resources[i].GetKind() == kube.DeploymentKind {
					index = i
					break
				}
			}
			assert.True(t, index > -1)

			deployment := resources[index]

			closer, client, err := ArgoCDClientset.NewApplicationClient()
			assert.NoError(t, err)
			defer io.Close(closer)

			_, err = client.DeleteResource(context.Background(), &applicationpkg.ApplicationResourceDeleteRequest{
				Name:         &app.Name,
				Group:        pointer.String(deployment.GroupVersionKind().Group),
				Kind:         pointer.String(deployment.GroupVersionKind().Kind),
				Version:      pointer.String(deployment.GroupVersionKind().Version),
				Namespace:    pointer.String(deployment.GetNamespace()),
				ResourceName: pointer.String(deployment.GetName()),
			})
			assert.NoError(t, err)
		}).
		Expect(SyncStatusIs(SyncStatusCodeOutOfSync))
}

func assetSecretDataHidden(t *testing.T, manifest string) {
	secret, err := UnmarshalToUnstructured(manifest)
	assert.NoError(t, err)

	_, hasStringData, err := unstructured.NestedMap(secret.Object, "stringData")
	assert.NoError(t, err)
	assert.False(t, hasStringData)

	secretData, hasData, err := unstructured.NestedMap(secret.Object, "data")
	assert.NoError(t, err)
	assert.True(t, hasData)
	for _, v := range secretData {
		assert.Regexp(t, regexp.MustCompile(`[*]*`), v)
	}
	var lastAppliedConfigAnnotation string
	annotations := secret.GetAnnotations()
	if annotations != nil {
		lastAppliedConfigAnnotation = annotations[v1.LastAppliedConfigAnnotation]
	}
	if lastAppliedConfigAnnotation != "" {
		assetSecretDataHidden(t, lastAppliedConfigAnnotation)
	}
}

func TestAppWithSecrets(t *testing.T) {
	closer, client, err := ArgoCDClientset.NewApplicationClient()
	assert.NoError(t, err)
	defer io.Close(closer)

	Given(t).
		Path("secrets").
		When().
		CreateApp().
		Sync().
		Then().
		Expect(SyncStatusIs(SyncStatusCodeSynced)).
		And(func(app *Application) {
			res := FailOnErr(client.GetResource(context.Background(), &applicationpkg.ApplicationResourceRequest{
				Namespace:    &app.Spec.Destination.Namespace,
				Kind:         pointer.String(kube.SecretKind),
				Group:        pointer.String(""),
				Name:         &app.Name,
				Version:      pointer.String("v1"),
				ResourceName: pointer.String("test-secret"),
			})).(*applicationpkg.ApplicationResourceResponse)
			assetSecretDataHidden(t, res.GetManifest())

			manifests, err := client.GetManifests(context.Background(), &applicationpkg.ApplicationManifestQuery{Name: &app.Name})
			errors.CheckError(err)

			for _, manifest := range manifests.Manifests {
				assetSecretDataHidden(t, manifest.CompiledManifest)
			}

			diffOutput := FailOnErr(RunCli("app", "diff", app.Name)).(string)
			assert.Empty(t, diffOutput)

			// make sure resource update error does not print secret details
			_, err = RunCli("app", "patch-resource", "test-app-with-secrets", "--resource-name", "test-secret",
				"--kind", "Secret", "--patch", `{"op": "add", "path": "/data", "value": "hello"}'`,
				"--patch-type", "application/json-patch+json")
			require.Error(t, err)
			assert.Contains(t, err.Error(), fmt.Sprintf("failed to patch Secret %s/test-secret", DeploymentNamespace()))
			assert.NotContains(t, err.Error(), "username")
			assert.NotContains(t, err.Error(), "password")

			// patch secret and make sure app is out of sync and diff detects the change
			FailOnErr(KubeClientset.CoreV1().Secrets(DeploymentNamespace()).Patch(context.Background(),
				"test-secret", types.JSONPatchType, []byte(`[
	{"op": "remove", "path": "/data/username"},
	{"op": "add", "path": "/stringData", "value": {"password": "foo"}}
]`), metav1.PatchOptions{}))
		}).
		When().
		Refresh(RefreshTypeNormal).
		Then().
		Expect(SyncStatusIs(SyncStatusCodeOutOfSync)).
		And(func(app *Application) {
			diffOutput, err := RunCli("app", "diff", app.Name)
			assert.Error(t, err)
			assert.Contains(t, diffOutput, "username: ++++++++")
			assert.Contains(t, diffOutput, "password: ++++++++++++")

			// local diff should ignore secrets
			diffOutput = FailOnErr(RunCli("app", "diff", app.Name, "--local", "testdata/secrets")).(string)
			assert.Empty(t, diffOutput)

			// ignore missing field and make sure diff shows no difference
			app.Spec.IgnoreDifferences = []ResourceIgnoreDifferences{{
				Kind: kube.SecretKind, JSONPointers: []string{"/data"},
			}}
			FailOnErr(client.UpdateSpec(context.Background(), &applicationpkg.ApplicationUpdateSpecRequest{Name: &app.Name, Spec: &app.Spec}))
		}).
		When().
		Refresh(RefreshTypeNormal).
		Then().
		Expect(OperationPhaseIs(OperationSucceeded)).
		Expect(SyncStatusIs(SyncStatusCodeSynced)).
		And(func(app *Application) {
			diffOutput := FailOnErr(RunCli("app", "diff", app.Name)).(string)
			assert.Empty(t, diffOutput)
		}).
		// verify not committed secret also ignore during diffing
		When().
		WriteFile("secret3.yaml", `
apiVersion: v1
kind: Secret
metadata:
  name: test-secret3
stringData:
  username: test-username`).
		Then().
		And(func(app *Application) {
			diffOutput := FailOnErr(RunCli("app", "diff", app.Name, "--local", "testdata/secrets")).(string)
			assert.Empty(t, diffOutput)
		})
}

func TestResourceDiffing(t *testing.T) {
	Given(t).
		Path(guestbookPath).
		When().
		CreateApp().
		Sync().
		Then().
		Expect(SyncStatusIs(SyncStatusCodeSynced)).
		And(func(app *Application) {
			// Patch deployment
			_, err := KubeClientset.AppsV1().Deployments(DeploymentNamespace()).Patch(context.Background(),
				"guestbook-ui", types.JSONPatchType, []byte(`[{ "op": "replace", "path": "/spec/template/spec/containers/0/image", "value": "test" }]`), metav1.PatchOptions{})
			assert.NoError(t, err)
		}).
		When().
		Refresh(RefreshTypeNormal).
		Then().
		Expect(SyncStatusIs(SyncStatusCodeOutOfSync)).
		And(func(app *Application) {
			diffOutput, err := RunCli("app", "diff", app.Name, "--local", "testdata/guestbook")
			assert.Error(t, err)
			assert.Contains(t, diffOutput, fmt.Sprintf("===== apps/Deployment %s/guestbook-ui ======", DeploymentNamespace()))
		}).
		Given().
		ResourceOverrides(map[string]ResourceOverride{"apps/Deployment": {
			IgnoreDifferences: OverrideIgnoreDiff{JSONPointers: []string{"/spec/template/spec/containers/0/image"}},
		}}).
		When().
		Refresh(RefreshTypeNormal).
		Then().
		Expect(SyncStatusIs(SyncStatusCodeSynced)).
		And(func(app *Application) {
			diffOutput, err := RunCli("app", "diff", app.Name, "--local", "testdata/guestbook")
			assert.NoError(t, err)
			assert.Empty(t, diffOutput)
		}).
		Given().
		When().
		And(func() {
			output, err := RunWithStdin(testdata.SSARevisionHistoryDeployment, "", "kubectl", "apply", "-n", DeploymentNamespace(), "--server-side=true", "--field-manager=revision-history-manager", "--validate=false", "--force-conflicts", "-f", "-")
			assert.NoError(t, err)
			assert.Contains(t, output, "serverside-applied")
		}).
		Refresh(RefreshTypeNormal).
		Then().
		Expect(SyncStatusIs(SyncStatusCodeOutOfSync)).
		Given().
		ResourceOverrides(map[string]ResourceOverride{"apps/Deployment": {
			IgnoreDifferences: OverrideIgnoreDiff{
				ManagedFieldsManagers: []string{"revision-history-manager"},
				JSONPointers:          []string{"/spec/template/spec/containers/0/image"},
			},
		}}).
		When().
		Refresh(RefreshTypeNormal).
		Then().
		Expect(SyncStatusIs(SyncStatusCodeSynced)).
		Given().
		When().
		Sync().
		PatchApp(`[{
			"op": "add",
			"path": "/spec/syncPolicy",
			"value": { "syncOptions": ["RespectIgnoreDifferences=true"] }
			}]`).
		And(func() {
			deployment, err := KubeClientset.AppsV1().Deployments(DeploymentNamespace()).Get(context.Background(), "guestbook-ui", metav1.GetOptions{})
			assert.NoError(t, err)
			assert.Equal(t, int32(3), *deployment.Spec.RevisionHistoryLimit)
		}).
		And(func() {
			output, err := RunWithStdin(testdata.SSARevisionHistoryDeployment, "", "kubectl", "apply", "-n", DeploymentNamespace(), "--server-side=true", "--field-manager=revision-history-manager", "--validate=false", "--force-conflicts", "-f", "-")
			assert.NoError(t, err)
			assert.Contains(t, output, "serverside-applied")
		}).
		Then().
		When().Refresh(RefreshTypeNormal).
		Then().
		Expect(SyncStatusIs(SyncStatusCodeSynced)).
		And(func(app *Application) {
			deployment, err := KubeClientset.AppsV1().Deployments(DeploymentNamespace()).Get(context.Background(), "guestbook-ui", metav1.GetOptions{})
			assert.NoError(t, err)
			assert.Equal(t, int32(1), *deployment.Spec.RevisionHistoryLimit)
		}).
		When().Sync().Then().Expect(SyncStatusIs(SyncStatusCodeSynced)).
		And(func(app *Application) {
			deployment, err := KubeClientset.AppsV1().Deployments(DeploymentNamespace()).Get(context.Background(), "guestbook-ui", metav1.GetOptions{})
			assert.NoError(t, err)
			assert.Equal(t, int32(1), *deployment.Spec.RevisionHistoryLimit)
		})
}

func TestCRDs(t *testing.T) {
	testEdgeCasesApplicationResources(t, "crd-creation", health.HealthStatusHealthy)
}

func TestKnownTypesInCRDDiffing(t *testing.T) {
	dummiesGVR := schema.GroupVersionResource{Group: "argoproj.io", Version: "v1alpha1", Resource: "dummies"}

	Given(t).
		Path("crd-creation").
		When().CreateApp().Sync().Then().
		Expect(OperationPhaseIs(OperationSucceeded)).Expect(SyncStatusIs(SyncStatusCodeSynced)).
		When().
		And(func() {
			dummyResIf := DynamicClientset.Resource(dummiesGVR).Namespace(DeploymentNamespace())
			patchData := []byte(`{"spec":{"cpu": "2"}}`)
			FailOnErr(dummyResIf.Patch(context.Background(), "dummy-crd-instance", types.MergePatchType, patchData, metav1.PatchOptions{}))
		}).Refresh(RefreshTypeNormal).
		Then().
		Expect(SyncStatusIs(SyncStatusCodeOutOfSync)).
		When().
		And(func() {
			SetResourceOverrides(map[string]ResourceOverride{
				"argoproj.io/Dummy": {
					KnownTypeFields: []KnownTypeField{{
						Field: "spec",
						Type:  "core/v1/ResourceList",
					}},
				},
			})
		}).
		Refresh(RefreshTypeNormal).
		Then().
		Expect(SyncStatusIs(SyncStatusCodeSynced))
}

func TestDuplicatedResources(t *testing.T) {
	testEdgeCasesApplicationResources(t, "duplicated-resources", health.HealthStatusHealthy)
}

func TestConfigMap(t *testing.T) {
	testEdgeCasesApplicationResources(t, "config-map", health.HealthStatusHealthy, "my-map  Synced                configmap/my-map created")
}

func testEdgeCasesApplicationResources(t *testing.T, appPath string, statusCode health.HealthStatusCode, message ...string) {
	expect := Given(t).
		Path(appPath).
		When().
		CreateApp().
		Sync().
		Then().
		Expect(OperationPhaseIs(OperationSucceeded)).
		Expect(SyncStatusIs(SyncStatusCodeSynced))
	for i := range message {
		expect = expect.Expect(Success(message[i]))
	}
	expect.
		Expect(HealthIs(statusCode)).
		And(func(app *Application) {
			diffOutput, err := RunCli("app", "diff", app.Name, "--local", path.Join("testdata", appPath))
			assert.Empty(t, diffOutput)
			assert.NoError(t, err)
		})
}

<<<<<<< HEAD
func TestKsonnetApp(t *testing.T) {
	SkipOnEnv(t, "KSONNET")
	Given(t).
		Path("ksonnet").
		Env("prod").
		// Null out dest server to verify that destination is inferred from ksonnet app
		Parameter("guestbook-ui=image=gcr.io/heptio-images/ks-guestbook-demo:0.1").
		DestServer("").
		When().
		CreateApp().
		Sync().
		Then().
		And(func(app *Application) {
			closer, client, err := ArgoCDClientset.NewRepoClient()
			assert.NoError(t, err)
			defer io.Close(closer)

			details, err := client.GetAppDetails(context.Background(), &repositorypkg.RepoAppDetailsQuery{
				AppName:    app.Name,
				AppProject: app.Spec.Project,
				Source:     &app.Spec.Source,
			})
			assert.NoError(t, err)

			serviceType := ""
			for _, param := range details.Ksonnet.Parameters {
				if param.Name == "type" && param.Component == "guestbook-ui" {
					serviceType = param.Value
				}
			}
			assert.Equal(t, serviceType, "LoadBalancer")
		})
}

=======
>>>>>>> c8a1a865
const actionsConfig = `discovery.lua: return { sample = {} }
definitions:
- name: sample
  action.lua: |
    obj.metadata.labels.sample = 'test'
    return obj`

func TestResourceAction(t *testing.T) {
	Given(t).
		Path(guestbookPath).
		ResourceOverrides(map[string]ResourceOverride{"apps/Deployment": {Actions: actionsConfig}}).
		When().
		CreateApp().
		Sync().
		Then().
		And(func(app *Application) {

			closer, client, err := ArgoCDClientset.NewApplicationClient()
			assert.NoError(t, err)
			defer io.Close(closer)

			actions, err := client.ListResourceActions(context.Background(), &applicationpkg.ApplicationResourceRequest{
				Name:         &app.Name,
				Group:        pointer.String("apps"),
				Kind:         pointer.String("Deployment"),
				Version:      pointer.String("v1"),
				Namespace:    pointer.String(DeploymentNamespace()),
				ResourceName: pointer.String("guestbook-ui"),
			})
			assert.NoError(t, err)
			assert.Equal(t, []*ResourceAction{{Name: "sample", Disabled: false}}, actions.Actions)

			_, err = client.RunResourceAction(context.Background(), &applicationpkg.ResourceActionRunRequest{Name: &app.Name,
				Group:        pointer.String("apps"),
				Kind:         pointer.String("Deployment"),
				Version:      pointer.String("v1"),
				Namespace:    pointer.String(DeploymentNamespace()),
				ResourceName: pointer.String("guestbook-ui"),
				Action:       pointer.String("sample"),
			})
			assert.NoError(t, err)

			deployment, err := KubeClientset.AppsV1().Deployments(DeploymentNamespace()).Get(context.Background(), "guestbook-ui", metav1.GetOptions{})
			assert.NoError(t, err)

			assert.Equal(t, "test", deployment.Labels["sample"])
		})
}

func TestSyncResourceByLabel(t *testing.T) {
	Given(t).
		Path(guestbookPath).
		When().
		CreateApp().
		Sync().
		Then().
		And(func(app *Application) {
			_, _ = RunCli("app", "sync", app.Name, "--label", fmt.Sprintf("app.kubernetes.io/instance=%s", app.Name))
		}).
		Expect(SyncStatusIs(SyncStatusCodeSynced)).
		And(func(app *Application) {
			_, err := RunCli("app", "sync", app.Name, "--label", "this-label=does-not-exist")
			assert.Error(t, err)
			assert.Contains(t, err.Error(), "level=fatal")
		})
}

func TestLocalManifestSync(t *testing.T) {
	Given(t).
		Path(guestbookPath).
		When().
		CreateApp().
		Sync().
		Then().
		And(func(app *Application) {
			res, _ := RunCli("app", "manifests", app.Name)
			assert.Contains(t, res, "containerPort: 80")
			assert.Contains(t, res, "image: quay.io/argoprojlabs/argocd-e2e-container:0.2")
		}).
		Given().
		LocalPath(guestbookPathLocal).
		When().
		Sync().
		Then().
		Expect(SyncStatusIs(SyncStatusCodeSynced)).
		And(func(app *Application) {
			res, _ := RunCli("app", "manifests", app.Name)
			assert.Contains(t, res, "containerPort: 81")
			assert.Contains(t, res, "image: quay.io/argoprojlabs/argocd-e2e-container:0.3")
		}).
		Given().
		LocalPath("").
		When().
		Sync().
		Then().
		Expect(SyncStatusIs(SyncStatusCodeSynced)).
		And(func(app *Application) {
			res, _ := RunCli("app", "manifests", app.Name)
			assert.Contains(t, res, "containerPort: 80")
			assert.Contains(t, res, "image: quay.io/argoprojlabs/argocd-e2e-container:0.2")
		})
}

func TestLocalSync(t *testing.T) {
	Given(t).
		// we've got to use Helm as this uses kubeVersion
		Path("helm").
		When().
		CreateApp().
		Then().
		And(func(app *Application) {
			FailOnErr(RunCli("app", "sync", app.Name, "--local", "testdata/helm"))
		})
}

func TestNoLocalSyncWithAutosyncEnabled(t *testing.T) {
	Given(t).
		Path(guestbookPath).
		When().
		CreateApp().
		Sync().
		Then().
		And(func(app *Application) {
			_, err := RunCli("app", "set", app.Name, "--sync-policy", "automated")
			assert.NoError(t, err)

			_, err = RunCli("app", "sync", app.Name, "--local", guestbookPathLocal)
			assert.Error(t, err)
		})
}

func TestLocalSyncDryRunWithAutosyncEnabled(t *testing.T) {
	Given(t).
		Path(guestbookPath).
		When().
		CreateApp().
		Sync().
		Then().
		And(func(app *Application) {
			_, err := RunCli("app", "set", app.Name, "--sync-policy", "automated")
			assert.NoError(t, err)

			appBefore := app.DeepCopy()
			_, err = RunCli("app", "sync", app.Name, "--dry-run", "--local", guestbookPathLocal)
			assert.NoError(t, err)

			appAfter := app.DeepCopy()
			assert.True(t, reflect.DeepEqual(appBefore, appAfter))
		})
}

func TestSyncAsync(t *testing.T) {
	Given(t).
		Path(guestbookPath).
		Async(true).
		When().
		CreateApp().
		Sync().
		Then().
		Expect(Success("")).
		Expect(OperationPhaseIs(OperationSucceeded)).
		Expect(SyncStatusIs(SyncStatusCodeSynced))
}

// assertResourceActions verifies if view/modify resource actions are successful/failing for given application
func assertResourceActions(t *testing.T, appName string, successful bool) {
	assertError := func(err error, message string) {
		if successful {
			assert.NoError(t, err)
		} else {
			if assert.Error(t, err) {
				assert.Contains(t, err.Error(), message)
			}
		}
	}
<<<<<<< HEAD

	closer, cdClient := ArgoCDClientset.NewApplicationClientOrDie()
	defer io.Close(closer)

	deploymentResource, err := KubeClientset.AppsV1().Deployments(DeploymentNamespace()).Get(context.Background(), "guestbook-ui", metav1.GetOptions{})
	require.NoError(t, err)

	logs, err := cdClient.PodLogs(context.Background(), &applicationpkg.ApplicationPodLogsQuery{
		Group: pointer.String("apps"), Kind: pointer.String("Deployment"), Name: &appName, Namespace: DeploymentNamespace(),
	})
	require.NoError(t, err)
	_, err = logs.Recv()
	assertError(err, "EOF")

	expectedError := fmt.Sprintf("Deployment apps guestbook-ui not found as part of application %s", appName)

	_, err = cdClient.ListResourceEvents(context.Background(), &applicationpkg.ApplicationResourceEventsQuery{
		Name: &appName, ResourceName: "guestbook-ui", ResourceNamespace: DeploymentNamespace(), ResourceUID: string(deploymentResource.UID)})
	assertError(err, fmt.Sprintf("%s not found as part of application %s", "guestbook-ui", appName))

	_, err = cdClient.GetResource(context.Background(), &applicationpkg.ApplicationResourceRequest{
		Name: &appName, ResourceName: "guestbook-ui", Namespace: DeploymentNamespace(), Version: "v1", Group: "apps", Kind: "Deployment"})
	assertError(err, expectedError)

	_, err = cdClient.DeleteResource(context.Background(), &applicationpkg.ApplicationResourceDeleteRequest{
		Name: &appName, ResourceName: "guestbook-ui", Namespace: DeploymentNamespace(), Version: "v1", Group: "apps", Kind: "Deployment",
	})
	assertError(err, expectedError)

	_, err = cdClient.RunResourceAction(context.Background(), &applicationpkg.ResourceActionRunRequest{
		Name: &appName, ResourceName: "guestbook-ui", Namespace: DeploymentNamespace(), Version: "v1", Group: "apps", Kind: "Deployment", Action: "restart",
	})
	assertError(err, expectedError)
}

func TestPermissions(t *testing.T) {
	appCtx := Given(t)
	projName := "argo-project"
	projActions := projectFixture.
		Given(t).
		Name(projName).
		When().
		Create()

	sourceError := fmt.Sprintf("application repo %s is not permitted in project 'argo-project'", RepoURL(RepoURLTypeFile))
	destinationError := fmt.Sprintf("application destination {%s %s} is not permitted in project 'argo-project'", KubernetesInternalAPIServerAddr, DeploymentNamespace())

=======

	closer, cdClient := ArgoCDClientset.NewApplicationClientOrDie()
	defer io.Close(closer)

	deploymentResource, err := KubeClientset.AppsV1().Deployments(DeploymentNamespace()).Get(context.Background(), "guestbook-ui", metav1.GetOptions{})
	require.NoError(t, err)

	logs, err := cdClient.PodLogs(context.Background(), &applicationpkg.ApplicationPodLogsQuery{
		Group:        pointer.String("apps"),
		Kind:         pointer.String("Deployment"),
		Name:         &appName,
		Namespace:    pointer.String(DeploymentNamespace()),
		Container:    pointer.String(""),
		SinceSeconds: pointer.Int64(0),
		TailLines:    pointer.Int64(0),
		Follow:       pointer.Bool(false),
	})
	require.NoError(t, err)
	_, err = logs.Recv()
	assertError(err, "EOF")

	expectedError := fmt.Sprintf("Deployment apps guestbook-ui not found as part of application %s", appName)

	_, err = cdClient.ListResourceEvents(context.Background(), &applicationpkg.ApplicationResourceEventsQuery{
		Name:              &appName,
		ResourceName:      pointer.String("guestbook-ui"),
		ResourceNamespace: pointer.String(DeploymentNamespace()),
		ResourceUID:       pointer.String(string(deploymentResource.UID)),
	})
	assertError(err, fmt.Sprintf("%s not found as part of application %s", "guestbook-ui", appName))

	_, err = cdClient.GetResource(context.Background(), &applicationpkg.ApplicationResourceRequest{
		Name:         &appName,
		ResourceName: pointer.String("guestbook-ui"),
		Namespace:    pointer.String(DeploymentNamespace()),
		Version:      pointer.String("v1"),
		Group:        pointer.String("apps"),
		Kind:         pointer.String("Deployment"),
	})
	assertError(err, expectedError)

	_, err = cdClient.RunResourceAction(context.Background(), &applicationpkg.ResourceActionRunRequest{
		Name:         &appName,
		ResourceName: pointer.String("guestbook-ui"),
		Namespace:    pointer.String(DeploymentNamespace()),
		Version:      pointer.String("v1"),
		Group:        pointer.String("apps"),
		Kind:         pointer.String("Deployment"),
		Action:       pointer.String("restart"),
	})
	assertError(err, expectedError)

	_, err = cdClient.DeleteResource(context.Background(), &applicationpkg.ApplicationResourceDeleteRequest{
		Name:         &appName,
		ResourceName: pointer.String("guestbook-ui"),
		Namespace:    pointer.String(DeploymentNamespace()),
		Version:      pointer.String("v1"),
		Group:        pointer.String("apps"),
		Kind:         pointer.String("Deployment"),
	})
	assertError(err, expectedError)
}

func TestPermissions(t *testing.T) {
	appCtx := Given(t)
	projName := "argo-project"
	projActions := projectFixture.
		Given(t).
		Name(projName).
		When().
		Create()

	sourceError := fmt.Sprintf("application repo %s is not permitted in project 'argo-project'", RepoURL(RepoURLTypeFile))
	destinationError := fmt.Sprintf("application destination {%s %s} is not permitted in project 'argo-project'", KubernetesInternalAPIServerAddr, DeploymentNamespace())

>>>>>>> c8a1a865
	appCtx.
		Path("guestbook-logs").
		Project(projName).
		When().
		IgnoreErrors().
		// ensure app is not created if project permissions are missing
		CreateApp().
		Then().
		Expect(Error("", sourceError)).
		Expect(Error("", destinationError)).
		When().
		DoNotIgnoreErrors().
		// add missing permissions, create and sync app
		And(func() {
			projActions.AddDestination("*", "*")
			projActions.AddSource("*")
		}).
		CreateApp().
		Sync().
		Then().
		// make sure application resource actiions are successful
		And(func(app *Application) {
			assertResourceActions(t, app.Name, true)
		}).
		When().
		// remove projet permissions and "refresh" app
		And(func() {
			projActions.UpdateProject(func(proj *AppProject) {
				proj.Spec.Destinations = nil
				proj.Spec.SourceRepos = nil
			})
		}).
		Refresh(RefreshTypeNormal).
		Then().
		// ensure app resource tree is empty when source/destination permissions are missing
		Expect(Condition(ApplicationConditionInvalidSpecError, destinationError)).
		Expect(Condition(ApplicationConditionInvalidSpecError, sourceError)).
		And(func(app *Application) {
			closer, cdClient := ArgoCDClientset.NewApplicationClientOrDie()
			defer io.Close(closer)
			tree, err := cdClient.ResourceTree(context.Background(), &applicationpkg.ResourcesQuery{ApplicationName: &app.Name})
			require.NoError(t, err)
			assert.Len(t, tree.Nodes, 0)
			assert.Len(t, tree.OrphanedNodes, 0)
		}).
		When().
		// add missing permissions but deny management of Deployment kind
		And(func() {
			projActions.
				AddDestination("*", "*").
				AddSource("*").
				UpdateProject(func(proj *AppProject) {
					proj.Spec.NamespaceResourceBlacklist = []metav1.GroupKind{{Group: "*", Kind: "Deployment"}}
				})
		}).
		Refresh(RefreshTypeNormal).
		Then().
		// make sure application resource actiions are failing
		And(func(app *Application) {
			assertResourceActions(t, "test-permissions", false)
		})
}

func TestPermissionWithScopedRepo(t *testing.T) {
	projName := "argo-project"
	projectFixture.
		Given(t).
		Name(projName).
		Destination("*,*").
		When().
		Create().
		AddSource("*")

	repoFixture.Given(t, true).
		When().
		Path(RepoURL(RepoURLTypeFile)).
		Project(projName).
		Create()

	GivenWithSameState(t).
		Project(projName).
		RepoURLType(RepoURLTypeFile).
		Path("two-nice-pods").
		When().
		PatchFile("pod-1.yaml", `[{"op": "add", "path": "/metadata/annotations", "value": {"argocd.argoproj.io/sync-options": "Prune=false"}}]`).
		CreateApp().
		Sync().
		Then().
		Expect(OperationPhaseIs(OperationSucceeded)).
		Expect(SyncStatusIs(SyncStatusCodeSynced)).
		When().
		DeleteFile("pod-1.yaml").
		Refresh(RefreshTypeHard).
		IgnoreErrors().
		Sync().
		Then().
		Expect(OperationPhaseIs(OperationSucceeded)).
		Expect(SyncStatusIs(SyncStatusCodeOutOfSync)).
		Expect(ResourceSyncStatusIs("Pod", "pod-1", SyncStatusCodeOutOfSync))
}

func TestPermissionDeniedWithScopedRepo(t *testing.T) {
	projName := "argo-project"
	projectFixture.
		Given(t).
		Name(projName).
		Destination("*,*").
		When().
		Create()

	repoFixture.Given(t, true).
		When().
		Path(RepoURL(RepoURLTypeFile)).
		Create()

	GivenWithSameState(t).
		Project(projName).
		RepoURLType(RepoURLTypeFile).
		Path("two-nice-pods").
		When().
		PatchFile("pod-1.yaml", `[{"op": "add", "path": "/metadata/annotations", "value": {"argocd.argoproj.io/sync-options": "Prune=false"}}]`).
		IgnoreErrors().
		CreateApp().
		Then().
		Expect(Error("", "is not permitted in project"))

}

// make sure that if we deleted a resource from the app, it is not pruned if annotated with Prune=false
func TestSyncOptionPruneFalse(t *testing.T) {
	Given(t).
		Path("two-nice-pods").
		When().
		PatchFile("pod-1.yaml", `[{"op": "add", "path": "/metadata/annotations", "value": {"argocd.argoproj.io/sync-options": "Prune=false"}}]`).
		CreateApp().
		Sync().
		Then().
		Expect(OperationPhaseIs(OperationSucceeded)).
		Expect(SyncStatusIs(SyncStatusCodeSynced)).
		When().
		DeleteFile("pod-1.yaml").
		Refresh(RefreshTypeHard).
		IgnoreErrors().
		Sync().
		Then().
		Expect(OperationPhaseIs(OperationSucceeded)).
		Expect(SyncStatusIs(SyncStatusCodeOutOfSync)).
		Expect(ResourceSyncStatusIs("Pod", "pod-1", SyncStatusCodeOutOfSync))
}

// make sure that if we have an invalid manifest, we can add it if we disable validation, we get a server error rather than a client error
func TestSyncOptionValidateFalse(t *testing.T) {

	Given(t).
		Path("crd-validation").
		When().
		CreateApp().
		Then().
		Expect(Success("")).
		When().
		IgnoreErrors().
		Sync().
		Then().
		// client error
		Expect(Error("error validating data", "")).
		When().
		PatchFile("deployment.yaml", `[{"op": "add", "path": "/metadata/annotations", "value": {"argocd.argoproj.io/sync-options": "Validate=false"}}]`).
		Sync().
		Then().
		// server error
		Expect(Error("cannot be handled as a Deployment", ""))
}

// make sure that, if we have a resource that needs pruning, but we're ignoring it, the app is in-sync
func TestCompareOptionIgnoreExtraneous(t *testing.T) {
	Given(t).
		Prune(false).
		Path("two-nice-pods").
		When().
		PatchFile("pod-1.yaml", `[{"op": "add", "path": "/metadata/annotations", "value": {"argocd.argoproj.io/compare-options": "IgnoreExtraneous"}}]`).
		CreateApp().
		Sync().
		Then().
		Expect(OperationPhaseIs(OperationSucceeded)).
		Expect(SyncStatusIs(SyncStatusCodeSynced)).
		When().
		DeleteFile("pod-1.yaml").
		Refresh(RefreshTypeHard).
		Then().
		Expect(SyncStatusIs(SyncStatusCodeSynced)).
		And(func(app *Application) {
			assert.Len(t, app.Status.Resources, 2)
			statusByName := map[string]SyncStatusCode{}
			for _, r := range app.Status.Resources {
				statusByName[r.Name] = r.Status
			}
			assert.Equal(t, SyncStatusCodeOutOfSync, statusByName["pod-1"])
			assert.Equal(t, SyncStatusCodeSynced, statusByName["pod-2"])
		}).
		When().
		Sync().
		Then().
		Expect(OperationPhaseIs(OperationSucceeded)).
		Expect(SyncStatusIs(SyncStatusCodeSynced))
}

func TestSelfManagedApps(t *testing.T) {

	Given(t).
		Path("self-managed-app").
		When().
		PatchFile("resources.yaml", fmt.Sprintf(`[{"op": "replace", "path": "/spec/source/repoURL", "value": "%s"}]`, RepoURL(RepoURLTypeFile))).
		CreateApp().
		Sync().
		Then().
		Expect(OperationPhaseIs(OperationSucceeded)).
		Expect(SyncStatusIs(SyncStatusCodeSynced)).
		And(func(a *Application) {
			ctx, cancel := context.WithTimeout(context.Background(), time.Second*3)
			defer cancel()

			reconciledCount := 0
			var lastReconciledAt *metav1.Time
			for event := range ArgoCDClientset.WatchApplicationWithRetry(ctx, a.Name, a.ResourceVersion) {
				reconciledAt := event.Application.Status.ReconciledAt
				if reconciledAt == nil {
					reconciledAt = &metav1.Time{}
				}
				if lastReconciledAt != nil && !lastReconciledAt.Equal(reconciledAt) {
					reconciledCount = reconciledCount + 1
				}
				lastReconciledAt = reconciledAt
			}

			assert.True(t, reconciledCount < 3, "Application was reconciled too many times")
		})
}

func TestExcludedResource(t *testing.T) {
	Given(t).
		ResourceOverrides(map[string]ResourceOverride{"apps/Deployment": {Actions: actionsConfig}}).
		Path(guestbookPath).
		ResourceFilter(settings.ResourcesFilter{
			ResourceExclusions: []settings.FilteredResource{{Kinds: []string{kube.DeploymentKind}}},
		}).
		When().
		CreateApp().
		Sync().
		Refresh(RefreshTypeNormal).
		Then().
		Expect(Condition(ApplicationConditionExcludedResourceWarning, "Resource apps/Deployment guestbook-ui is excluded in the settings"))
}

func TestRevisionHistoryLimit(t *testing.T) {
	Given(t).
		Path("config-map").
		When().
		CreateApp().
		Sync().
		Then().
		Expect(OperationPhaseIs(OperationSucceeded)).
		Expect(SyncStatusIs(SyncStatusCodeSynced)).
		And(func(app *Application) {
			assert.Len(t, app.Status.History, 1)
		}).
		When().
		AppSet("--revision-history-limit", "1").
		Sync().
		Then().
		Expect(OperationPhaseIs(OperationSucceeded)).
		Expect(SyncStatusIs(SyncStatusCodeSynced)).
		And(func(app *Application) {
			assert.Len(t, app.Status.History, 1)
		})
}

func TestOrphanedResource(t *testing.T) {
	SkipOnEnv(t, "OPENSHIFT")
	Given(t).
		ProjectSpec(AppProjectSpec{
			SourceRepos:       []string{"*"},
			Destinations:      []ApplicationDestination{{Namespace: "*", Server: "*"}},
			OrphanedResources: &OrphanedResourcesMonitorSettings{Warn: pointer.BoolPtr(true)},
		}).
		Path(guestbookPath).
		When().
		CreateApp().
		Sync().
		Then().
		Expect(SyncStatusIs(SyncStatusCodeSynced)).
		Expect(NoConditions()).
		When().
		And(func() {
			FailOnErr(KubeClientset.CoreV1().ConfigMaps(DeploymentNamespace()).Create(context.Background(), &v1.ConfigMap{
				ObjectMeta: metav1.ObjectMeta{
					Name: "orphaned-configmap",
				},
			}, metav1.CreateOptions{}))
		}).
		Refresh(RefreshTypeNormal).
		Then().
		Expect(Condition(ApplicationConditionOrphanedResourceWarning, "Application has 1 orphaned resources")).
		And(func(app *Application) {
			output, err := RunCli("app", "resources", app.Name)
			assert.NoError(t, err)
			assert.Contains(t, output, "orphaned-configmap")
		}).
		Given().
		ProjectSpec(AppProjectSpec{
			SourceRepos:       []string{"*"},
			Destinations:      []ApplicationDestination{{Namespace: "*", Server: "*"}},
			OrphanedResources: &OrphanedResourcesMonitorSettings{Warn: pointer.BoolPtr(true), Ignore: []OrphanedResourceKey{{Group: "Test", Kind: "ConfigMap"}}},
		}).
		When().
		Refresh(RefreshTypeNormal).
		Then().
		Expect(Condition(ApplicationConditionOrphanedResourceWarning, "Application has 1 orphaned resources")).
		And(func(app *Application) {
			output, err := RunCli("app", "resources", app.Name)
			assert.NoError(t, err)
			assert.Contains(t, output, "orphaned-configmap")
		}).
		Given().
		ProjectSpec(AppProjectSpec{
			SourceRepos:       []string{"*"},
			Destinations:      []ApplicationDestination{{Namespace: "*", Server: "*"}},
			OrphanedResources: &OrphanedResourcesMonitorSettings{Warn: pointer.BoolPtr(true), Ignore: []OrphanedResourceKey{{Kind: "ConfigMap"}}},
		}).
		When().
		Refresh(RefreshTypeNormal).
		Then().
		Expect(SyncStatusIs(SyncStatusCodeSynced)).
		Expect(NoConditions()).
		And(func(app *Application) {
			output, err := RunCli("app", "resources", app.Name)
			assert.NoError(t, err)
			assert.NotContains(t, output, "orphaned-configmap")
		}).
		Given().
		ProjectSpec(AppProjectSpec{
			SourceRepos:       []string{"*"},
			Destinations:      []ApplicationDestination{{Namespace: "*", Server: "*"}},
			OrphanedResources: &OrphanedResourcesMonitorSettings{Warn: pointer.BoolPtr(true), Ignore: []OrphanedResourceKey{{Kind: "ConfigMap", Name: "orphaned-configmap"}}},
		}).
		When().
		Refresh(RefreshTypeNormal).
		Then().
		Expect(SyncStatusIs(SyncStatusCodeSynced)).
		Expect(NoConditions()).
		And(func(app *Application) {
			output, err := RunCli("app", "resources", app.Name)
			assert.NoError(t, err)
			assert.NotContains(t, output, "orphaned-configmap")
		}).
		Given().
		ProjectSpec(AppProjectSpec{
			SourceRepos:       []string{"*"},
			Destinations:      []ApplicationDestination{{Namespace: "*", Server: "*"}},
			OrphanedResources: nil,
		}).
		When().
		Refresh(RefreshTypeNormal).
		Then().
		Expect(SyncStatusIs(SyncStatusCodeSynced)).
		Expect(NoConditions())
}

func TestNotPermittedResources(t *testing.T) {
	ctx := Given(t)

	pathType := networkingv1.PathTypePrefix
	ingress := &networkingv1.Ingress{
		ObjectMeta: metav1.ObjectMeta{
			Name: "sample-ingress",
			Labels: map[string]string{
				common.LabelKeyAppInstance: ctx.GetName(),
			},
		},
		Spec: networkingv1.IngressSpec{
			Rules: []networkingv1.IngressRule{{
				IngressRuleValue: networkingv1.IngressRuleValue{
					HTTP: &networkingv1.HTTPIngressRuleValue{
						Paths: []networkingv1.HTTPIngressPath{{
							Path: "/",
							Backend: networkingv1.IngressBackend{
								Service: &networkingv1.IngressServiceBackend{
									Name: "guestbook-ui",
									Port: networkingv1.ServiceBackendPort{Number: 80},
								},
							},
							PathType: &pathType,
						}},
					},
				},
			}},
		},
	}
	defer func() {
		log.Infof("Ingress 'sample-ingress' deleted from %s", ArgoCDNamespace)
		CheckError(KubeClientset.NetworkingV1().Ingresses(ArgoCDNamespace).Delete(context.Background(), "sample-ingress", metav1.DeleteOptions{}))
	}()

	svc := &v1.Service{
		ObjectMeta: metav1.ObjectMeta{
			Name: "guestbook-ui",
			Labels: map[string]string{
				common.LabelKeyAppInstance: ctx.GetName(),
			},
		},
		Spec: v1.ServiceSpec{
			Ports: []v1.ServicePort{{
				Port:       80,
				TargetPort: intstr.IntOrString{Type: intstr.Int, IntVal: 80},
			}},
			Selector: map[string]string{
				"app": "guestbook-ui",
			},
		},
	}

	ctx.ProjectSpec(AppProjectSpec{
		SourceRepos:  []string{"*"},
		Destinations: []ApplicationDestination{{Namespace: DeploymentNamespace(), Server: "*"}},
		NamespaceResourceBlacklist: []metav1.GroupKind{
			{Group: "", Kind: "Service"},
		}}).
		And(func() {
			FailOnErr(KubeClientset.NetworkingV1().Ingresses(ArgoCDNamespace).Create(context.Background(), ingress, metav1.CreateOptions{}))
			FailOnErr(KubeClientset.CoreV1().Services(DeploymentNamespace()).Create(context.Background(), svc, metav1.CreateOptions{}))
		}).
		Path(guestbookPath).
		When().
		CreateApp().
		Then().
		Expect(SyncStatusIs(SyncStatusCodeOutOfSync)).
		And(func(app *Application) {
			statusByKind := make(map[string]ResourceStatus)
			for _, res := range app.Status.Resources {
				statusByKind[res.Kind] = res
			}
			_, hasIngress := statusByKind[kube.IngressKind]
			assert.False(t, hasIngress, "Ingress is prohibited not managed object and should be even visible to user")
			serviceStatus := statusByKind[kube.ServiceKind]
			assert.Equal(t, serviceStatus.Status, SyncStatusCodeUnknown, "Service is prohibited managed resource so should be set to Unknown")
			deploymentStatus := statusByKind[kube.DeploymentKind]
			assert.Equal(t, deploymentStatus.Status, SyncStatusCodeOutOfSync)
		}).
		When().
		Delete(true).
		Then().
		Expect(DoesNotExist())

	// Make sure prohibited resources are not deleted during application deletion
	FailOnErr(KubeClientset.NetworkingV1().Ingresses(ArgoCDNamespace).Get(context.Background(), "sample-ingress", metav1.GetOptions{}))
	FailOnErr(KubeClientset.CoreV1().Services(DeploymentNamespace()).Get(context.Background(), "guestbook-ui", metav1.GetOptions{}))
}

func TestSyncWithInfos(t *testing.T) {
	expectedInfo := make([]*Info, 2)
	expectedInfo[0] = &Info{Name: "name1", Value: "val1"}
	expectedInfo[1] = &Info{Name: "name2", Value: "val2"}

	Given(t).
		Path(guestbookPath).
		When().
		CreateApp().
		Then().
		And(func(app *Application) {
			_, err := RunCli("app", "sync", app.Name,
				"--info", fmt.Sprintf("%s=%s", expectedInfo[0].Name, expectedInfo[0].Value),
				"--info", fmt.Sprintf("%s=%s", expectedInfo[1].Name, expectedInfo[1].Value))
			assert.NoError(t, err)
		}).
		Expect(SyncStatusIs(SyncStatusCodeSynced)).
		And(func(app *Application) {
			assert.ElementsMatch(t, app.Status.OperationState.Operation.Info, expectedInfo)
		})
}

// Given: argocd app create does not provide --dest-namespace
//
//	Manifest contains resource console which does not require namespace
//
// Expect: no app.Status.Conditions
func TestCreateAppWithNoNameSpaceForGlobalResource(t *testing.T) {
	Given(t).
		Path(globalWithNoNameSpace).
		When().
		CreateWithNoNameSpace().
		Then().
		And(func(app *Application) {
			time.Sleep(500 * time.Millisecond)
			app, err := AppClientset.ArgoprojV1alpha1().Applications(ArgoCDNamespace).Get(context.Background(), app.Name, metav1.GetOptions{})
			assert.NoError(t, err)
			assert.Len(t, app.Status.Conditions, 0)
		})
}

// Given: argocd app create does not provide --dest-namespace
//
//	Manifest contains resource deployment, and service which requires namespace
//	Deployment and service do not have namespace in manifest
//
// Expect: app.Status.Conditions for deployment ans service which does not have namespace in manifest
func TestCreateAppWithNoNameSpaceWhenRequired(t *testing.T) {
	Given(t).
		Path(guestbookPath).
		When().
		CreateWithNoNameSpace().
		Refresh(RefreshTypeNormal).
		Then().
		And(func(app *Application) {
			updatedApp, err := AppClientset.ArgoprojV1alpha1().Applications(ArgoCDNamespace).Get(context.Background(), app.Name, metav1.GetOptions{})
			require.NoError(t, err)

			assert.Len(t, updatedApp.Status.Conditions, 2)
			assert.Equal(t, updatedApp.Status.Conditions[0].Type, ApplicationConditionInvalidSpecError)
			assert.Equal(t, updatedApp.Status.Conditions[1].Type, ApplicationConditionInvalidSpecError)
		})
}

// Given: argocd app create does not provide --dest-namespace
//
//	Manifest contains resource deployment, and service which requires namespace
//	Some deployment and service has namespace in manifest
//	Some deployment and service does not have namespace in manifest
//
// Expect: app.Status.Conditions for deployment and service which does not have namespace in manifest
func TestCreateAppWithNoNameSpaceWhenRequired2(t *testing.T) {
	Given(t).
		Path(guestbookWithNamespace).
		When().
		CreateWithNoNameSpace().
		Refresh(RefreshTypeNormal).
		Then().
		And(func(app *Application) {
			updatedApp, err := AppClientset.ArgoprojV1alpha1().Applications(ArgoCDNamespace).Get(context.Background(), app.Name, metav1.GetOptions{})
			require.NoError(t, err)

			assert.Len(t, updatedApp.Status.Conditions, 2)
			assert.Equal(t, updatedApp.Status.Conditions[0].Type, ApplicationConditionInvalidSpecError)
			assert.Equal(t, updatedApp.Status.Conditions[1].Type, ApplicationConditionInvalidSpecError)
		})
}

func TestListResource(t *testing.T) {
	SkipOnEnv(t, "OPENSHIFT")
	Given(t).
		ProjectSpec(AppProjectSpec{
			SourceRepos:       []string{"*"},
			Destinations:      []ApplicationDestination{{Namespace: "*", Server: "*"}},
			OrphanedResources: &OrphanedResourcesMonitorSettings{Warn: pointer.BoolPtr(true)},
		}).
		Path(guestbookPath).
		When().
		CreateApp().
		Sync().
		Then().
		Expect(SyncStatusIs(SyncStatusCodeSynced)).
		Expect(NoConditions()).
		When().
		And(func() {
			FailOnErr(KubeClientset.CoreV1().ConfigMaps(DeploymentNamespace()).Create(context.Background(), &v1.ConfigMap{
				ObjectMeta: metav1.ObjectMeta{
					Name: "orphaned-configmap",
				},
			}, metav1.CreateOptions{}))
		}).
		Refresh(RefreshTypeNormal).
		Then().
		Expect(Condition(ApplicationConditionOrphanedResourceWarning, "Application has 1 orphaned resources")).
		And(func(app *Application) {
			output, err := RunCli("app", "resources", app.Name)
			assert.NoError(t, err)
			assert.Contains(t, output, "orphaned-configmap")
			assert.Contains(t, output, "guestbook-ui")
		}).
		And(func(app *Application) {
			output, err := RunCli("app", "resources", app.Name, "--orphaned=true")
			assert.NoError(t, err)
			assert.Contains(t, output, "orphaned-configmap")
			assert.NotContains(t, output, "guestbook-ui")
		}).
		And(func(app *Application) {
			output, err := RunCli("app", "resources", app.Name, "--orphaned=false")
			assert.NoError(t, err)
			assert.NotContains(t, output, "orphaned-configmap")
			assert.Contains(t, output, "guestbook-ui")
		}).
		Given().
		ProjectSpec(AppProjectSpec{
			SourceRepos:       []string{"*"},
			Destinations:      []ApplicationDestination{{Namespace: "*", Server: "*"}},
			OrphanedResources: nil,
		}).
		When().
		Refresh(RefreshTypeNormal).
		Then().
		Expect(SyncStatusIs(SyncStatusCodeSynced)).
		Expect(NoConditions())
}

// Given application is set with --sync-option CreateNamespace=true
//
//	application --dest-namespace does not exist
//
// Verity application --dest-namespace is created
//
//	application sync successful
//	when application is deleted, --dest-namespace is not deleted
func TestNamespaceAutoCreation(t *testing.T) {
	SkipOnEnv(t, "OPENSHIFT")
	updatedNamespace := getNewNamespace(t)
	defer func() {
		if !t.Skipped() {
			_, err := Run("", "kubectl", "delete", "namespace", updatedNamespace)
			assert.NoError(t, err)
		}
	}()
	Given(t).
		Timeout(30).
		Path("guestbook").
		When().
		CreateApp("--sync-option", "CreateNamespace=true").
		Then().
		And(func(app *Application) {
			//Make sure the namespace we are about to update to does not exist
			_, err := Run("", "kubectl", "get", "namespace", updatedNamespace)
			assert.Error(t, err)
			assert.Contains(t, err.Error(), "not found")
		}).
		When().
		AppSet("--dest-namespace", updatedNamespace).
		Sync().
		Then().
		Expect(Success("")).
		Expect(OperationPhaseIs(OperationSucceeded)).Expect(ResourceHealthWithNamespaceIs("Deployment", "guestbook-ui", updatedNamespace, health.HealthStatusHealthy)).
		Expect(ResourceHealthWithNamespaceIs("Deployment", "guestbook-ui", updatedNamespace, health.HealthStatusHealthy)).
		Expect(ResourceSyncStatusWithNamespaceIs("Deployment", "guestbook-ui", updatedNamespace, SyncStatusCodeSynced)).
		Expect(ResourceSyncStatusWithNamespaceIs("Deployment", "guestbook-ui", updatedNamespace, SyncStatusCodeSynced)).
		When().
		Delete(true).
		Then().
		Expect(Success("")).
		And(func(app *Application) {
			//Verify delete app does not delete the namespace auto created
			output, err := Run("", "kubectl", "get", "namespace", updatedNamespace)
			assert.NoError(t, err)
			assert.Contains(t, output, updatedNamespace)
		})
}

func TestFailedSyncWithRetry(t *testing.T) {
	Given(t).
		Path("hook").
		When().
		PatchFile("hook.yaml", `[{"op": "replace", "path": "/metadata/annotations", "value": {"argocd.argoproj.io/hook": "PreSync"}}]`).
		// make hook fail
		PatchFile("hook.yaml", `[{"op": "replace", "path": "/spec/containers/0/command", "value": ["false"]}]`).
		CreateApp().
		IgnoreErrors().
		Sync("--retry-limit=1", "--retry-backoff-duration=1s").
		Then().
		Expect(OperationPhaseIs(OperationFailed)).
		Expect(OperationMessageContains("retried 1 times"))
}

func TestCreateDisableValidation(t *testing.T) {
	Given(t).
		Path("baddir").
		When().
		CreateApp("--validate=false").
		Then().
		And(func(app *Application) {
			_, err := RunCli("app", "create", app.Name, "--upsert", "--validate=false", "--repo", RepoURL(RepoURLTypeFile),
				"--path", "baddir2", "--project", app.Spec.Project, "--dest-server", KubernetesInternalAPIServerAddr, "--dest-namespace", DeploymentNamespace())
			assert.NoError(t, err)
		}).
		When().
		AppSet("--path", "baddir3", "--validate=false")

}

func TestCreateFromPartialFile(t *testing.T) {
	partialApp :=
		`metadata:
  labels:
    labels.local/from-file: file
    labels.local/from-args: file
  annotations:
    annotations.local/from-file: file
  finalizers:
  - resources-finalizer.argocd.argoproj.io
spec:
  syncPolicy:
    automated:
      prune: true
`

	path := "helm-values"
	Given(t).
		When().
		// app should be auto-synced once created
		CreateFromPartialFile(partialApp, "--path", path, "-l", "labels.local/from-args=args", "--helm-set", "foo=foo").
		Then().
		Expect(Success("")).
		Expect(SyncStatusIs(SyncStatusCodeSynced)).
		Expect(NoConditions()).
		And(func(app *Application) {
			assert.Equal(t, map[string]string{"labels.local/from-file": "file", "labels.local/from-args": "args"}, app.ObjectMeta.Labels)
			assert.Equal(t, map[string]string{"annotations.local/from-file": "file"}, app.ObjectMeta.Annotations)
			assert.Equal(t, []string{"resources-finalizer.argocd.argoproj.io"}, app.ObjectMeta.Finalizers)
			assert.Equal(t, path, app.Spec.Source.Path)
			assert.Equal(t, []HelmParameter{{Name: "foo", Value: "foo"}}, app.Spec.Source.Helm.Parameters)
		})
}

// Ensure actions work when using a resource action that modifies status and/or spec
func TestCRDStatusSubresourceAction(t *testing.T) {
	actions := `
discovery.lua: |
  actions = {}
  actions["update-spec"] = {["disabled"] = false}
  actions["update-status"] = {["disabled"] = false}
  actions["update-both"] = {["disabled"] = false}
  return actions
definitions:
- name: update-both
  action.lua: |
    obj.spec = {}
    obj.spec.foo = "update-both"
    obj.status = {}
    obj.status.bar = "update-both"
    return obj
- name: update-spec
  action.lua: |
    obj.spec = {}
    obj.spec.foo = "update-spec"
    return obj
- name: update-status
  action.lua: |
    obj.status = {}
    obj.status.bar = "update-status"
    return obj
`
	Given(t).
		Path("crd-subresource").
		And(func() {
			SetResourceOverrides(map[string]ResourceOverride{
				"argoproj.io/StatusSubResource": {
					Actions: actions,
				},
				"argoproj.io/NonStatusSubResource": {
					Actions: actions,
				},
			})
		}).
		When().CreateApp().Sync().Then().
		Expect(OperationPhaseIs(OperationSucceeded)).Expect(SyncStatusIs(SyncStatusCodeSynced)).
		When().
		Refresh(RefreshTypeNormal).
		Then().
		// tests resource actions on a CRD using status subresource
		And(func(app *Application) {
			_, err := RunCli("app", "actions", "run", app.Name, "--kind", "StatusSubResource", "update-both")
			assert.NoError(t, err)
			text := FailOnErr(Run(".", "kubectl", "-n", app.Spec.Destination.Namespace, "get", "statussubresources", "status-subresource", "-o", "jsonpath={.spec.foo}")).(string)
			assert.Equal(t, "update-both", text)
			text = FailOnErr(Run(".", "kubectl", "-n", app.Spec.Destination.Namespace, "get", "statussubresources", "status-subresource", "-o", "jsonpath={.status.bar}")).(string)
			assert.Equal(t, "update-both", text)

			_, err = RunCli("app", "actions", "run", app.Name, "--kind", "StatusSubResource", "update-spec")
			assert.NoError(t, err)
			text = FailOnErr(Run(".", "kubectl", "-n", app.Spec.Destination.Namespace, "get", "statussubresources", "status-subresource", "-o", "jsonpath={.spec.foo}")).(string)
			assert.Equal(t, "update-spec", text)

			_, err = RunCli("app", "actions", "run", app.Name, "--kind", "StatusSubResource", "update-status")
			assert.NoError(t, err)
			text = FailOnErr(Run(".", "kubectl", "-n", app.Spec.Destination.Namespace, "get", "statussubresources", "status-subresource", "-o", "jsonpath={.status.bar}")).(string)
			assert.Equal(t, "update-status", text)
		}).
		// tests resource actions on a CRD *not* using status subresource
		And(func(app *Application) {
			_, err := RunCli("app", "actions", "run", app.Name, "--kind", "NonStatusSubResource", "update-both")
			assert.NoError(t, err)
			text := FailOnErr(Run(".", "kubectl", "-n", app.Spec.Destination.Namespace, "get", "nonstatussubresources", "non-status-subresource", "-o", "jsonpath={.spec.foo}")).(string)
			assert.Equal(t, "update-both", text)
			text = FailOnErr(Run(".", "kubectl", "-n", app.Spec.Destination.Namespace, "get", "nonstatussubresources", "non-status-subresource", "-o", "jsonpath={.status.bar}")).(string)
			assert.Equal(t, "update-both", text)

			_, err = RunCli("app", "actions", "run", app.Name, "--kind", "NonStatusSubResource", "update-spec")
			assert.NoError(t, err)
			text = FailOnErr(Run(".", "kubectl", "-n", app.Spec.Destination.Namespace, "get", "nonstatussubresources", "non-status-subresource", "-o", "jsonpath={.spec.foo}")).(string)
			assert.Equal(t, "update-spec", text)

			_, err = RunCli("app", "actions", "run", app.Name, "--kind", "NonStatusSubResource", "update-status")
			assert.NoError(t, err)
			text = FailOnErr(Run(".", "kubectl", "-n", app.Spec.Destination.Namespace, "get", "nonstatussubresources", "non-status-subresource", "-o", "jsonpath={.status.bar}")).(string)
			assert.Equal(t, "update-status", text)
		})
}

func TestAppLogs(t *testing.T) {
	SkipOnEnv(t, "OPENSHIFT")
	Given(t).
		Path("guestbook-logs").
		When().
		CreateApp().
		Sync().
		Then().
		Expect(HealthIs(health.HealthStatusHealthy)).
		And(func(app *Application) {
			out, err := RunCli("app", "logs", app.Name, "--kind", "Deployment", "--group", "", "--name", "guestbook-ui")
			assert.NoError(t, err)
			assert.Contains(t, out, "Hi")
		}).
		And(func(app *Application) {
			out, err := RunCli("app", "logs", app.Name, "--kind", "Pod")
			assert.NoError(t, err)
			assert.Contains(t, out, "Hi")
		}).
		And(func(app *Application) {
			out, err := RunCli("app", "logs", app.Name, "--kind", "Service")
			assert.NoError(t, err)
			assert.NotContains(t, out, "Hi")
		})
}

func TestAppWaitOperationInProgress(t *testing.T) {
	Given(t).
		And(func() {
			SetResourceOverrides(map[string]ResourceOverride{
				"batch/Job": {
					HealthLua: `return { status = 'Running' }`,
				},
				"apps/Deployment": {
					HealthLua: `return { status = 'Suspended' }`,
				},
			})
		}).
		Async(true).
		Path("hook-and-deployment").
		When().
		CreateApp().
		Sync().
		Then().
		// stuck in running state
		Expect(OperationPhaseIs(OperationRunning)).
		When().
		And(func() {
			_, err := RunCli("app", "wait", Name(), "--suspended")
			errors.CheckError(err)
		})
}

func TestSyncOptionReplace(t *testing.T) {
	Given(t).
		Path("config-map").
		When().
		PatchFile("config-map.yaml", `[{"op": "add", "path": "/metadata/annotations", "value": {"argocd.argoproj.io/sync-options": "Replace=true"}}]`).
		CreateApp().
		Sync().
		Then().
		Expect(SyncStatusIs(SyncStatusCodeSynced)).
		And(func(app *Application) {
			assert.Equal(t, app.Status.OperationState.SyncResult.Resources[0].Message, "configmap/my-map created")
		}).
		When().
		Sync().
		Then().
		Expect(SyncStatusIs(SyncStatusCodeSynced)).
		And(func(app *Application) {
			assert.Equal(t, app.Status.OperationState.SyncResult.Resources[0].Message, "configmap/my-map replaced")
		})
}

func TestSyncOptionReplaceFromCLI(t *testing.T) {
	Given(t).
		Path("config-map").
		Replace().
		When().
		CreateApp().
		Sync().
		Then().
		Expect(SyncStatusIs(SyncStatusCodeSynced)).
		And(func(app *Application) {
			assert.Equal(t, app.Status.OperationState.SyncResult.Resources[0].Message, "configmap/my-map created")
		}).
		When().
		Sync().
		Then().
		Expect(SyncStatusIs(SyncStatusCodeSynced)).
		And(func(app *Application) {
			assert.Equal(t, app.Status.OperationState.SyncResult.Resources[0].Message, "configmap/my-map replaced")
		})
}

func TestDiscoverNewCommit(t *testing.T) {
	var sha string
	Given(t).
		Path("config-map").
		When().
		CreateApp().
		Sync().
		Then().
		Expect(SyncStatusIs(SyncStatusCodeSynced)).
		And(func(app *Application) {
			sha = app.Status.Sync.Revision
			assert.NotEmpty(t, sha)
		}).
		When().
		PatchFile("config-map.yaml", `[{"op": "replace", "path": "/data/foo", "value": "hello"}]`).
		Then().
		Expect(SyncStatusIs(SyncStatusCodeSynced)).
		// make sure new commit is not discovered immediately after push
		And(func(app *Application) {
			assert.Equal(t, sha, app.Status.Sync.Revision)
		}).
		When().
		// make sure new commit is not discovered after refresh is requested
		Refresh(RefreshTypeNormal).
		Then().
		Expect(SyncStatusIs(SyncStatusCodeOutOfSync)).
		And(func(app *Application) {
			assert.NotEqual(t, sha, app.Status.Sync.Revision)
		})
}

func TestDisableManifestGeneration(t *testing.T) {
	Given(t).
		Path("guestbook").
		When().
		CreateApp().
		Refresh(RefreshTypeHard).
		Then().
		And(func(app *Application) {
			assert.Equal(t, app.Status.SourceType, ApplicationSourceTypeKustomize)
		}).
		When().
		And(func() {
			SetEnableManifestGeneration(map[ApplicationSourceType]bool{
				ApplicationSourceTypeKustomize: false,
			})
		}).
		Refresh(RefreshTypeHard).
		Then().
		And(func(app *Application) {
			time.Sleep(1 * time.Second)
		}).
		And(func(app *Application) {
			assert.Equal(t, app.Status.SourceType, ApplicationSourceTypeDirectory)
		})
<<<<<<< HEAD
=======
}

func TestSwitchTrackingMethod(t *testing.T) {
	ctx := Given(t)

	ctx.
		SetTrackingMethod(string(argo.TrackingMethodAnnotation)).
		Path("deployment").
		When().
		CreateApp().
		Sync().
		Refresh(RefreshTypeNormal).
		Then().
		Expect(OperationPhaseIs(OperationSucceeded)).
		Expect(SyncStatusIs(SyncStatusCodeSynced)).
		Expect(HealthIs(health.HealthStatusHealthy)).
		When().
		And(func() {
			// Add resource with tracking annotation. This should put the
			// application OutOfSync.
			FailOnErr(KubeClientset.CoreV1().ConfigMaps(DeploymentNamespace()).Create(context.Background(), &v1.ConfigMap{
				ObjectMeta: metav1.ObjectMeta{
					Name: "other-configmap",
					Annotations: map[string]string{
						common.AnnotationKeyAppInstance: fmt.Sprintf("%s:/ConfigMap:%s/other-configmap", Name(), DeploymentNamespace()),
					},
				},
			}, metav1.CreateOptions{}))
		}).
		Then().
		Expect(OperationPhaseIs(OperationSucceeded)).
		Expect(SyncStatusIs(SyncStatusCodeOutOfSync)).
		Expect(HealthIs(health.HealthStatusHealthy)).
		When().
		And(func() {
			// Delete resource to bring application back in sync
			FailOnErr(nil, KubeClientset.CoreV1().ConfigMaps(DeploymentNamespace()).Delete(context.Background(), "other-configmap", metav1.DeleteOptions{}))
		}).
		Then().
		Expect(OperationPhaseIs(OperationSucceeded)).
		Expect(SyncStatusIs(SyncStatusCodeSynced)).
		Expect(HealthIs(health.HealthStatusHealthy)).
		When().
		SetTrackingMethod(string(argo.TrackingMethodLabel)).
		Sync().
		Then().
		Expect(OperationPhaseIs(OperationSucceeded)).
		Expect(SyncStatusIs(SyncStatusCodeSynced)).
		Expect(HealthIs(health.HealthStatusHealthy)).
		When().
		And(func() {
			// Add a resource with a tracking annotation. This should not
			// affect the application, because we now use the tracking method
			// "label".
			FailOnErr(KubeClientset.CoreV1().ConfigMaps(DeploymentNamespace()).Create(context.Background(), &v1.ConfigMap{
				ObjectMeta: metav1.ObjectMeta{
					Name: "other-configmap",
					Annotations: map[string]string{
						common.AnnotationKeyAppInstance: fmt.Sprintf("%s:/ConfigMap:%s/other-configmap", Name(), DeploymentNamespace()),
					},
				},
			}, metav1.CreateOptions{}))
		}).
		Then().
		Expect(OperationPhaseIs(OperationSucceeded)).
		Expect(SyncStatusIs(SyncStatusCodeSynced)).
		Expect(HealthIs(health.HealthStatusHealthy)).
		When().
		And(func() {
			// Add a resource with the tracking label. The app should become
			// OutOfSync.
			FailOnErr(KubeClientset.CoreV1().ConfigMaps(DeploymentNamespace()).Create(context.Background(), &v1.ConfigMap{
				ObjectMeta: metav1.ObjectMeta{
					Name: "extra-configmap",
					Labels: map[string]string{
						common.LabelKeyAppInstance: Name(),
					},
				},
			}, metav1.CreateOptions{}))
		}).
		Then().
		Expect(OperationPhaseIs(OperationSucceeded)).
		Expect(SyncStatusIs(SyncStatusCodeOutOfSync)).
		Expect(HealthIs(health.HealthStatusHealthy)).
		When().
		And(func() {
			// Delete resource to bring application back in sync
			FailOnErr(nil, KubeClientset.CoreV1().ConfigMaps(DeploymentNamespace()).Delete(context.Background(), "extra-configmap", metav1.DeleteOptions{}))
		}).
		Then().
		Expect(OperationPhaseIs(OperationSucceeded)).
		Expect(SyncStatusIs(SyncStatusCodeSynced)).
		Expect(HealthIs(health.HealthStatusHealthy))
}

func TestSwitchTrackingLabel(t *testing.T) {
	ctx := Given(t)

	ctx.
		Path("deployment").
		When().
		CreateApp().
		Sync().
		Refresh(RefreshTypeNormal).
		Then().
		Expect(OperationPhaseIs(OperationSucceeded)).
		Expect(SyncStatusIs(SyncStatusCodeSynced)).
		Expect(HealthIs(health.HealthStatusHealthy)).
		When().
		And(func() {
			// Add extra resource that carries the default tracking label
			// We expect the app to go out of sync.
			FailOnErr(KubeClientset.CoreV1().ConfigMaps(DeploymentNamespace()).Create(context.Background(), &v1.ConfigMap{
				ObjectMeta: metav1.ObjectMeta{
					Name: "other-configmap",
					Labels: map[string]string{
						common.LabelKeyAppInstance: Name(),
					},
				},
			}, metav1.CreateOptions{}))
		}).
		Then().
		Expect(OperationPhaseIs(OperationSucceeded)).
		Expect(SyncStatusIs(SyncStatusCodeOutOfSync)).
		Expect(HealthIs(health.HealthStatusHealthy)).
		When().
		And(func() {
			// Delete resource to bring application back in sync
			FailOnErr(nil, KubeClientset.CoreV1().ConfigMaps(DeploymentNamespace()).Delete(context.Background(), "other-configmap", metav1.DeleteOptions{}))
		}).
		Then().
		Expect(OperationPhaseIs(OperationSucceeded)).
		Expect(SyncStatusIs(SyncStatusCodeSynced)).
		Expect(HealthIs(health.HealthStatusHealthy)).
		When().
		// Change tracking label
		SetTrackingLabel("argocd.tracking").
		Sync().
		Then().
		Expect(OperationPhaseIs(OperationSucceeded)).
		Expect(SyncStatusIs(SyncStatusCodeSynced)).
		Expect(HealthIs(health.HealthStatusHealthy)).
		When().
		And(func() {
			// Create resource with the new tracking label, the application
			// is expected to go out of sync
			FailOnErr(KubeClientset.CoreV1().ConfigMaps(DeploymentNamespace()).Create(context.Background(), &v1.ConfigMap{
				ObjectMeta: metav1.ObjectMeta{
					Name: "other-configmap",
					Labels: map[string]string{
						"argocd.tracking": Name(),
					},
				},
			}, metav1.CreateOptions{}))
		}).
		Then().
		Expect(OperationPhaseIs(OperationSucceeded)).
		Expect(SyncStatusIs(SyncStatusCodeOutOfSync)).
		Expect(HealthIs(health.HealthStatusHealthy)).
		When().
		And(func() {
			// Delete resource to bring application back in sync
			FailOnErr(nil, KubeClientset.CoreV1().ConfigMaps(DeploymentNamespace()).Delete(context.Background(), "other-configmap", metav1.DeleteOptions{}))
		}).
		Then().
		Expect(OperationPhaseIs(OperationSucceeded)).
		Expect(SyncStatusIs(SyncStatusCodeSynced)).
		Expect(HealthIs(health.HealthStatusHealthy)).
		When().
		And(func() {
			// Add extra resource that carries the default tracking label
			// We expect the app to stay in sync, because the configured
			// label is different.
			FailOnErr(KubeClientset.CoreV1().ConfigMaps(DeploymentNamespace()).Create(context.Background(), &v1.ConfigMap{
				ObjectMeta: metav1.ObjectMeta{
					Name: "other-configmap",
					Labels: map[string]string{
						common.LabelKeyAppInstance: Name(),
					},
				},
			}, metav1.CreateOptions{}))
		}).
		Then().
		Expect(OperationPhaseIs(OperationSucceeded)).
		Expect(SyncStatusIs(SyncStatusCodeSynced)).
		Expect(HealthIs(health.HealthStatusHealthy))
}

func TestAnnotationTrackingExtraResources(t *testing.T) {
	ctx := Given(t)

	SetTrackingMethod(string(argo.TrackingMethodAnnotation))
	ctx.
		Path("deployment").
		When().
		CreateApp().
		Sync().
		Refresh(RefreshTypeNormal).
		Then().
		Expect(OperationPhaseIs(OperationSucceeded)).
		Expect(SyncStatusIs(SyncStatusCodeSynced)).
		Expect(HealthIs(health.HealthStatusHealthy)).
		When().
		And(func() {
			// Add a resource with an annotation that is not referencing the
			// resource.
			FailOnErr(KubeClientset.CoreV1().ConfigMaps(DeploymentNamespace()).Create(context.Background(), &v1.ConfigMap{
				ObjectMeta: metav1.ObjectMeta{
					Name: "extra-configmap",
					Annotations: map[string]string{
						common.AnnotationKeyAppInstance: fmt.Sprintf("%s:apps/Deployment:%s/guestbook-cm", Name(), DeploymentNamespace()),
					},
				},
			}, metav1.CreateOptions{}))
		}).
		Refresh(RefreshTypeNormal).
		Then().
		Expect(OperationPhaseIs(OperationSucceeded)).
		Expect(SyncStatusIs(SyncStatusCodeSynced)).
		Expect(HealthIs(health.HealthStatusHealthy)).
		When().
		Sync("--prune").
		And(func() {
			// The extra configmap must not be pruned, because it's not tracked
			cm, err := KubeClientset.CoreV1().ConfigMaps(DeploymentNamespace()).Get(context.Background(), "extra-configmap", metav1.GetOptions{})
			require.NoError(t, err)
			require.Equal(t, "extra-configmap", cm.Name)
		}).
		And(func() {
			// Add a resource with an annotation that is self-referencing the
			// resource.
			FailOnErr(KubeClientset.CoreV1().ConfigMaps(DeploymentNamespace()).Create(context.Background(), &v1.ConfigMap{
				ObjectMeta: metav1.ObjectMeta{
					Name: "other-configmap",
					Annotations: map[string]string{
						common.AnnotationKeyAppInstance: fmt.Sprintf("%s:/ConfigMap:%s/other-configmap", Name(), DeploymentNamespace()),
					},
				},
			}, metav1.CreateOptions{}))
		}).
		Refresh(RefreshTypeNormal).
		Then().
		Expect(OperationPhaseIs(OperationSucceeded)).
		Expect(SyncStatusIs(SyncStatusCodeOutOfSync)).
		Expect(HealthIs(health.HealthStatusHealthy)).
		When().
		Sync("--prune").
		And(func() {
			// The extra configmap must be pruned now, because it's tracked
			cm, err := KubeClientset.CoreV1().ConfigMaps(DeploymentNamespace()).Get(context.Background(), "other-configmap", metav1.GetOptions{})
			require.Error(t, err)
			require.Equal(t, "", cm.Name)
		}).
		Then().
		Expect(OperationPhaseIs(OperationSucceeded)).
		Expect(SyncStatusIs(SyncStatusCodeSynced)).
		Expect(HealthIs(health.HealthStatusHealthy)).
		When().
		And(func() {
			// Add a cluster-scoped resource that is not referencing itself
			FailOnErr(KubeClientset.RbacV1().ClusterRoles().Create(context.Background(), &rbacv1.ClusterRole{
				ObjectMeta: metav1.ObjectMeta{
					Name: "e2e-test-clusterrole",
					Annotations: map[string]string{
						common.AnnotationKeyAppInstance: fmt.Sprintf("%s:rbac.authorization.k8s.io/ClusterRole:%s/e2e-other-clusterrole", Name(), DeploymentNamespace()),
					},
					Labels: map[string]string{
						fixture.TestingLabel: "true",
					},
				},
			}, metav1.CreateOptions{}))
		}).
		Refresh(RefreshTypeNormal).
		Then().
		Expect(OperationPhaseIs(OperationSucceeded)).
		Expect(SyncStatusIs(SyncStatusCodeSynced)).
		Expect(HealthIs(health.HealthStatusHealthy)).
		When().
		And(func() {
			// Add a cluster-scoped resource that is referencing itself
			FailOnErr(KubeClientset.RbacV1().ClusterRoles().Create(context.Background(), &rbacv1.ClusterRole{
				ObjectMeta: metav1.ObjectMeta{
					Name: "e2e-other-clusterrole",
					Annotations: map[string]string{
						common.AnnotationKeyAppInstance: fmt.Sprintf("%s:rbac.authorization.k8s.io/ClusterRole:%s/e2e-other-clusterrole", Name(), DeploymentNamespace()),
					},
					Labels: map[string]string{
						fixture.TestingLabel: "true",
					},
				},
			}, metav1.CreateOptions{}))
		}).
		Refresh(RefreshTypeNormal).
		Then().
		Expect(OperationPhaseIs(OperationSucceeded)).
		Expect(SyncStatusIs(SyncStatusCodeOutOfSync)).
		Expect(HealthIs(health.HealthStatusHealthy)).
		When().
		Sync("--prune").
		And(func() {
			// The extra configmap must be pruned now, because it's tracked and does not exist in git
			cr, err := KubeClientset.RbacV1().ClusterRoles().Get(context.Background(), "e2e-other-clusterrole", metav1.GetOptions{})
			require.Error(t, err)
			require.Equal(t, "", cr.Name)
		}).
		Then().
		Expect(OperationPhaseIs(OperationSucceeded)).
		Expect(SyncStatusIs(SyncStatusCodeSynced)).
		Expect(HealthIs(health.HealthStatusHealthy))

>>>>>>> c8a1a865
}<|MERGE_RESOLUTION|>--- conflicted
+++ resolved
@@ -20,11 +20,7 @@
 	"github.com/stretchr/testify/assert"
 	"github.com/stretchr/testify/require"
 	v1 "k8s.io/api/core/v1"
-	networkingv1 "k8s.io/api/networking/v1"
-<<<<<<< HEAD
-=======
-	rbacv1 "k8s.io/api/rbac/v1"
->>>>>>> c8a1a865
+	networkingv1beta "k8s.io/api/networking/v1beta1"
 	metav1 "k8s.io/apimachinery/pkg/apis/meta/v1"
 	"k8s.io/apimachinery/pkg/apis/meta/v1/unstructured"
 	"k8s.io/apimachinery/pkg/runtime/schema"
@@ -652,7 +648,7 @@
 			errors.CheckError(err)
 
 			for _, manifest := range manifests.Manifests {
-				assetSecretDataHidden(t, manifest.CompiledManifest)
+				assetSecretDataHidden(t, manifest)
 			}
 
 			diffOutput := FailOnErr(RunCli("app", "diff", app.Name)).(string)
@@ -875,43 +871,6 @@
 		})
 }
 
-<<<<<<< HEAD
-func TestKsonnetApp(t *testing.T) {
-	SkipOnEnv(t, "KSONNET")
-	Given(t).
-		Path("ksonnet").
-		Env("prod").
-		// Null out dest server to verify that destination is inferred from ksonnet app
-		Parameter("guestbook-ui=image=gcr.io/heptio-images/ks-guestbook-demo:0.1").
-		DestServer("").
-		When().
-		CreateApp().
-		Sync().
-		Then().
-		And(func(app *Application) {
-			closer, client, err := ArgoCDClientset.NewRepoClient()
-			assert.NoError(t, err)
-			defer io.Close(closer)
-
-			details, err := client.GetAppDetails(context.Background(), &repositorypkg.RepoAppDetailsQuery{
-				AppName:    app.Name,
-				AppProject: app.Spec.Project,
-				Source:     &app.Spec.Source,
-			})
-			assert.NoError(t, err)
-
-			serviceType := ""
-			for _, param := range details.Ksonnet.Parameters {
-				if param.Name == "type" && param.Component == "guestbook-ui" {
-					serviceType = param.Value
-				}
-			}
-			assert.Equal(t, serviceType, "LoadBalancer")
-		})
-}
-
-=======
->>>>>>> c8a1a865
 const actionsConfig = `discovery.lua: return { sample = {} }
 definitions:
 - name: sample
@@ -1087,55 +1046,6 @@
 			}
 		}
 	}
-<<<<<<< HEAD
-
-	closer, cdClient := ArgoCDClientset.NewApplicationClientOrDie()
-	defer io.Close(closer)
-
-	deploymentResource, err := KubeClientset.AppsV1().Deployments(DeploymentNamespace()).Get(context.Background(), "guestbook-ui", metav1.GetOptions{})
-	require.NoError(t, err)
-
-	logs, err := cdClient.PodLogs(context.Background(), &applicationpkg.ApplicationPodLogsQuery{
-		Group: pointer.String("apps"), Kind: pointer.String("Deployment"), Name: &appName, Namespace: DeploymentNamespace(),
-	})
-	require.NoError(t, err)
-	_, err = logs.Recv()
-	assertError(err, "EOF")
-
-	expectedError := fmt.Sprintf("Deployment apps guestbook-ui not found as part of application %s", appName)
-
-	_, err = cdClient.ListResourceEvents(context.Background(), &applicationpkg.ApplicationResourceEventsQuery{
-		Name: &appName, ResourceName: "guestbook-ui", ResourceNamespace: DeploymentNamespace(), ResourceUID: string(deploymentResource.UID)})
-	assertError(err, fmt.Sprintf("%s not found as part of application %s", "guestbook-ui", appName))
-
-	_, err = cdClient.GetResource(context.Background(), &applicationpkg.ApplicationResourceRequest{
-		Name: &appName, ResourceName: "guestbook-ui", Namespace: DeploymentNamespace(), Version: "v1", Group: "apps", Kind: "Deployment"})
-	assertError(err, expectedError)
-
-	_, err = cdClient.DeleteResource(context.Background(), &applicationpkg.ApplicationResourceDeleteRequest{
-		Name: &appName, ResourceName: "guestbook-ui", Namespace: DeploymentNamespace(), Version: "v1", Group: "apps", Kind: "Deployment",
-	})
-	assertError(err, expectedError)
-
-	_, err = cdClient.RunResourceAction(context.Background(), &applicationpkg.ResourceActionRunRequest{
-		Name: &appName, ResourceName: "guestbook-ui", Namespace: DeploymentNamespace(), Version: "v1", Group: "apps", Kind: "Deployment", Action: "restart",
-	})
-	assertError(err, expectedError)
-}
-
-func TestPermissions(t *testing.T) {
-	appCtx := Given(t)
-	projName := "argo-project"
-	projActions := projectFixture.
-		Given(t).
-		Name(projName).
-		When().
-		Create()
-
-	sourceError := fmt.Sprintf("application repo %s is not permitted in project 'argo-project'", RepoURL(RepoURLTypeFile))
-	destinationError := fmt.Sprintf("application destination {%s %s} is not permitted in project 'argo-project'", KubernetesInternalAPIServerAddr, DeploymentNamespace())
-
-=======
 
 	closer, cdClient := ArgoCDClientset.NewApplicationClientOrDie()
 	defer io.Close(closer)
@@ -1211,7 +1121,6 @@
 	sourceError := fmt.Sprintf("application repo %s is not permitted in project 'argo-project'", RepoURL(RepoURLTypeFile))
 	destinationError := fmt.Sprintf("application destination {%s %s} is not permitted in project 'argo-project'", KubernetesInternalAPIServerAddr, DeploymentNamespace())
 
->>>>>>> c8a1a865
 	appCtx.
 		Path("guestbook-logs").
 		Project(projName).
@@ -1602,7 +1511,6 @@
 									Port: networkingv1.ServiceBackendPort{Number: 80},
 								},
 							},
-							PathType: &pathType,
 						}},
 					},
 				},
@@ -2164,8 +2072,6 @@
 		And(func(app *Application) {
 			assert.Equal(t, app.Status.SourceType, ApplicationSourceTypeDirectory)
 		})
-<<<<<<< HEAD
-=======
 }
 
 func TestSwitchTrackingMethod(t *testing.T) {
@@ -2476,5 +2382,4 @@
 		Expect(SyncStatusIs(SyncStatusCodeSynced)).
 		Expect(HealthIs(health.HealthStatusHealthy))
 
->>>>>>> c8a1a865
 }