package e2e

import (
	"context"
	"fmt"
	"net"
	"net/http"
	"os"
	"strings"
	"testing"

	"github.com/argoproj/gitops-engine/pkg/health"
	. "github.com/argoproj/gitops-engine/pkg/sync/common"
	"github.com/stretchr/testify/assert"
	v1 "k8s.io/api/core/v1"
	metav1 "k8s.io/apimachinery/pkg/apis/meta/v1"
	"k8s.io/apimachinery/pkg/types"

	. "github.com/argoproj/argo-cd/v2/pkg/apis/application/v1alpha1"
	"github.com/argoproj/argo-cd/v2/test/e2e/fixture"
	. "github.com/argoproj/argo-cd/v2/test/e2e/fixture"
	. "github.com/argoproj/argo-cd/v2/test/e2e/fixture/app"
	"github.com/argoproj/argo-cd/v2/test/e2e/fixture/repos"
	. "github.com/argoproj/argo-cd/v2/util/errors"
	"github.com/argoproj/argo-cd/v2/util/settings"
)

func TestHelmHooksAreCreated(t *testing.T) {
	Given(t).
		Path("hook").
		When().
		PatchFile("hook.yaml", `[{"op": "replace", "path": "/metadata/annotations", "value": {"helm.sh/hook": "pre-install"}}]`).
		CreateApp().
		Sync().
		Then().
		Expect(OperationPhaseIs(OperationSucceeded)).
		Expect(HealthIs(health.HealthStatusHealthy)).
		Expect(SyncStatusIs(SyncStatusCodeSynced)).
		Expect(ResourceResultIs(ResourceResult{Version: "v1", Kind: "Pod", Namespace: DeploymentNamespace(), Name: "hook", Message: "pod/hook created", HookType: HookTypePreSync, HookPhase: OperationSucceeded, SyncPhase: SyncPhasePreSync}))
}

// make sure we treat Helm weights as a sync wave
func TestHelmHookWeight(t *testing.T) {
	Given(t).
		Path("hook").
		When().
		// this create a weird hook, that runs during sync - but before the pod, and because it'll fail - the pod will never be created
		PatchFile("hook.yaml", `[
	{"op": "replace", "path": "/metadata/annotations", "value": {"argocd.argoproj.io/hook": "Sync", "helm.sh/hook-weight": "-1"}},
	{"op": "replace", "path": "/spec/containers/0/command/0", "value": "false"}
]`).
		CreateApp().
		IgnoreErrors().
		Sync().
		Then().
		Expect(OperationPhaseIs(OperationFailed)).
		Expect(ResourceResultNumbering(1))
}

// make sure that execute the delete policy
func TestHelmHookDeletePolicy(t *testing.T) {
	Given(t).
		Path("hook").
		When().
		PatchFile("hook.yaml", `[{"op": "add", "path": "/metadata/annotations/helm.sh~1hook-delete-policy", "value": "hook-succeeded"}]`).
		CreateApp().
		Sync().
		Then().
		Expect(OperationPhaseIs(OperationSucceeded)).
		Expect(ResourceResultNumbering(2)).
		Expect(NotPod(func(p v1.Pod) bool { return p.Name == "hook" }))
}

func TestDeclarativeHelm(t *testing.T) {
	Given(t).
		Path("helm").
		When().
		Declarative("declarative-apps/app.yaml").
		Sync().
		Then().
		Expect(OperationPhaseIs(OperationSucceeded)).
		Expect(HealthIs(health.HealthStatusHealthy)).
		Expect(SyncStatusIs(SyncStatusCodeSynced))
}

func TestDeclarativeHelmInvalidValuesFile(t *testing.T) {
	Given(t).
		Path("helm").
		When().
		Declarative("declarative-apps/invalid-helm.yaml").
		Then().
		Expect(HealthIs(health.HealthStatusHealthy)).
		Expect(SyncStatusIs(SyncStatusCodeUnknown)).
		Expect(Condition(ApplicationConditionComparisonError, "does-not-exist-values.yaml: no such file or directory"))
}

// func TestHelmRepo(t *testing.T) {
// 	SkipOnEnv(t, "HELM")
// 	Given(t).
// 		CustomCACertAdded().
// 		HelmRepoAdded("custom-repo").
// 		RepoURLType(RepoURLTypeHelm).
// 		Chart("helm").
// 		Revision("1.0.0").
// 		When().
// 		Create().
// 		Then().
// 		When().
// 		Sync().
// 		Then().
// 		Expect(OperationPhaseIs(OperationSucceeded)).
// 		Expect(HealthIs(health.HealthStatusHealthy)).
// 		Expect(SyncStatusIs(SyncStatusCodeSynced))
// }

func TestHelmValues(t *testing.T) {
	Given(t).
		Path("helm").
		When().
		AddFile("foo.yml", "").
		CreateApp().
		AppSet("--values", "foo.yml").
		Then().
		And(func(app *Application) {
			assert.Equal(t, []string{"foo.yml"}, app.Spec.GetSource().Helm.ValueFiles)
		})
}

func TestHelmIgnoreMissingValueFiles(t *testing.T) {
	Given(t).
		Path("helm").
		When().
		Declarative("declarative-apps/invalid-helm.yaml").
		Then().
		And(func(app *Application) {
			assert.Equal(t, []string{"does-not-exist-values.yaml"}, app.Spec.GetSource().Helm.ValueFiles)
			assert.Equal(t, false, app.Spec.GetSource().Helm.IgnoreMissingValueFiles)
		}).
		When().
		AppSet("--ignore-missing-value-files").
		Then().
		And(func(app *Application) {
			assert.Equal(t, true, app.Spec.GetSource().Helm.IgnoreMissingValueFiles)
		}).
		When().
		Sync().
		Then().
		Expect(OperationPhaseIs(OperationSucceeded)).
		Expect(HealthIs(health.HealthStatusHealthy)).
		Expect(SyncStatusIs(SyncStatusCodeSynced)).
		When().
		AppUnSet("--ignore-missing-value-files").
		Then().
		And(func(app *Application) {
			assert.Equal(t, false, app.Spec.GetSource().Helm.IgnoreMissingValueFiles)
		}).
		When().
		IgnoreErrors().
		Sync().
		Then().
		Expect(ErrorRegex("Error: open .*does-not-exist-values.yaml: no such file or directory", ""))
}

func TestHelmValuesMultipleUnset(t *testing.T) {
	Given(t).
		Path("helm").
		When().
		AddFile("foo.yml", "").
		AddFile("baz.yml", "").
		CreateApp().
		AppSet("--values", "foo.yml", "--values", "baz.yml").
		Then().
		And(func(app *Application) {
			assert.NotNil(t, app.Spec.GetSource().Helm)
			assert.Equal(t, []string{"foo.yml", "baz.yml"}, app.Spec.GetSource().Helm.ValueFiles)
		}).
		When().
		AppUnSet("--values", "foo.yml").
		Then().
		And(func(app *Application) {
			assert.NotNil(t, app.Spec.GetSource().Helm)
			assert.Equal(t, []string{"baz.yml"}, app.Spec.GetSource().Helm.ValueFiles)
		}).
		When().
		AppUnSet("--values", "baz.yml").
		Then().
		And(func(app *Application) {
			assert.Nil(t, app.Spec.GetSource().Helm)
		})
}

func TestHelmValuesLiteralFileLocal(t *testing.T) {
	Given(t).
		Path("helm").
		When().
		CreateApp().
		AppSet("--values-literal-file", "testdata/helm/baz.yaml").
		Then().
		And(func(app *Application) {
			data, err := os.ReadFile("testdata/helm/baz.yaml")
			if err != nil {
				panic(err)
			}
			assert.Equal(t, strings.TrimSuffix(string(data), "\n"), app.Spec.GetSource().Helm.ValuesString())
		}).
		When().
		AppUnSet("--values-literal").
		Then().
		And(func(app *Application) {
			assert.Nil(t, app.Spec.GetSource().Helm)
		})
}

func TestHelmValuesLiteralFileRemote(t *testing.T) {
	sentinel := "a: b"
	serve := func(c chan<- string) {
		// listen on first available dynamic (unprivileged) port
		listener, err := net.Listen("tcp", ":0")
		if err != nil {
			panic(err)
		}

		// send back the address so that it can be used
		c <- listener.Addr().String()
		http.HandleFunc("/", func(w http.ResponseWriter, r *http.Request) {
			// return the sentinel text at root URL
			fmt.Fprint(w, sentinel)
		})

		panic(http.Serve(listener, nil))
	}
	c := make(chan string, 1)

	// run a local webserver to test data retrieval
	go serve(c)
	address := <-c
	t.Logf("Listening at address: %s", address)

	Given(t).
		Path("helm").
		When().
		CreateApp().
		AppSet("--values-literal-file", "http://"+address).
		Then().
		And(func(app *Application) {
			assert.Equal(t, "a: b", app.Spec.GetSource().Helm.ValuesString())
		}).
		When().
		AppUnSet("--values-literal").
		Then().
		And(func(app *Application) {
			assert.Nil(t, app.Spec.GetSource().Helm)
		})
}

func TestHelmCrdHook(t *testing.T) {
	SkipOnEnv(t, "HELM")
	Given(t).
		Path("helm-crd").
		When().
		CreateApp().
		Sync().
		Then().
		Expect(OperationPhaseIs(OperationSucceeded)).
		Expect(HealthIs(health.HealthStatusHealthy)).
		Expect(SyncStatusIs(SyncStatusCodeSynced)).
		Expect(ResourceResultNumbering(2))
}

func TestHelmReleaseName(t *testing.T) {
	Given(t).
		Path("helm").
		When().
		CreateApp().
		AppSet("--release-name", "foo").
		Then().
		And(func(app *Application) {
			assert.Equal(t, "foo", app.Spec.GetSource().Helm.ReleaseName)
		})
}

func TestHelmSet(t *testing.T) {
	Given(t).
		Path("helm").
		When().
		CreateApp().
		AppSet("--helm-set", "foo=bar", "--helm-set", "foo=baz", "--helm-set", "app=$ARGOCD_APP_NAME").
		Then().
		And(func(app *Application) {
			assert.Equal(t, []HelmParameter{{Name: "foo", Value: "baz"}, {Name: "app", Value: "$ARGOCD_APP_NAME"}}, app.Spec.GetSource().Helm.Parameters)
		})
}

func TestHelmSetString(t *testing.T) {
	Given(t).
		Path("helm").
		When().
		CreateApp().
		AppSet("--helm-set-string", "foo=bar", "--helm-set-string", "foo=baz", "--helm-set-string", "app=$ARGOCD_APP_NAME").
		Then().
		And(func(app *Application) {
			assert.Equal(t, []HelmParameter{{Name: "foo", Value: "baz", ForceString: true}, {Name: "app", Value: "$ARGOCD_APP_NAME", ForceString: true}}, app.Spec.GetSource().Helm.Parameters)
		})
}

func TestHelmSetFile(t *testing.T) {
	Given(t).
		Path("helm").
		When().
		CreateApp().
		AppSet("--helm-set-file", "foo=bar.yaml", "--helm-set-file", "foo=baz.yaml").
		Then().
		And(func(app *Application) {
			assert.Equal(t, []HelmFileParameter{{Name: "foo", Path: "baz.yaml"}}, app.Spec.GetSource().Helm.FileParameters)
		})
}

// ensure we can use envsubst in "set" variables
func TestHelmSetEnv(t *testing.T) {
	Given(t).
		Path("helm-values").
		When().
		CreateApp().
		AppSet("--helm-set", "foo=$ARGOCD_APP_NAME").
		Sync().
		Then().
		Expect(OperationPhaseIs(OperationSucceeded)).
		Expect(SyncStatusIs(SyncStatusCodeSynced)).
		And(func(app *Application) {
			assert.Equal(t, Name(), FailOnErr(Run(".", "kubectl", "-n", DeploymentNamespace(), "get", "cm", "my-map", "-o", "jsonpath={.data.foo}")).(string))
		})
}

func TestHelmSetStringEnv(t *testing.T) {
	Given(t).
		Path("helm-values").
		When().
		CreateApp().
		AppSet("--helm-set-string", "foo=$ARGOCD_APP_NAME").
		Sync().
		Then().
		Expect(OperationPhaseIs(OperationSucceeded)).
		Expect(SyncStatusIs(SyncStatusCodeSynced)).
		And(func(app *Application) {
			assert.Equal(t, Name(), FailOnErr(Run(".", "kubectl", "-n", DeploymentNamespace(), "get", "cm", "my-map", "-o", "jsonpath={.data.foo}")).(string))
		})
}

// make sure kube-version gets passed down to resources
func TestKubeVersion(t *testing.T) {
	SkipOnEnv(t, "HELM")
	Given(t).
		Path("helm-kube-version").
		When().
		CreateApp().
		Sync().
		Then().
		Expect(SyncStatusIs(SyncStatusCodeSynced)).
		And(func(app *Application) {
			kubeVersion := FailOnErr(Run(".", "kubectl", "-n", DeploymentNamespace(), "get", "cm", "my-map",
				"-o", "jsonpath={.data.kubeVersion}")).(string)
			// Capabilities.KubeVersion defaults to 1.9.0, we assume here you are running a later version
			assert.LessOrEqual(t, GetVersions().ServerVersion.Format("v%s.%s.0"), kubeVersion)
		})
}

func TestHelmValuesHiddenDirectory(t *testing.T) {
	SkipOnEnv(t, "HELM")
	Given(t).
		Path(".hidden-helm").
		When().
		AddFile("foo.yaml", "").
		CreateApp().
		AppSet("--values", "foo.yaml").
		Sync().
		Then().
		Expect(OperationPhaseIs(OperationSucceeded)).
		Expect(HealthIs(health.HealthStatusHealthy)).
		Expect(SyncStatusIs(SyncStatusCodeSynced))
}

func TestHelmWithDependencies(t *testing.T) {
	SkipOnEnv(t, "HELM")
	testHelmWithDependencies(t, "helm-with-dependencies", false)
}

func TestHelmWithMultipleDependencies(t *testing.T) {
	SkipOnEnv(t, "HELM")

	Given(t).Path("helm-with-multiple-dependencies").
		CustomCACertAdded().
		// these are slow tests
		Timeout(30).
		HelmHTTPSCredentialsUserPassAdded().
		HelmPassCredentials().
		When().
		CreateApp().
		Sync().
		Then().
		Expect(SyncStatusIs(SyncStatusCodeSynced))
}

<<<<<<< HEAD
=======
func TestHelmDependenciesPermissionDenied(t *testing.T) {
	SkipOnEnv(t, "HELM")

	projName := "argo-helm-project-denied"
	projectFixture.
		Given(t).
		Name(projName).
		Destination("*,*").
		When().
		Create().
		AddSource(RepoURL(RepoURLTypeFile))

	expectedErr := fmt.Sprintf("helm repos localhost:5000/myrepo are not permitted in project '%s'", projName)
	GivenWithSameState(t).
		Project(projName).
		Path("helm-oci-with-dependencies").
		CustomCACertAdded().
		HelmHTTPSCredentialsUserPassAdded().
		HelmPassCredentials().
		When().
		IgnoreErrors().
		CreateApp().
		Then().
		Expect(Error("", expectedErr))

	expectedErr = fmt.Sprintf("helm repos https://localhost:9443/argo-e2e/testdata.git/helm-repo/local, https://localhost:9443/argo-e2e/testdata.git/helm-repo/local2 are not permitted in project '%s'", projName)
	GivenWithSameState(t).
		Project(projName).
		Path("helm-with-multiple-dependencies-permission-denied").
		CustomCACertAdded().
		HelmHTTPSCredentialsUserPassAdded().
		HelmPassCredentials().
		When().
		IgnoreErrors().
		CreateApp().
		Then().
		Expect(Error("", expectedErr))
}

>>>>>>> 6eba5be8
func TestHelmWithDependenciesLegacyRepo(t *testing.T) {
	SkipOnEnv(t, "HELM")
	testHelmWithDependencies(t, "helm-with-dependencies", true)
}

func testHelmWithDependencies(t *testing.T, chartPath string, legacyRepo bool) {
	ctx := Given(t).
		CustomCACertAdded().
		// these are slow tests
		Timeout(30).
		HelmPassCredentials()
	if legacyRepo {
		ctx.And(func() {
			FailOnErr(fixture.Run("", "kubectl", "create", "secret", "generic", "helm-repo",
				"-n", fixture.TestNamespace(),
				fmt.Sprintf("--from-file=certSecret=%s", repos.CertPath),
				fmt.Sprintf("--from-file=keySecret=%s", repos.CertKeyPath),
				fmt.Sprintf("--from-literal=username=%s", GitUsername),
				fmt.Sprintf("--from-literal=password=%s", GitPassword),
			))
			FailOnErr(fixture.KubeClientset.CoreV1().Secrets(fixture.TestNamespace()).Patch(context.Background(),
				"helm-repo", types.MergePatchType, []byte(`{"metadata": { "labels": {"e2e.argoproj.io": "true"} }}`), metav1.PatchOptions{}))

			fixture.SetHelmRepos(settings.HelmRepoCredentials{
				URL:            RepoURL(RepoURLTypeHelm),
				Name:           "custom-repo",
				KeySecret:      &v1.SecretKeySelector{LocalObjectReference: v1.LocalObjectReference{Name: "helm-repo"}, Key: "keySecret"},
				CertSecret:     &v1.SecretKeySelector{LocalObjectReference: v1.LocalObjectReference{Name: "helm-repo"}, Key: "certSecret"},
				UsernameSecret: &v1.SecretKeySelector{LocalObjectReference: v1.LocalObjectReference{Name: "helm-repo"}, Key: "username"},
				PasswordSecret: &v1.SecretKeySelector{LocalObjectReference: v1.LocalObjectReference{Name: "helm-repo"}, Key: "password"},
			})
		})
	} else {
		ctx = ctx.HelmRepoAdded("custom-repo")
	}

	helmVer := ""

	ctx.Path(chartPath).
		When().
		CreateApp("--helm-version", helmVer).
		Sync().
		Then().
		Expect(SyncStatusIs(SyncStatusCodeSynced))
}

func TestHelm3CRD(t *testing.T) {
	SkipOnEnv(t, "HELM")
	Given(t).
		Path("helm3-crd").
		When().
		CreateApp().
		Sync().
		Then().
		Expect(SyncStatusIs(SyncStatusCodeSynced)).
		Expect(ResourceSyncStatusIs("CustomResourceDefinition", "crontabs.stable.example.com", SyncStatusCodeSynced))
}

func TestHelmRepoDiffLocal(t *testing.T) {
	SkipOnEnv(t, "HELM")
	helmTmp := t.TempDir()
	Given(t).
		CustomCACertAdded().
		HelmRepoAdded("custom-repo").
		RepoURLType(RepoURLTypeHelm).
		Chart("helm").
		Revision("1.0.0").
		When().
		CreateApp().
		Then().
		When().
		Sync().
		Then().
		Expect(OperationPhaseIs(OperationSucceeded)).
		Expect(HealthIs(health.HealthStatusHealthy)).
		Expect(SyncStatusIs(SyncStatusCodeSynced)).
		And(func(app *Application) {
			_ = os.Setenv("XDG_CONFIG_HOME", helmTmp)
			FailOnErr(Run("", "helm", "repo", "add", "custom-repo", GetEnvWithDefault("ARGOCD_E2E_HELM_SERVICE", RepoURL(RepoURLTypeHelm)),
				"--username", GitUsername,
				"--password", GitPassword,
				"--cert-file", "../fixture/certs/argocd-test-client.crt",
				"--key-file", "../fixture/certs/argocd-test-client.key",
				"--ca-file", "../fixture/certs/argocd-test-ca.crt",
			))
			diffOutput := FailOnErr(RunCli("app", "diff", app.Name, "--local", "testdata/helm")).(string)
			assert.Empty(t, diffOutput)
		})
}

func TestHelmOCIRegistry(t *testing.T) {
	SkipOnEnv(t, "HELM")
	Given(t).
		PushChartToOCIRegistry("helm-values", "helm-values", "1.0.0").
		HelmOCIRepoAdded("myrepo").
		RepoURLType(RepoURLTypeHelmOCI).
		Chart("helm-values").
		Revision("1.0.0").
		When().
		CreateApp().
		Then().
		When().
		Sync().
		Then().
		Expect(OperationPhaseIs(OperationSucceeded)).
		Expect(HealthIs(health.HealthStatusHealthy)).
		Expect(SyncStatusIs(SyncStatusCodeSynced))
}

func TestGitWithHelmOCIRegistryDependencies(t *testing.T) {
	SkipOnEnv(t, "HELM")
	Given(t).
		PushChartToOCIRegistry("helm-values", "helm-values", "1.0.0").
		HelmOCIRepoAdded("myrepo").
		Path("helm-oci-with-dependencies").
		When().
		CreateApp().
		Then().
		When().
		Sync().
		Then().
		Expect(OperationPhaseIs(OperationSucceeded)).
		Expect(HealthIs(health.HealthStatusHealthy)).
		Expect(SyncStatusIs(SyncStatusCodeSynced))
}

func TestHelmOCIRegistryWithDependencies(t *testing.T) {
	SkipOnEnv(t, "HELM")
	Given(t).
		PushChartToOCIRegistry("helm-values", "helm-values", "1.0.0").
		PushChartToOCIRegistry("helm-oci-with-dependencies", "helm-oci-with-dependencies", "1.0.0").
		HelmOCIRepoAdded("myrepo").
		RepoURLType(RepoURLTypeHelmOCI).
		Chart("helm-oci-with-dependencies").
		Revision("1.0.0").
		When().
		CreateApp().
		Then().
		When().
		Sync().
		Then().
		Expect(OperationPhaseIs(OperationSucceeded)).
		Expect(HealthIs(health.HealthStatusHealthy)).
		Expect(SyncStatusIs(SyncStatusCodeSynced))
}

func TestTemplatesGitWithHelmOCIDependencies(t *testing.T) {
	SkipOnEnv(t, "HELM")
	Given(t).
		PushChartToOCIRegistry("helm-values", "helm-values", "1.0.0").
		HelmoOCICredentialsWithoutUserPassAdded().
		Path("helm-oci-with-dependencies").
		When().
		CreateApp().
		Then().
		When().
		Sync().
		Then().
		Expect(OperationPhaseIs(OperationSucceeded)).
		Expect(HealthIs(health.HealthStatusHealthy)).
		Expect(SyncStatusIs(SyncStatusCodeSynced))
}

func TestTemplatesHelmOCIWithDependencies(t *testing.T) {
	SkipOnEnv(t, "HELM")
	Given(t).
		PushChartToOCIRegistry("helm-values", "helm-values", "1.0.0").
		PushChartToOCIRegistry("helm-oci-with-dependencies", "helm-oci-with-dependencies", "1.0.0").
		HelmoOCICredentialsWithoutUserPassAdded().
		RepoURLType(RepoURLTypeHelmOCI).
		Chart("helm-oci-with-dependencies").
		Revision("1.0.0").
		When().
		CreateApp().
		Then().
		When().
		Sync().
		Then().
		Expect(OperationPhaseIs(OperationSucceeded)).
		Expect(HealthIs(health.HealthStatusHealthy)).
		Expect(SyncStatusIs(SyncStatusCodeSynced))
}<|MERGE_RESOLUTION|>--- conflicted
+++ resolved
@@ -20,6 +20,7 @@
 	"github.com/argoproj/argo-cd/v2/test/e2e/fixture"
 	. "github.com/argoproj/argo-cd/v2/test/e2e/fixture"
 	. "github.com/argoproj/argo-cd/v2/test/e2e/fixture/app"
+	projectFixture "github.com/argoproj/argo-cd/v2/test/e2e/fixture/project"
 	"github.com/argoproj/argo-cd/v2/test/e2e/fixture/repos"
 	. "github.com/argoproj/argo-cd/v2/util/errors"
 	"github.com/argoproj/argo-cd/v2/util/settings"
@@ -94,24 +95,24 @@
 		Expect(Condition(ApplicationConditionComparisonError, "does-not-exist-values.yaml: no such file or directory"))
 }
 
-// func TestHelmRepo(t *testing.T) {
-// 	SkipOnEnv(t, "HELM")
-// 	Given(t).
-// 		CustomCACertAdded().
-// 		HelmRepoAdded("custom-repo").
-// 		RepoURLType(RepoURLTypeHelm).
-// 		Chart("helm").
-// 		Revision("1.0.0").
-// 		When().
-// 		Create().
-// 		Then().
-// 		When().
-// 		Sync().
-// 		Then().
-// 		Expect(OperationPhaseIs(OperationSucceeded)).
-// 		Expect(HealthIs(health.HealthStatusHealthy)).
-// 		Expect(SyncStatusIs(SyncStatusCodeSynced))
-// }
+func TestHelmRepo(t *testing.T) {
+	SkipOnEnv(t, "HELM")
+	Given(t).
+		CustomCACertAdded().
+		HelmRepoAdded("custom-repo").
+		RepoURLType(RepoURLTypeHelm).
+		Chart("helm").
+		Revision("1.0.0").
+		When().
+		CreateApp().
+		Then().
+		When().
+		Sync().
+		Then().
+		Expect(OperationPhaseIs(OperationSucceeded)).
+		Expect(HealthIs(health.HealthStatusHealthy)).
+		Expect(SyncStatusIs(SyncStatusCodeSynced))
+}
 
 func TestHelmValues(t *testing.T) {
 	Given(t).
@@ -400,8 +401,6 @@
 		Expect(SyncStatusIs(SyncStatusCodeSynced))
 }
 
-<<<<<<< HEAD
-=======
 func TestHelmDependenciesPermissionDenied(t *testing.T) {
 	SkipOnEnv(t, "HELM")
 
@@ -441,7 +440,6 @@
 		Expect(Error("", expectedErr))
 }
 
->>>>>>> 6eba5be8
 func TestHelmWithDependenciesLegacyRepo(t *testing.T) {
 	SkipOnEnv(t, "HELM")
 	testHelmWithDependencies(t, "helm-with-dependencies", true)
@@ -533,7 +531,6 @@
 }
 
 func TestHelmOCIRegistry(t *testing.T) {
-	SkipOnEnv(t, "HELM")
 	Given(t).
 		PushChartToOCIRegistry("helm-values", "helm-values", "1.0.0").
 		HelmOCIRepoAdded("myrepo").
@@ -552,7 +549,6 @@
 }
 
 func TestGitWithHelmOCIRegistryDependencies(t *testing.T) {
-	SkipOnEnv(t, "HELM")
 	Given(t).
 		PushChartToOCIRegistry("helm-values", "helm-values", "1.0.0").
 		HelmOCIRepoAdded("myrepo").
@@ -569,7 +565,6 @@
 }
 
 func TestHelmOCIRegistryWithDependencies(t *testing.T) {
-	SkipOnEnv(t, "HELM")
 	Given(t).
 		PushChartToOCIRegistry("helm-values", "helm-values", "1.0.0").
 		PushChartToOCIRegistry("helm-oci-with-dependencies", "helm-oci-with-dependencies", "1.0.0").
@@ -589,7 +584,6 @@
 }
 
 func TestTemplatesGitWithHelmOCIDependencies(t *testing.T) {
-	SkipOnEnv(t, "HELM")
 	Given(t).
 		PushChartToOCIRegistry("helm-values", "helm-values", "1.0.0").
 		HelmoOCICredentialsWithoutUserPassAdded().
@@ -606,7 +600,6 @@
 }
 
 func TestTemplatesHelmOCIWithDependencies(t *testing.T) {
-	SkipOnEnv(t, "HELM")
 	Given(t).
 		PushChartToOCIRegistry("helm-values", "helm-values", "1.0.0").
 		PushChartToOCIRegistry("helm-oci-with-dependencies", "helm-oci-with-dependencies", "1.0.0").
